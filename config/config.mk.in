# Copyright (c) 2010-2021, Lawrence Livermore National Security, LLC. Produced
# at the Lawrence Livermore National Laboratory. All Rights reserved. See files
# LICENSE and NOTICE for details. LLNL-CODE-806117.
#
# This file is part of the MFEM library. For more information and source code
# availability visit https://mfem.org.
#
# MFEM is free software; you can redistribute it and/or modify it under the
# terms of the BSD-3 license. We welcome feedback and contributions, see file
# CONTRIBUTING.md for details.

# Variables corresponding to defines in config.hpp (YES, NO, or value)
MFEM_VERSION           = @MFEM_VERSION@
MFEM_VERSION_STRING    = @MFEM_VERSION_STRING@
MFEM_SOURCE_DIR        = @MFEM_SOURCE_DIR@
MFEM_INSTALL_DIR       = @MFEM_INSTALL_DIR@
MFEM_GIT_STRING        = @MFEM_GIT_STRING@
MFEM_USE_MPI           = @MFEM_USE_MPI@
MFEM_USE_METIS         = @MFEM_USE_METIS@
MFEM_USE_METIS_5       = @MFEM_USE_METIS_5@
MFEM_DEBUG             = @MFEM_DEBUG@
MFEM_USE_EXCEPTIONS    = @MFEM_USE_EXCEPTIONS@
MFEM_USE_ZLIB          = @MFEM_USE_ZLIB@
MFEM_USE_LIBUNWIND     = @MFEM_USE_LIBUNWIND@
MFEM_USE_LAPACK        = @MFEM_USE_LAPACK@
MFEM_THREAD_SAFE       = @MFEM_THREAD_SAFE@
MFEM_USE_LEGACY_OPENMP = @MFEM_USE_LEGACY_OPENMP@
MFEM_USE_OPENMP        = @MFEM_USE_OPENMP@
MFEM_USE_MEMALLOC      = @MFEM_USE_MEMALLOC@
MFEM_TIMER_TYPE        = @MFEM_TIMER_TYPE@
MFEM_USE_SUNDIALS      = @MFEM_USE_SUNDIALS@
MFEM_USE_MESQUITE      = @MFEM_USE_MESQUITE@
MFEM_USE_SUITESPARSE   = @MFEM_USE_SUITESPARSE@
MFEM_USE_SUPERLU       = @MFEM_USE_SUPERLU@
MFEM_USE_SUPERLU5      = @MFEM_USE_SUPERLU5@
MFEM_USE_MUMPS         = @MFEM_USE_MUMPS@
MFEM_USE_STRUMPACK     = @MFEM_USE_STRUMPACK@
MFEM_USE_GINKGO        = @MFEM_USE_GINKGO@
MFEM_USE_AMGX          = @MFEM_USE_AMGX@
MFEM_USE_GNUTLS        = @MFEM_USE_GNUTLS@
MFEM_USE_NETCDF        = @MFEM_USE_NETCDF@
MFEM_USE_PETSC         = @MFEM_USE_PETSC@
MFEM_USE_SLEPC         = @MFEM_USE_SLEPC@
MFEM_USE_MPFR          = @MFEM_USE_MPFR@
MFEM_USE_SIDRE         = @MFEM_USE_SIDRE@
MFEM_USE_CONDUIT       = @MFEM_USE_CONDUIT@
MFEM_USE_PUMI          = @MFEM_USE_PUMI@
MFEM_USE_HIOP          = @MFEM_USE_HIOP@
MFEM_USE_GSLIB         = @MFEM_USE_GSLIB@
MFEM_USE_CUDA          = @MFEM_USE_CUDA@
MFEM_USE_HIP           = @MFEM_USE_HIP@
MFEM_USE_RAJA          = @MFEM_USE_RAJA@
MFEM_USE_OCCA          = @MFEM_USE_OCCA@
MFEM_USE_CEED          = @MFEM_USE_CEED@
<<<<<<< HEAD
MFEM_USE_JIT           = @MFEM_USE_JIT@
=======
MFEM_USE_CALIPER       = @MFEM_USE_CALIPER@
>>>>>>> bb2a80ed
MFEM_USE_UMPIRE        = @MFEM_USE_UMPIRE@
MFEM_USE_SIMD          = @MFEM_USE_SIMD@
MFEM_USE_ADIOS2        = @MFEM_USE_ADIOS2@
MFEM_USE_MKL_CPARDISO  = @MFEM_USE_MKL_CPARDISO@

# Compiler, compile options, and link options
MFEM_CXX       = @MFEM_CXX@
MFEM_HOST_CXX  = @MFEM_HOST_CXX@
MFEM_CPPFLAGS  = @MFEM_CPPFLAGS@
MFEM_CXXFLAGS  = @MFEM_CXXFLAGS@
MFEM_TPLFLAGS  = @MFEM_TPLFLAGS@
MFEM_INCFLAGS  = @MFEM_INCFLAGS@
MFEM_PICFLAG   = @MFEM_PICFLAG@
MFEM_FLAGS     = @MFEM_FLAGS@
MFEM_EXT_LIBS  = @MFEM_EXT_LIBS@
MFEM_LIBS      = @MFEM_LIBS@
MFEM_LIB_FILE  = @MFEM_LIB_FILE@
MFEM_STATIC    = @MFEM_STATIC@
MFEM_SHARED    = @MFEM_SHARED@
MFEM_BUILD_TAG = @MFEM_BUILD_TAG@
MFEM_PREFIX    = @MFEM_PREFIX@
MFEM_BIN_DIR   = @MFEM_BIN_DIR@
MFEM_INC_DIR   = @MFEM_INC_DIR@
MFEM_LIB_DIR   = @MFEM_LIB_DIR@

# Location of test.mk
MFEM_TEST_MK = @MFEM_TEST_MK@

# Command used to launch MPI jobs
MFEM_MPIEXEC    = @MFEM_MPIEXEC@
MFEM_MPIEXEC_NP = @MFEM_MPIEXEC_NP@
MFEM_MPI_NP     = @MFEM_MPI_NP@

# The NVCC compiler cannot link with -x=cu
MFEM_LINK_FLAGS := $(filter-out -x=cu, $(MFEM_FLAGS))

# Optional extra configuration
@MFEM_CONFIG_EXTRA@<|MERGE_RESOLUTION|>--- conflicted
+++ resolved
@@ -52,11 +52,8 @@
 MFEM_USE_RAJA          = @MFEM_USE_RAJA@
 MFEM_USE_OCCA          = @MFEM_USE_OCCA@
 MFEM_USE_CEED          = @MFEM_USE_CEED@
-<<<<<<< HEAD
 MFEM_USE_JIT           = @MFEM_USE_JIT@
-=======
 MFEM_USE_CALIPER       = @MFEM_USE_CALIPER@
->>>>>>> bb2a80ed
 MFEM_USE_UMPIRE        = @MFEM_USE_UMPIRE@
 MFEM_USE_SIMD          = @MFEM_USE_SIMD@
 MFEM_USE_ADIOS2        = @MFEM_USE_ADIOS2@
