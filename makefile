# Copyright (c) 2010, Lawrence Livermore National Security, LLC. Produced at the
# Lawrence Livermore National Laboratory. LLNL-CODE-443211. All Rights reserved.
# See file COPYRIGHT for details.
#
# This file is part of the MFEM library. For more information and source code
# availability see http://mfem.org.
#
# MFEM is free software; you can redistribute it and/or modify it under the
# terms of the GNU Lesser General Public License (as published by the Free
# Software Foundation) version 2.1 dated February 1999.

# The current MFEM version as an integer, see also `CMakeLists.txt`.
MFEM_VERSION = 40001
MFEM_VERSION_STRING = $(shell printf "%06d" $(MFEM_VERSION) | \
  sed -e 's/^0*\(.*.\)\(..\)\(..\)$$/\1.\2.\3/' -e 's/\.0/./g' -e 's/\.0$$//')

define MFEM_HELP_MSG

MFEM makefile targets:

   make config
   make
   make all
   make status/info
   make serial
   make parallel
   make debug
   make pdebug
   make cuda
   make hip
   make pcuda
   make cudebug
   make pcudebug
   make test/check
   make install
   make clean
   make distclean
   make style

Examples:

make config MFEM_USE_MPI=YES MFEM_DEBUG=YES MPICXX=mpiCC
   Configure the make system for subsequent runs (analogous to a configure script).
   The available options are documented in the INSTALL file.
make config BUILD_DIR=<dir>
   Configure an out-of-source-tree build in the given directory.
make config -f <mfem-dir>/makefile
   Configure an out-of-source-tree build in the current directory.
make -j 4
   Build the library (in parallel) using the current configuration options.
make all
   Build the library, the examples and the miniapps using the current configuration.
make status
   Display information about the current configuration.
make serial
   A shortcut to configure and build the serial optimized version of the library.
make parallel
   A shortcut to configure and build the parallel optimized version of the library.
make debug
   A shortcut to configure and build the serial debug version of the library.
make pdebug
   A shortcut to configure and build the parallel debug version of the library.
make cuda
   A shortcut to configure and build the serial GPU/CUDA optimized version of the library.
make pcuda
   A shortcut to configure and build the parallel GPU/CUDA optimized version of the library.
make cudebug
   A shortcut to configure and build the serial GPU/CUDA debug version of the library.
make pcudebug
   A shortcut to configure and build the parallel GPU/CUDA debug version of the library.
make hip
   A shortcut to configure and build the serial GPU/HIP optimized version of the library.
make phip
   A shortcut to configure and build the parallel GPU/HIP optimized version of the library.
make hipdebug
   A shortcut to configure and build the serial GPU/HIP debug version of the library.
make phipdebug
   A shortcut to configure and build the parallel GPU/HIP debug version of the library.
make test
   Verify the build by checking the results from running all examples, miniapps,
   and tests.
make check
   Quick-check the build by compiling and running Example 1/1p.
make unittest
   Verify the build against the unit tests.
make install PREFIX=<dir>
   Install the library and headers in <dir>/lib and <dir>/include.
make clean
   Clean the library and object files, but keep the configuration.
make distclean
   In addition to "make clean", clean the configuration and remove the local
   installation directory.
make style
   Format the MFEM C++ source files using Artistic Style (astyle).

endef

# Save the MAKEOVERRIDES for cases where we explicitly want to pass the command
# line overrides to sub-make:
override MAKEOVERRIDES_SAVE := $(MAKEOVERRIDES)
# Do not pass down variables from the command-line to sub-make:
MAKEOVERRIDES =

# Path to the mfem source directory, defaults to this makefile's directory:
THIS_MK := $(lastword $(MAKEFILE_LIST))
$(if $(wildcard $(THIS_MK)),,$(error Makefile not found "$(THIS_MK)"))
MFEM_DIR ?= $(patsubst %/,%,$(dir $(THIS_MK)))
MFEM_REAL_DIR := $(realpath $(MFEM_DIR))
$(if $(MFEM_REAL_DIR),,$(error Source directory "$(MFEM_DIR)" is not valid))
SRC := $(if $(MFEM_REAL_DIR:$(CURDIR)=),$(MFEM_DIR)/,)
$(if $(word 2,$(SRC)),$(error Spaces in SRC = "$(SRC)" are not supported))

MFEM_GIT_STRING = $(shell [ -d $(MFEM_DIR)/.git ] && git -C $(MFEM_DIR) \
   describe --all --long --abbrev=40 --dirty --always 2> /dev/null)

EXAMPLE_SUBDIRS = sundials petsc pumi hiop ginkgo
EXAMPLE_DIRS := examples $(addprefix examples/,$(EXAMPLE_SUBDIRS))
EXAMPLE_TEST_DIRS := examples

MINIAPP_SUBDIRS = common electromagnetics meshing performance tools nurbs
MINIAPP_DIRS := $(addprefix miniapps/,$(MINIAPP_SUBDIRS))
MINIAPP_TEST_DIRS := $(filter-out %/common,$(MINIAPP_DIRS))
MINIAPP_USE_COMMON := $(addprefix miniapps/,electromagnetics tools)

EM_DIRS = $(EXAMPLE_DIRS) $(MINIAPP_DIRS)

TEST_SUBDIRS = unit
TEST_DIRS := $(addprefix tests/,$(TEST_SUBDIRS))

ALL_TEST_DIRS = $(filter-out\
   $(SKIP_TEST_DIRS),$(TEST_DIRS) $(EXAMPLE_TEST_DIRS) $(MINIAPP_TEST_DIRS))

# Use BUILD_DIR on the command line; set MFEM_BUILD_DIR before including this
# makefile or config/config.mk from a separate $(BUILD_DIR).
MFEM_BUILD_DIR ?= .
BUILD_DIR := $(MFEM_BUILD_DIR)
BUILD_REAL_DIR := $(abspath $(BUILD_DIR))
ifneq ($(BUILD_REAL_DIR),$(MFEM_REAL_DIR))
   BUILD_SUBDIRS = $(DIRS) config $(EM_DIRS) doc $(TEST_DIRS)
   CONFIG_FILE_DEF = -DMFEM_CONFIG_FILE='"$(BUILD_REAL_DIR)/config/_config.hpp"'
   BLD := $(if $(BUILD_REAL_DIR:$(CURDIR)=),$(BUILD_DIR)/,)
   $(if $(word 2,$(BLD)),$(error Spaces in BLD = "$(BLD)" are not supported))
else
   BUILD_DIR = $(MFEM_DIR)
   BLD := $(SRC)
endif
MFEM_BUILD_DIR := $(BUILD_DIR)

CONFIG_MK = $(BLD)config/config.mk

DEFAULTS_MK = $(SRC)config/defaults.mk
include $(DEFAULTS_MK)

# Optional user config file, see config/defaults.mk
USER_CONFIG = $(BLD)config/user.mk
-include $(USER_CONFIG)

# Helper print-info function
mfem-info = $(if $(filter YES,$(VERBOSE)),$(info *** [info]$(1)),)
export VERBOSE

$(call mfem-info, MAKECMDGOALS = $(MAKECMDGOALS))
$(call mfem-info, MAKEFLAGS    = $(MAKEFLAGS))
$(call mfem-info, MFEM_DIR  = $(MFEM_DIR))
$(call mfem-info, BUILD_DIR = $(BUILD_DIR))
$(call mfem-info, SRC       = $(SRC))
$(call mfem-info, BLD       = $(BLD))

# Include $(CONFIG_MK) unless some of the $(SKIP_INCLUDE_TARGETS) are given
SKIP_INCLUDE_TARGETS = help config clean distclean serial parallel debug pdebug\
 cuda hip pcuda cudebug pcudebug hpc style
HAVE_SKIP_INCLUDE_TARGET = $(filter $(SKIP_INCLUDE_TARGETS),$(MAKECMDGOALS))
ifeq (,$(HAVE_SKIP_INCLUDE_TARGET))
   $(call mfem-info, Including $(CONFIG_MK))
   -include $(CONFIG_MK)
else
   # Do not allow skip-include targets to be combined with other targets
   ifneq (1,$(words $(MAKECMDGOALS)))
      $(error Target '$(firstword $(HAVE_SKIP_INCLUDE_TARGET))' can not be\
      combined with other targets)
   endif
   $(call mfem-info, NOT including $(CONFIG_MK))
endif

# Compile flags used by MFEM: CPPFLAGS, CXXFLAGS, plus library flags
INCFLAGS =
# Link flags used by MFEM: library link flags plus LDFLAGS (added last)
ALL_LIBS =

# Building static and/or shared libraries:
MFEM_STATIC ?= $(STATIC)
MFEM_SHARED ?= $(SHARED)

# Internal shortcuts
override static = $(if $(MFEM_STATIC:YES=),,YES)
override shared = $(if $(MFEM_SHARED:YES=),,YES)

# The default value of CXXFLAGS is based on the value of MFEM_DEBUG
ifeq ($(MFEM_DEBUG),YES)
   CXXFLAGS ?= $(DEBUG_FLAGS)
endif
CXXFLAGS ?= $(OPTIM_FLAGS)

# MPI configuration
ifneq ($(MFEM_USE_MPI),YES)
   CXX_OR_MPICXX = $(CXX)
   PKGS_NEED_MPI = SUPERLU STRUMPACK PETSC PUMI
   $(foreach mpidep,$(PKGS_NEED_MPI),$(if $(MFEM_USE_$(mpidep):NO=),\
     $(warning *** [MPI is OFF] setting MFEM_USE_$(mpidep) = NO)\
     $(eval override MFEM_USE_$(mpidep)=NO),))
else
   CXX_OR_MPICXX = $(MPICXX)
   INCFLAGS += $(HYPRE_OPT)
   ALL_LIBS += $(HYPRE_LIB)
endif

# Default configuration
ifeq ($(MFEM_USE_CUDA)$(MFEM_USE_HIP),NONO)
   MFEM_CXX ?= $(CXX_OR_MPICXX)
   XCOMPILER = $(CXX_XCOMPILER)
   XLINKER   = $(CXX_XLINKER)
endif

ifeq ($(MFEM_USE_CUDA),YES)
   MFEM_CXX ?= $(CUDA_CXX)
   CXXFLAGS += $(CUDA_FLAGS) -ccbin $(CXX_OR_MPICXX)
   XCOMPILER = $(CUDA_XCOMPILER)
   XLINKER   = $(CUDA_XLINKER)
   # CUDA_OPT and CUDA_LIB are added below
   # Compatibility test against MFEM_USE_HIP
   ifeq ($(MFEM_USE_HIP),YES)
      $(error Incompatible config: MFEM_USE_CUDA can not be combined with MFEM_USE_HIP)
   endif
endif

# HIP configuration
ifeq ($(MFEM_USE_HIP),YES)
   MFEM_CXX ?= $(HIP_CXX)
   ALL_LIBS += $(HIP_FLAGS)
   # HIP_OPT and HIP_LIB are added below
   # Compatibility test against MFEM_USE_CUDA
   ifeq ($(MFEM_USE_CUDA),YES)
      $(error Incompatible config: MFEM_USE_HIP can not be combined with MFEM_USE_CUDA)
   endif
endif

DEP_CXX ?= $(MFEM_CXX)

# Check legacy OpenMP configuration
ifeq ($(MFEM_USE_LEGACY_OPENMP),YES)
   MFEM_THREAD_SAFE ?= YES
   ifneq ($(MFEM_THREAD_SAFE),YES)
      $(error Incompatible config: MFEM_USE_LEGACY_OPENMP requires MFEM_THREAD_SAFE)
   endif
   # NOTE: MFEM_USE_LEGACY_OPENMP cannot be combined with any of:
   # MFEM_USE_OPENMP, MFEM_USE_CUDA, MFEM_USE_RAJA, MFEM_USE_OCCA
endif

# List of MFEM dependencies, that require the *_LIB variable to be non-empty
MFEM_REQ_LIB_DEPS = SUPERLU METIS CONDUIT SIDRE LAPACK SUNDIALS MESQUITE\
<<<<<<< HEAD
 SUITESPARSE STRUMPACK GECKO GNUTLS NETCDF PETSC MPFR PUMI OCCA CEED RAJA
=======
 SUITESPARSE STRUMPACK GECKO GINKGO GNUTLS NETCDF PETSC MPFR PUMI HIOP OCCA RAJA
>>>>>>> 9afe4ec3
PETSC_ERROR_MSG = $(if $(PETSC_FOUND),,. PETSC config not found: $(PETSC_VARS))

define mfem_check_dependency
ifeq ($$(MFEM_USE_$(1)),YES)
   $$(if $$($(1)_LIB),,$$(error $(1)_LIB is empty$$($(1)_ERROR_MSG)))
endif
endef

# During configuration, check dependencies from MFEM_REQ_LIB_DEPS
ifeq ($(MAKECMDGOALS),config)
   $(foreach dep,$(MFEM_REQ_LIB_DEPS),\
      $(eval $(call mfem_check_dependency,$(dep))))
endif

# List of MFEM dependencies, processed below
MFEM_DEPENDENCIES = $(MFEM_REQ_LIB_DEPS) LIBUNWIND OPENMP CUDA HIP

# List of deprecated MFEM dependencies, processed below
MFEM_LEGACY_DEPENDENCIES = OPENMP

# Macro for adding dependencies
define mfem_add_dependency
ifeq ($(MFEM_USE_$(1)),YES)
   INCFLAGS += $($(1)_OPT)
   ALL_LIBS += $($(1)_LIB)
endif
endef

# Macro for adding legacy dependencies
define mfem_add_legacy_dependency
ifeq ($(MFEM_USE_LEGACY_$(1)),YES)
   INCFLAGS += $($(1)_OPT)
   ALL_LIBS += $($(1)_LIB)
endif
endef

# Process dependencies
$(foreach dep,$(MFEM_DEPENDENCIES),$(eval $(call mfem_add_dependency,$(dep))))
$(foreach dep,$(MFEM_LEGACY_DEPENDENCIES),$(eval $(call \
   mfem_add_legacy_dependency,$(dep))))

# Timer option
ifeq ($(MFEM_TIMER_TYPE),2)
   ALL_LIBS += $(POSIX_CLOCKS_LIB)
endif

# gzstream configuration
ifeq ($(MFEM_USE_GZSTREAM),YES)
   INCFLAGS += $(ZLIB_OPT)
   ALL_LIBS += $(ZLIB_LIB)
endif

# List of all defines that may be enabled in config.hpp and config.mk:
MFEM_DEFINES = MFEM_VERSION MFEM_VERSION_STRING MFEM_GIT_STRING MFEM_USE_MPI\
 MFEM_USE_METIS MFEM_USE_METIS_5 MFEM_DEBUG MFEM_USE_EXCEPTIONS\
 MFEM_USE_GZSTREAM MFEM_USE_LIBUNWIND MFEM_USE_LAPACK MFEM_THREAD_SAFE\
 MFEM_USE_OPENMP MFEM_USE_LEGACY_OPENMP MFEM_USE_MEMALLOC MFEM_TIMER_TYPE\
<<<<<<< HEAD
 MFEM_USE_SUNDIALS MFEM_USE_MESQUITE MFEM_USE_SUITESPARSE MFEM_USE_GECKO\
 MFEM_USE_SUPERLU MFEM_USE_STRUMPACK MFEM_USE_GNUTLS MFEM_USE_NETCDF\
 MFEM_USE_PETSC MFEM_USE_MPFR MFEM_USE_SIDRE MFEM_USE_CONDUIT MFEM_USE_PUMI\
 MFEM_USE_CUDA MFEM_USE_HIP MFEM_USE_OCCA MFEM_USE_CEED MFEM_USE_RAJA\
 MFEM_SOURCE_DIR MFEM_INSTALL_DIR
=======
 MFEM_USE_SUNDIALS MFEM_USE_MESQUITE MFEM_USE_SUITESPARSE MFEM_USE_GINKGO\
 MFEM_USE_GECKO MFEM_USE_SUPERLU MFEM_USE_STRUMPACK MFEM_USE_GNUTLS\
 MFEM_USE_NETCDF MFEM_USE_PETSC MFEM_USE_MPFR MFEM_USE_SIDRE MFEM_USE_CONDUIT\
 MFEM_USE_PUMI MFEM_USE_HIOP MFEM_USE_CUDA MFEM_USE_HIP MFEM_USE_OCCA\
 MFEM_USE_RAJA MFEM_SOURCE_DIR MFEM_INSTALL_DIR
>>>>>>> 9afe4ec3

# List of makefile variables that will be written to config.mk:
MFEM_CONFIG_VARS = MFEM_CXX MFEM_CPPFLAGS MFEM_CXXFLAGS MFEM_INC_DIR\
 MFEM_TPLFLAGS MFEM_INCFLAGS MFEM_PICFLAG MFEM_FLAGS MFEM_LIB_DIR MFEM_EXT_LIBS\
 MFEM_LIBS MFEM_LIB_FILE MFEM_STATIC MFEM_SHARED MFEM_BUILD_TAG MFEM_PREFIX\
 MFEM_CONFIG_EXTRA MFEM_MPIEXEC MFEM_MPIEXEC_NP MFEM_MPI_NP MFEM_TEST_MK

# Config vars: values of the form @VAL@ are replaced by $(VAL) in config.mk
MFEM_CPPFLAGS  ?= $(CPPFLAGS)
MFEM_CXXFLAGS  ?= $(CXXFLAGS)
MFEM_TPLFLAGS  ?= $(INCFLAGS)
MFEM_INCFLAGS  ?= -I@MFEM_INC_DIR@ @MFEM_TPLFLAGS@
MFEM_PICFLAG   ?= $(if $(shared),$(PICFLAG))
MFEM_FLAGS     ?= @MFEM_CPPFLAGS@ @MFEM_CXXFLAGS@ @MFEM_INCFLAGS@
MFEM_EXT_LIBS  ?= $(ALL_LIBS) $(LDFLAGS)
MFEM_LIBS      ?= $(if $(shared),$(BUILD_RPATH)) -L@MFEM_LIB_DIR@ -lmfem\
   @MFEM_EXT_LIBS@
MFEM_LIB_FILE  ?= @MFEM_LIB_DIR@/libmfem.$(if $(shared),$(SO_VER),a)
MFEM_BUILD_TAG ?= $(shell uname -snm)
MFEM_PREFIX    ?= $(PREFIX)
MFEM_INC_DIR   ?= $(if $(CONFIG_FILE_DEF),@MFEM_BUILD_DIR@,@MFEM_DIR@)
MFEM_LIB_DIR   ?= $(if $(CONFIG_FILE_DEF),@MFEM_BUILD_DIR@,@MFEM_DIR@)
MFEM_TEST_MK   ?= @MFEM_DIR@/config/test.mk
# Use "\n" (interpreted by sed) to add a newline.
MFEM_CONFIG_EXTRA ?= $(if $(CONFIG_FILE_DEF),MFEM_BUILD_DIR ?= @MFEM_DIR@,)

MFEM_SOURCE_DIR  = $(MFEM_REAL_DIR)
MFEM_INSTALL_DIR = $(abspath $(MFEM_PREFIX))

# If we have 'config' target, export variables used by config/makefile
ifneq (,$(filter config,$(MAKECMDGOALS)))
   export $(MFEM_DEFINES) MFEM_DEFINES $(MFEM_CONFIG_VARS) MFEM_CONFIG_VARS
   export VERBOSE HYPRE_OPT PUMI_DIR
endif

# If we have 'install' target, export variables used by config/makefile
ifneq (,$(filter install,$(MAKECMDGOALS)))
   ifneq (install,$(MAKECMDGOALS))
      $(error Target 'install' can not be combined with other targets)
   endif
   # Allow changing the PREFIX during install with: make install PREFIX=<dir>
   PREFIX := $(MFEM_PREFIX)
   PREFIX_INC   := $(PREFIX)/include
   PREFIX_LIB   := $(PREFIX)/lib
   PREFIX_SHARE := $(PREFIX)/share/mfem
   override MFEM_DIR := $(MFEM_REAL_DIR)
   MFEM_INCFLAGS = -I@MFEM_INC_DIR@ @MFEM_TPLFLAGS@
   MFEM_FLAGS    = @MFEM_CPPFLAGS@ @MFEM_CXXFLAGS@ @MFEM_INCFLAGS@
   MFEM_LIBS     = $(if $(shared),$(INSTALL_RPATH)) -L@MFEM_LIB_DIR@ -lmfem\
      @MFEM_EXT_LIBS@
   MFEM_LIB_FILE = @MFEM_LIB_DIR@/libmfem.$(if $(shared),$(SO_VER),a)
   ifeq ($(MFEM_USE_OCCA),YES)
      ifneq ($(MFEM_INSTALL_DIR),$(abspath $(PREFIX)))
         $(error OCCA is enabled: PREFIX must be set during configuration!)
      endif
   endif
   MFEM_PREFIX := $(abspath $(PREFIX))
   MFEM_INC_DIR = $(abspath $(PREFIX_INC))
   MFEM_LIB_DIR = $(abspath $(PREFIX_LIB))
   MFEM_TEST_MK = $(abspath $(PREFIX_SHARE)/test.mk)
   MFEM_CONFIG_EXTRA =
   export $(MFEM_DEFINES) MFEM_DEFINES $(MFEM_CONFIG_VARS) MFEM_CONFIG_VARS
   export VERBOSE
endif

# Source dirs in logical order
DIRS = general linalg mesh fem fem/libceed
SOURCE_FILES = $(foreach dir,$(DIRS),$(wildcard $(SRC)$(dir)/*.cpp))
RELSRC_FILES = $(patsubst $(SRC)%,%,$(SOURCE_FILES))
OBJECT_FILES = $(patsubst $(SRC)%,$(BLD)%,$(SOURCE_FILES:.cpp=.o))
OKL_DIRS = fem

.PHONY: lib all clean distclean install config status info deps serial parallel	\
	debug pdebug cuda hip pcuda cudebug pcudebug hpc style check test unittest \
	deprecation-warnings

.SUFFIXES:
.SUFFIXES: .cpp .o
# Remove some default implicit rules
%:	%.o
%.o:	%.cpp
%:	%.cpp

# Default rule.
lib: $(if $(static),$(BLD)libmfem.a) $(if $(shared),$(BLD)libmfem.$(SO_EXT))

# Flags used for compiling all source files.
MFEM_BUILD_FLAGS = $(MFEM_PICFLAG) $(MFEM_CPPFLAGS) $(MFEM_CXXFLAGS)\
 $(MFEM_TPLFLAGS) $(CONFIG_FILE_DEF)

# Rules for compiling all source files.
$(OBJECT_FILES): $(BLD)%.o: $(SRC)%.cpp $(CONFIG_MK)
	$(MFEM_CXX) $(MFEM_BUILD_FLAGS) -c $(<) -o $(@)

all: examples miniapps $(TEST_DIRS)

.PHONY: miniapps $(EM_DIRS) $(TEST_DIRS)
miniapps: $(MINIAPP_DIRS)
$(MINIAPP_USE_COMMON): miniapps/common
$(EM_DIRS) $(TEST_DIRS): lib
	$(MAKE) -C $(BLD)$(@)

.PHONY: doc
doc:
	$(MAKE) -C $(BLD)$(@)

-include $(BLD)deps.mk

$(BLD)libmfem.a: $(OBJECT_FILES)
	$(AR) $(ARFLAGS) $(@) $(OBJECT_FILES)
	$(RANLIB) $(@)
	@$(MAKE) deprecation-warnings

$(BLD)libmfem.$(SO_EXT): $(BLD)libmfem.$(SO_VER)
	cd $(@D) && ln -sf $(<F) $(@F)
	@$(MAKE) deprecation-warnings

# If some of the external libraries are build without -fPIC, linking shared MFEM
# library may fail. In such cases, one may set EXT_LIBS on the command line.
EXT_LIBS = $(MFEM_EXT_LIBS)
$(BLD)libmfem.$(SO_VER): $(OBJECT_FILES)
	$(MFEM_CXX) $(MFEM_LINK_FLAGS) $(BUILD_SOFLAGS) $(OBJECT_FILES) \
	   $(EXT_LIBS) -o $(@)

# Shortcut targets options
serial debug cuda hip cudebug hipdebug:           M_MPI=NO
parallel pdebug pcuda pcudebug phip phipdebug:    M_MPI=YES
serial parallel cuda pcuda hip phip:              M_DBG=NO
debug pdebug cudebug pcudebug hipdebug phipdebug: M_DBG=YES
cuda pcuda cudebug pcudebug:                      M_CUDA=YES
hip phip hipdebug phipdebug:                      M_HIP=YES

serial parallel debug pdebug:
	$(MAKE) -f $(THIS_MK) config MFEM_USE_MPI=$(M_MPI) MFEM_DEBUG=$(M_DBG) \
	   $(MAKEOVERRIDES_SAVE)
	$(MAKE) $(MAKEOVERRIDES_SAVE)

cuda pcuda cudebug pcudebug:
	$(MAKE) -f $(THIS_MK) config MFEM_USE_MPI=$(M_MPI) MFEM_DEBUG=$(M_DBG) \
	   MFEM_USE_CUDA=$(M_CUDA) $(MAKEOVERRIDES_SAVE)
	$(MAKE) $(MAKEOVERRIDES_SAVE)

hip phip hipdebug phipdebug:
	$(MAKE) -f $(THIS_MK) config MFEM_USE_MPI=$(M_MPI) MFEM_DEBUG=$(M_DBG) \
	MFEM_USE_HIP=$(M_HIP) $(MAKEOVERRIDES_SAVE)
	$(MAKE) $(MAKEOVERRIDES_SAVE)

# Build with MPI and all Device backends enabled (requires OCCA and RAJA)
hpc:
	$(MAKE) -f $(THIS_MK) config MFEM_USE_MPI=YES MFEM_USE_CUDA=YES \
	  MFEM_USE_OPENMP=YES MFEM_USE_OCCA=YES MFEM_USE_RAJA=YES \
	  $(MAKEOVERRIDES_SAVE)
	$(MAKE) $(MAKEOVERRIDES_SAVE)

deps:
	rm -f $(BLD)deps.mk
	for i in $(RELSRC_FILES:.cpp=); do \
	   $(DEP_CXX) $(MFEM_BUILD_FLAGS) -MM -MT $(BLD)$${i}.o $(SRC)$${i}.cpp\
	      >> $(BLD)deps.mk; done

check: lib
	@printf "Quick-checking the MFEM library."
	@printf " Use 'make test' for more extensive tests.\n"
	@$(MAKE) -C $(BLD)examples \
	$(if $(findstring YES,$(MFEM_USE_MPI)),ex1p-test-par,ex1-test-seq)

test:
	@echo "Testing the MFEM library. This may take a while..."
	@echo "Building all examples, miniapps, and tests..."
	@$(MAKE) $(MAKEOVERRIDES_SAVE) all
	@echo "Running tests in: [ $(ALL_TEST_DIRS) ] ..."
	@ERR=0; for dir in $(ALL_TEST_DIRS); do \
	   echo "Running tests in $${dir} ..."; \
	   if ! $(MAKE) -j1 -C $(BLD)$${dir} test; then \
	   ERR=1; fi; done; \
	   if [ 0 -ne $${ERR} ]; then echo "Some tests failed."; exit 1; \
	   else echo "All tests passed."; fi

unittest: lib
	$(MAKE) -C $(BLD)tests/unit test

.PHONY: test-print
test-print:
	@echo "Printing tests in: [ $(ALL_TEST_DIRS) ] ..."
	@for dir in $(ALL_TEST_DIRS); do \
	   $(MAKE) -j1 -C $(BLD)$${dir} test-print; done

ALL_CLEAN_SUBDIRS = $(addsuffix /clean,config $(EM_DIRS) doc $(TEST_DIRS))
.PHONY: $(ALL_CLEAN_SUBDIRS) miniapps/clean
miniapps/clean: $(addsuffix /clean,$(MINIAPP_DIRS))
$(ALL_CLEAN_SUBDIRS):
	$(MAKE) -C $(BLD)$(@D) $(@F)

clean: $(addsuffix /clean,$(EM_DIRS) $(TEST_DIRS))
	rm -f $(addprefix $(BLD),$(foreach d,$(DIRS),$(d)/*{.o,~}) \
	   *~ libmfem.* deps.mk)

distclean: clean config/clean doc/clean
	rm -rf mfem/

INSTALL_SHARED_LIB = $(MFEM_CXX) $(MFEM_BUILD_FLAGS) $(INSTALL_SOFLAGS)\
   $(OBJECT_FILES) $(EXT_LIBS) -o $(PREFIX_LIB)/libmfem.$(SO_VER) && \
   cd $(PREFIX_LIB) && ln -sf libmfem.$(SO_VER) libmfem.$(SO_EXT)

install: $(if $(static),$(BLD)libmfem.a) $(if $(shared),$(BLD)libmfem.$(SO_EXT))
	mkdir -p $(PREFIX_LIB)
# install static and/or shared library
	$(if $(static),$(INSTALL) -m 640 $(BLD)libmfem.a $(PREFIX_LIB))
	$(if $(shared),$(INSTALL_SHARED_LIB))
# install top level includes
	mkdir -p $(PREFIX_INC)/mfem
	$(INSTALL) -m 640 $(SRC)mfem.hpp $(SRC)mfem-performance.hpp \
	   $(PREFIX_INC)/mfem
	for hdr in mfem.hpp mfem-performance.hpp; do \
	   printf '// Auto-generated file.\n#include "mfem/'$$hdr'"\n' \
	      > $(PREFIX_INC)/$$hdr && chmod 640 $(PREFIX_INC)/$$hdr; done
# install config include
	mkdir -p $(PREFIX_INC)/mfem/config
	$(INSTALL) -m 640 $(BLD)config/_config.hpp $(PREFIX_INC)/mfem/config/config.hpp
	$(INSTALL) -m 640 $(SRC)config/tconfig.hpp $(PREFIX_INC)/mfem/config
# install remaining includes in each subdirectory
	for dir in $(DIRS); do \
	   mkdir -p $(PREFIX_INC)/mfem/$$dir && \
	   $(INSTALL) -m 640 $(SRC)$$dir/*.hpp $(PREFIX_INC)/mfem/$$dir; \
	done
# install *.okl files
	for dir in $(OKL_DIRS); do \
	   mkdir -p $(PREFIX_INC)/mfem/$$dir && \
	   $(INSTALL) -m 640 $(SRC)$$dir/*.okl $(PREFIX_INC)/mfem/$$dir; \
	done
# install libCEED q-function headers
	mkdir -p $(PREFIX_INC)/mfem/fem/libceed
	$(INSTALL) -m 640 $(SRC)fem/libceed/*.h $(PREFIX_INC)/mfem/fem/libceed
# install config.mk in $(PREFIX_SHARE)
	mkdir -p $(PREFIX_SHARE)
	$(MAKE) -C $(BLD)config config-mk CONFIG_MK=config-install.mk
	$(INSTALL) -m 640 $(BLD)config/config-install.mk $(PREFIX_SHARE)/config.mk
	rm -f $(BLD)config/config-install.mk
# install test.mk in $(PREFIX_SHARE)
	$(INSTALL) -m 640 $(SRC)config/test.mk $(PREFIX_SHARE)/test.mk

$(CONFIG_MK):
# Skip the error message when '-B' make flag is used (unconditionally
# make all targets), but still check for the $(CONFIG_MK) file
ifeq (,$(and $(findstring B,$(MAKEFLAGS)),$(wildcard $(CONFIG_MK))))
	$(info )
	$(info MFEM is not configured.)
	$(info Run "make config" first, or see "make help".)
	$(info )
	$(error )
endif

config: $(if $(CONFIG_FILE_DEF),build-config,local-config)

.PHONY: local-config
local-config:
	$(MAKE) -C config all
	@printf "\nBuild destination: <source> [$(BUILD_REAL_DIR)]\n\n"

.PHONY: build-config
build-config:
	for d in $(BUILD_SUBDIRS); do mkdir -p $(BLD)$${d}; done
	for dir in "" $(addsuffix /,config $(EM_DIRS) doc $(TEST_DIRS)); do \
	   printf "# Auto-generated file.\n%s\n%s\n" \
	      "MFEM_DIR = $(MFEM_REAL_DIR)" \
	      "include \$$(MFEM_DIR)/$${dir}makefile" \
	      > $(BLD)$${dir}GNUmakefile; done
	$(MAKE) -C $(BLD)config all
	cd "$(BUILD_DIR)" && ln -sf "$(MFEM_REAL_DIR)/data" .
	for hdr in mfem.hpp mfem-performance.hpp; do \
	   printf "// Auto-generated file.\n%s\n%s\n" \
	   "#define MFEM_CONFIG_FILE \"$(BUILD_REAL_DIR)/config/_config.hpp\"" \
	   "#include \"$(MFEM_REAL_DIR)/$${hdr}\"" > $(BLD)$${hdr}; done
	@printf "\nBuild destination: $(BUILD_DIR) [$(BUILD_REAL_DIR)]\n\n"

help:
	$(info $(value MFEM_HELP_MSG))
	@true

status info:
	$(info MFEM_VERSION           = $(MFEM_VERSION) [v$(MFEM_VERSION_STRING)])
	$(info MFEM_GIT_STRING        = $(MFEM_GIT_STRING))
	$(info MFEM_USE_MPI           = $(MFEM_USE_MPI))
	$(info MFEM_USE_METIS         = $(MFEM_USE_METIS))
	$(info MFEM_USE_METIS_5       = $(MFEM_USE_METIS_5))
	$(info MFEM_DEBUG             = $(MFEM_DEBUG))
	$(info MFEM_USE_EXCEPTIONS    = $(MFEM_USE_EXCEPTIONS))
	$(info MFEM_USE_GZSTREAM      = $(MFEM_USE_GZSTREAM))
	$(info MFEM_USE_LIBUNWIND     = $(MFEM_USE_LIBUNWIND))
	$(info MFEM_USE_LAPACK        = $(MFEM_USE_LAPACK))
	$(info MFEM_THREAD_SAFE       = $(MFEM_THREAD_SAFE))
	$(info MFEM_USE_OPENMP        = $(MFEM_USE_OPENMP))
	$(info MFEM_USE_LEGACY_OPENMP = $(MFEM_USE_LEGACY_OPENMP))
	$(info MFEM_USE_MEMALLOC      = $(MFEM_USE_MEMALLOC))
	$(info MFEM_TIMER_TYPE        = $(MFEM_TIMER_TYPE))
	$(info MFEM_USE_SUNDIALS      = $(MFEM_USE_SUNDIALS))
	$(info MFEM_USE_MESQUITE      = $(MFEM_USE_MESQUITE))
	$(info MFEM_USE_SUITESPARSE   = $(MFEM_USE_SUITESPARSE))
	$(info MFEM_USE_SUPERLU       = $(MFEM_USE_SUPERLU))
	$(info MFEM_USE_STRUMPACK     = $(MFEM_USE_STRUMPACK))
	$(info MFEM_USE_GECKO         = $(MFEM_USE_GECKO))
	$(info MFEM_USE_GINKGO        = $(MFEM_USE_GINKGO))
	$(info MFEM_USE_GNUTLS        = $(MFEM_USE_GNUTLS))
	$(info MFEM_USE_NETCDF        = $(MFEM_USE_NETCDF))
	$(info MFEM_USE_PETSC         = $(MFEM_USE_PETSC))
	$(info MFEM_USE_MPFR          = $(MFEM_USE_MPFR))
	$(info MFEM_USE_SIDRE         = $(MFEM_USE_SIDRE))
	$(info MFEM_USE_CONDUIT       = $(MFEM_USE_CONDUIT))
	$(info MFEM_USE_PUMI          = $(MFEM_USE_PUMI))
	$(info MFEM_USE_HIOP          = $(MFEM_USE_HIOP))
	$(info MFEM_USE_CUDA          = $(MFEM_USE_CUDA))
	$(info MFEM_USE_HIP           = $(MFEM_USE_HIP))
	$(info MFEM_USE_RAJA          = $(MFEM_USE_RAJA))
	$(info MFEM_USE_OCCA          = $(MFEM_USE_OCCA))
	$(info MFEM_USE_CEED          = $(MFEM_USE_CEED))
	$(info MFEM_CXX               = $(value MFEM_CXX))
	$(info MFEM_CPPFLAGS          = $(value MFEM_CPPFLAGS))
	$(info MFEM_CXXFLAGS          = $(value MFEM_CXXFLAGS))
	$(info MFEM_TPLFLAGS          = $(value MFEM_TPLFLAGS))
	$(info MFEM_INCFLAGS          = $(value MFEM_INCFLAGS))
	$(info MFEM_FLAGS             = $(value MFEM_FLAGS))
	$(info MFEM_LINK_FLAGS        = $(value MFEM_LINK_FLAGS))
	$(info MFEM_EXT_LIBS          = $(value MFEM_EXT_LIBS))
	$(info MFEM_LIBS              = $(value MFEM_LIBS))
	$(info MFEM_LIB_FILE          = $(value MFEM_LIB_FILE))
	$(info MFEM_BUILD_TAG         = $(value MFEM_BUILD_TAG))
	$(info MFEM_PREFIX            = $(value MFEM_PREFIX))
	$(info MFEM_INC_DIR           = $(value MFEM_INC_DIR))
	$(info MFEM_LIB_DIR           = $(value MFEM_LIB_DIR))
	$(info MFEM_STATIC            = $(MFEM_STATIC))
	$(info MFEM_SHARED            = $(MFEM_SHARED))
	$(info MFEM_BUILD_DIR         = $(MFEM_BUILD_DIR))
	$(info MFEM_MPIEXEC           = $(MFEM_MPIEXEC))
	$(info MFEM_MPIEXEC_NP        = $(MFEM_MPIEXEC_NP))
	$(info MFEM_MPI_NP            = $(MFEM_MPI_NP))
	@true

ASTYLE = astyle --options=$(SRC)config/mfem.astylerc
FORMAT_FILES = $(foreach dir,$(DIRS) $(EM_DIRS) config,"$(dir)/*.?pp")
FORMAT_FILES += "tests/unit/*.cpp"
FORMAT_FILES += $(foreach dir,general linalg mesh fem,"tests/unit/$(dir)/*.?pp")

DEPRECATION_WARNING := \
"This feature is planned for removal in the next release."\
"Please open an issue at github.com/mfem/mfem/issues if you depend on it."
deprecation-warnings:
	@if [ -t 1 ]; then\
	  red="\033[0;31m";\
	  yellow="\033[0;33m";\
	  end="\033[0m";\
	fi;\
	if [ $(MFEM_USE_LEGACY_OPENMP) = YES ]; then\
	  printf $$red"[MFEM_USE_LEGACY_OPENMP]"$$end": "$$yellow"%s"$$end"\n"\
	  $(DEPRECATION_WARNING);\
	fi

style:
	@if ! $(ASTYLE) $(FORMAT_FILES) | grep Formatted; then\
	   echo "No source files were changed.";\
	fi

# Print the contents of a makefile variable, e.g.: 'make print-MFEM_LIBS'.
print-%:
	$(info [ variable name]: $*)
	$(info [        origin]: $(origin $*))
	$(info [         value]: $(value $*))
	$(info [expanded value]: $($*))
	$(info )
	@true

# Print the contents of all makefile variables.
.PHONY: printall
printall: $(subst :,\:,$(foreach var,$(.VARIABLES),print-$(var)))
	@true<|MERGE_RESOLUTION|>--- conflicted
+++ resolved
@@ -258,11 +258,7 @@
 
 # List of MFEM dependencies, that require the *_LIB variable to be non-empty
 MFEM_REQ_LIB_DEPS = SUPERLU METIS CONDUIT SIDRE LAPACK SUNDIALS MESQUITE\
-<<<<<<< HEAD
- SUITESPARSE STRUMPACK GECKO GNUTLS NETCDF PETSC MPFR PUMI OCCA CEED RAJA
-=======
- SUITESPARSE STRUMPACK GECKO GINKGO GNUTLS NETCDF PETSC MPFR PUMI HIOP OCCA RAJA
->>>>>>> 9afe4ec3
+ SUITESPARSE STRUMPACK GECKO GINKGO GNUTLS NETCDF PETSC MPFR PUMI HIOP OCCA CEED RAJA
 PETSC_ERROR_MSG = $(if $(PETSC_FOUND),,. PETSC config not found: $(PETSC_VARS))
 
 define mfem_check_dependency
@@ -320,19 +316,11 @@
  MFEM_USE_METIS MFEM_USE_METIS_5 MFEM_DEBUG MFEM_USE_EXCEPTIONS\
  MFEM_USE_GZSTREAM MFEM_USE_LIBUNWIND MFEM_USE_LAPACK MFEM_THREAD_SAFE\
  MFEM_USE_OPENMP MFEM_USE_LEGACY_OPENMP MFEM_USE_MEMALLOC MFEM_TIMER_TYPE\
-<<<<<<< HEAD
- MFEM_USE_SUNDIALS MFEM_USE_MESQUITE MFEM_USE_SUITESPARSE MFEM_USE_GECKO\
- MFEM_USE_SUPERLU MFEM_USE_STRUMPACK MFEM_USE_GNUTLS MFEM_USE_NETCDF\
- MFEM_USE_PETSC MFEM_USE_MPFR MFEM_USE_SIDRE MFEM_USE_CONDUIT MFEM_USE_PUMI\
- MFEM_USE_CUDA MFEM_USE_HIP MFEM_USE_OCCA MFEM_USE_CEED MFEM_USE_RAJA\
- MFEM_SOURCE_DIR MFEM_INSTALL_DIR
-=======
  MFEM_USE_SUNDIALS MFEM_USE_MESQUITE MFEM_USE_SUITESPARSE MFEM_USE_GINKGO\
  MFEM_USE_GECKO MFEM_USE_SUPERLU MFEM_USE_STRUMPACK MFEM_USE_GNUTLS\
  MFEM_USE_NETCDF MFEM_USE_PETSC MFEM_USE_MPFR MFEM_USE_SIDRE MFEM_USE_CONDUIT\
  MFEM_USE_PUMI MFEM_USE_HIOP MFEM_USE_CUDA MFEM_USE_HIP MFEM_USE_OCCA\
- MFEM_USE_RAJA MFEM_SOURCE_DIR MFEM_INSTALL_DIR
->>>>>>> 9afe4ec3
+ MFEM_USE_CEED MFEM_USE_RAJA MFEM_SOURCE_DIR MFEM_INSTALL_DIR
 
 # List of makefile variables that will be written to config.mk:
 MFEM_CONFIG_VARS = MFEM_CXX MFEM_CPPFLAGS MFEM_CXXFLAGS MFEM_INC_DIR\
