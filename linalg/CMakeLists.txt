# Copyright (c) 2010-2020, Lawrence Livermore National Security, LLC. Produced
# at the Lawrence Livermore National Laboratory. All Rights reserved. See files
# LICENSE and NOTICE for details. LLNL-CODE-806117.
#
# This file is part of the MFEM library. For more information and source code
# availability visit https://mfem.org.
#
# MFEM is free software; you can redistribute it and/or modify it under the
# terms of the BSD-3 license. We welcome feedback and contributions, see file
# CONTRIBUTING.md for details.

list(APPEND SRCS
  blockmatrix.cpp
  blockoperator.cpp
  blockvector.cpp
  complex_operator.cpp
  densemat.cpp
  symmat.cpp
  handle.cpp
  matrix.cpp
  ode.cpp
  operator.cpp
  solvers.cpp
  sparsemat.cpp
  sparsesmoothers.cpp
  vector.cpp
  )

list(APPEND HDRS
  blockmatrix.hpp
  blockoperator.hpp
  blockvector.hpp
  complex_operator.hpp
  densemat.hpp
  symmat.hpp
  dtensor.hpp
  handle.hpp
  invariants.hpp
  kernels.hpp
  linalg.hpp
  matrix.hpp
  ode.hpp
  operator.hpp
  solvers.hpp
  sparsemat.hpp
  sparsesmoothers.hpp
  tlayout.hpp
  tmatrix.hpp
  ttensor.hpp
  vector.hpp
  )

if (MFEM_USE_MPI)
  list(APPEND SRCS
    hypre.cpp
    hypre_parcsr.cpp)
  # If this list (HDRS -> HEADERS) is used for install, we probably want the
  # headers added all the time.
  list(APPEND HDRS
    hypre.hpp
    hypre_parcsr.hpp)
  if (MFEM_USE_PETSC)
    list(APPEND SRCS
      petsc.cpp)
    list(APPEND HDRS
      petsc.hpp)
    if (MFEM_USE_SLEPC)
      list(APPEND SRCS
        slepc.cpp)
      list(APPEND HDRS
        slepc.hpp)
    endif()
  endif()
endif()

if (MFEM_USE_SUNDIALS)
  list(APPEND SRCS sundials.cpp)
  list(APPEND HDRS sundials.hpp)
endif()

if (MFEM_USE_SUPERLU)
  list(APPEND SRCS superlu.cpp)
  # If this list (HDRS -> HEADERS) is used for install, we probably want the
  # header added all the time.
  list(APPEND HDRS superlu.hpp)
endif()

if (MFEM_USE_MUMPS)
  list(APPEND SRCS mumps.cpp)
  list(APPEND HDRS mumps.hpp)
endif()

if (MFEM_USE_STRUMPACK)
  list(APPEND SRCS strumpack.cpp)
  list(APPEND HDRS strumpack.hpp)
endif()

<<<<<<< HEAD
if (MFEM_USE_PASTIX)
  list(APPEND SRCS pastix.cpp)
  list(APPEND HDRS pastix.hpp)
=======
if (MFEM_USE_GINKGO)
  list(APPEND SRCS ginkgo.cpp)
  list(APPEND HDRS ginkgo.hpp)
endif()

if (MFEM_USE_AMGX)
  list(APPEND SRCS amgxsolver.cpp)
  list(APPEND HDRS amgxsolver.hpp)
>>>>>>> 7ae181ba
endif()

if (MFEM_USE_HIOP)
  list(APPEND SRCS hiop.cpp)
  list(APPEND HDRS hiop.hpp)
endif()

if (MFEM_USE_MKL_CPARDISO)
  list(APPEND SRCS cpardiso.cpp)
  list(APPEND HDRS cpardiso.hpp)
endif()

convert_filenames_to_full_paths(SRCS)
convert_filenames_to_full_paths(HDRS)

set(SOURCES ${SOURCES} ${SRCS} PARENT_SCOPE)
set(HEADERS ${HEADERS} ${HDRS} PARENT_SCOPE)<|MERGE_RESOLUTION|>--- conflicted
+++ resolved
@@ -95,11 +95,11 @@
   list(APPEND HDRS strumpack.hpp)
 endif()
 
-<<<<<<< HEAD
 if (MFEM_USE_PASTIX)
   list(APPEND SRCS pastix.cpp)
   list(APPEND HDRS pastix.hpp)
-=======
+endif()
+
 if (MFEM_USE_GINKGO)
   list(APPEND SRCS ginkgo.cpp)
   list(APPEND HDRS ginkgo.hpp)
@@ -108,7 +108,6 @@
 if (MFEM_USE_AMGX)
   list(APPEND SRCS amgxsolver.cpp)
   list(APPEND HDRS amgxsolver.hpp)
->>>>>>> 7ae181ba
 endif()
 
 if (MFEM_USE_HIOP)
