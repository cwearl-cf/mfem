// Copyright (c) 2010-2020, Lawrence Livermore National Security, LLC. Produced
// at the Lawrence Livermore National Laboratory. All Rights reserved. See files
// LICENSE and NOTICE for details. LLNL-CODE-806117.
//
// This file is part of the MFEM library. For more information and source code
// availability visit https://mfem.org.
//
// MFEM is free software; you can redistribute it and/or modify it under the
// terms of the BSD-3 license. We welcome feedback and contributions, see file
// CONTRIBUTING.md for details.

#include "../config/config.hpp"
#include "../general/error.hpp"

#ifdef MFEM_USE_MPI

#include "hypre_parcsr.hpp"
#include <limits>
#include <cmath>

namespace mfem
{
namespace internal
{

/*--------------------------------------------------------------------------
 *                        A*X = B style elimination
 *--------------------------------------------------------------------------*/

/*
  Function:  hypre_CSRMatrixEliminateAXB

  Eliminate the rows and columns of A corresponding to the
  given sorted (!) list of rows. Put I on the eliminated diagonal,
  subtract columns times X from B.
*/
void hypre_CSRMatrixEliminateAXB(hypre_CSRMatrix *A,
                                 HYPRE_Int nrows_to_eliminate,
                                 HYPRE_Int *rows_to_eliminate,
                                 hypre_Vector *X,
                                 hypre_Vector *B)
{
   HYPRE_Int  i, j;
   HYPRE_Int  irow, jcol, ibeg, iend, pos;
   HYPRE_Real a;

   HYPRE_Int  *Ai    = hypre_CSRMatrixI(A);
   HYPRE_Int  *Aj    = hypre_CSRMatrixJ(A);
   HYPRE_Real *Adata = hypre_CSRMatrixData(A);
   HYPRE_Int   nrows = hypre_CSRMatrixNumRows(A);

   HYPRE_Real *Xdata = hypre_VectorData(X);
   HYPRE_Real *Bdata = hypre_VectorData(B);

   /* eliminate the columns */
   for (i = 0; i < nrows; i++)
   {
      ibeg = Ai[i];
      iend = Ai[i+1];
      for (j = ibeg; j < iend; j++)
      {
         jcol = Aj[j];
         pos = hypre_BinarySearch(rows_to_eliminate, jcol, nrows_to_eliminate);
         if (pos != -1)
         {
            a = Adata[j];
            Adata[j] = 0.0;
            Bdata[i] -= a * Xdata[jcol];
         }
      }
   }

   /* remove the rows and set the diagonal equal to 1 */
   for (i = 0; i < nrows_to_eliminate; i++)
   {
      irow = rows_to_eliminate[i];
      ibeg = Ai[irow];
      iend = Ai[irow+1];
      for (j = ibeg; j < iend; j++)
      {
         if (Aj[j] == irow)
         {
            Adata[j] = 1.0;
         }
         else
         {
            Adata[j] = 0.0;
         }
      }
   }
}

/*
  Function:  hypre_CSRMatrixEliminateOffdColsAXB

  Eliminate the given sorted (!) list of columns of A, subtract them from B.
*/
void hypre_CSRMatrixEliminateOffdColsAXB(hypre_CSRMatrix *A,
                                         HYPRE_Int ncols_to_eliminate,
                                         HYPRE_Int *eliminate_cols,
                                         HYPRE_Real *eliminate_coefs,
                                         hypre_Vector *B)
{
   HYPRE_Int i, j;
   HYPRE_Int ibeg, iend, pos;
   HYPRE_Real a;

   HYPRE_Int *Ai = hypre_CSRMatrixI(A);
   HYPRE_Int *Aj = hypre_CSRMatrixJ(A);
   HYPRE_Real *Adata = hypre_CSRMatrixData(A);
   HYPRE_Int nrows = hypre_CSRMatrixNumRows(A);

   HYPRE_Real *Bdata = hypre_VectorData(B);

   for (i = 0; i < nrows; i++)
   {
      ibeg = Ai[i];
      iend = Ai[i+1];
      for (j = ibeg; j < iend; j++)
      {
         pos = hypre_BinarySearch(eliminate_cols, Aj[j], ncols_to_eliminate);
         if (pos != -1)
         {
            a = Adata[j];
            Adata[j] = 0.0;
            Bdata[i] -= a * eliminate_coefs[pos];
         }
      }
   }
}

/*
  Function:  hypre_CSRMatrixEliminateOffdRowsAXB

  Eliminate (zero) the given list of rows of A.
*/
void hypre_CSRMatrixEliminateOffdRowsAXB(hypre_CSRMatrix *A,
                                         HYPRE_Int  nrows_to_eliminate,
                                         HYPRE_Int *rows_to_eliminate)
{
   HYPRE_Int  *Ai    = hypre_CSRMatrixI(A);
   HYPRE_Real *Adata = hypre_CSRMatrixData(A);

   HYPRE_Int i, j;
   HYPRE_Int irow, ibeg, iend;

   for (i = 0; i < nrows_to_eliminate; i++)
   {
      irow = rows_to_eliminate[i];
      ibeg = Ai[irow];
      iend = Ai[irow+1];
      for (j = ibeg; j < iend; j++)
      {
         Adata[j] = 0.0;
      }
   }
}

/*
  Function:  hypre_ParCSRMatrixEliminateAXB

  This function eliminates the global rows and columns of a matrix
  A corresponding to given lists of sorted (!) local row numbers,
  so that the solution to the system A*X = B is X_b for the given rows.

  The elimination is done as follows:

                    (input)                  (output)

                / A_ii | A_ib \          / A_ii |  0   \
            A = | -----+----- |   --->   | -----+----- |
                \ A_bi | A_bb /          \   0  |  I   /

                        / X_i \          / X_i \
                    X = | --- |   --->   | --- |  (no change)
                        \ X_b /          \ X_b /

                        / B_i \          / B_i - A_ib * X_b \
                    B = | --- |   --->   | ---------------- |
                        \ B_b /          \        X_b       /

*/
void hypre_ParCSRMatrixEliminateAXB(hypre_ParCSRMatrix *A,
                                    HYPRE_Int num_rowscols_to_elim,
                                    HYPRE_Int *rowscols_to_elim,
                                    hypre_ParVector *X,
                                    hypre_ParVector *B)
{
   hypre_CSRMatrix *diag = hypre_ParCSRMatrixDiag(A);
   hypre_CSRMatrix *offd = hypre_ParCSRMatrixOffd(A);
   HYPRE_Int diag_nrows  = hypre_CSRMatrixNumRows(diag);
   HYPRE_Int offd_ncols  = hypre_CSRMatrixNumCols(offd);

   hypre_Vector *Xlocal = hypre_ParVectorLocalVector(X);
   hypre_Vector *Blocal = hypre_ParVectorLocalVector(B);

   HYPRE_Real   *Bdata  = hypre_VectorData(Blocal);
   HYPRE_Real   *Xdata  = hypre_VectorData(Xlocal);

   HYPRE_Int  num_offd_cols_to_elim;
   HYPRE_Int  *offd_cols_to_elim;
   HYPRE_Real *eliminate_coefs;

   /* figure out which offd cols should be eliminated and with what coef */
   hypre_ParCSRCommHandle *comm_handle;
   hypre_ParCSRCommPkg *comm_pkg;
   HYPRE_Int num_sends;
   HYPRE_Int index, start;
   HYPRE_Int i, j, k, irow;

   HYPRE_Real *eliminate_row = mfem_hypre_CTAlloc(HYPRE_Real, diag_nrows);
   HYPRE_Real *eliminate_col = mfem_hypre_CTAlloc(HYPRE_Real, offd_ncols);
   HYPRE_Real *buf_data, coef;

   /* make sure A has a communication package */
   comm_pkg = hypre_ParCSRMatrixCommPkg(A);
   if (!comm_pkg)
   {
      hypre_MatvecCommPkgCreate(A);
      comm_pkg = hypre_ParCSRMatrixCommPkg(A);
   }

   /* HACK: rows that shouldn't be eliminated are marked with quiet NaN;
      those that should are set to the boundary value from X; this is to
      avoid sending complex type (int+double) or communicating twice. */
   for (i = 0; i < diag_nrows; i++)
   {
      eliminate_row[i] = std::numeric_limits<HYPRE_Real>::quiet_NaN();
   }
   for (i = 0; i < num_rowscols_to_elim; i++)
   {
      irow = rowscols_to_elim[i];
      eliminate_row[irow] = Xdata[irow];
   }

   /* use a Matvec communication pattern to find (in eliminate_col)
      which of the local offd columns are to be eliminated */
   num_sends = hypre_ParCSRCommPkgNumSends(comm_pkg);
   buf_data = mfem_hypre_CTAlloc(HYPRE_Real,
                                 hypre_ParCSRCommPkgSendMapStart(comm_pkg,
                                                                 num_sends));
   index = 0;
   for (i = 0; i < num_sends; i++)
   {
      start = hypre_ParCSRCommPkgSendMapStart(comm_pkg, i);
      for (j = start; j < hypre_ParCSRCommPkgSendMapStart(comm_pkg, i+1); j++)
      {
         k = hypre_ParCSRCommPkgSendMapElmt(comm_pkg,j);
         buf_data[index++] = eliminate_row[k];
      }
   }
   comm_handle = hypre_ParCSRCommHandleCreate(1, comm_pkg,
                                              buf_data, eliminate_col);

   /* do sequential part of the elimination while stuff is getting sent */
   hypre_CSRMatrixEliminateAXB(diag, num_rowscols_to_elim, rowscols_to_elim,
                               Xlocal, Blocal);

   /* finish the communication */
   hypre_ParCSRCommHandleDestroy(comm_handle);

   /* received eliminate_col[], count offd columns to eliminate */
   num_offd_cols_to_elim = 0;
   for (i = 0; i < offd_ncols; i++)
   {
      coef = eliminate_col[i];
      if (coef == coef) // test for NaN
      {
         num_offd_cols_to_elim++;
      }
   }

   offd_cols_to_elim = mfem_hypre_CTAlloc(HYPRE_Int, num_offd_cols_to_elim);
   eliminate_coefs = mfem_hypre_CTAlloc(HYPRE_Real, num_offd_cols_to_elim);

   /* get a list of offd column indices and coefs */
   num_offd_cols_to_elim = 0;
   for (i = 0; i < offd_ncols; i++)
   {
      coef = eliminate_col[i];
      if (coef == coef) // test for NaN
      {
         offd_cols_to_elim[num_offd_cols_to_elim] = i;
         eliminate_coefs[num_offd_cols_to_elim] = coef;
         num_offd_cols_to_elim++;
      }
   }

   mfem_hypre_TFree(buf_data);
   mfem_hypre_TFree(eliminate_col);
   mfem_hypre_TFree(eliminate_row);

   /* eliminate the off-diagonal part */
   hypre_CSRMatrixEliminateOffdColsAXB(offd, num_offd_cols_to_elim,
                                       offd_cols_to_elim,
                                       eliminate_coefs, Blocal);

   hypre_CSRMatrixEliminateOffdRowsAXB(offd, num_rowscols_to_elim,
                                       rowscols_to_elim);

   /* set boundary values in the rhs */
   for (int i = 0; i < num_rowscols_to_elim; i++)
   {
      irow = rowscols_to_elim[i];
      Bdata[irow] = Xdata[irow];
   }

   mfem_hypre_TFree(offd_cols_to_elim);
   mfem_hypre_TFree(eliminate_coefs);
}


/*--------------------------------------------------------------------------
 *                        (A + Ae) style elimination
 *--------------------------------------------------------------------------*/

/*
  Function:  hypre_CSRMatrixElimCreate

  Prepare the Ae matrix: count nnz, initialize I, allocate J and data.
*/
void hypre_CSRMatrixElimCreate(hypre_CSRMatrix *A,
                               hypre_CSRMatrix *Ae,
                               HYPRE_Int nrows, HYPRE_Int *rows,
                               HYPRE_Int ncols, HYPRE_Int *cols,
                               HYPRE_Int *col_mark)
{
   HYPRE_Int  i, j, col;
   HYPRE_Int  A_beg, A_end;

   HYPRE_Int  *A_i     = hypre_CSRMatrixI(A);
   HYPRE_Int  *A_j     = hypre_CSRMatrixJ(A);
   HYPRE_Int   A_rows  = hypre_CSRMatrixNumRows(A);

   hypre_CSRMatrixI(Ae) = mfem_hypre_TAlloc(HYPRE_Int, A_rows+1);

   HYPRE_Int  *Ae_i    = hypre_CSRMatrixI(Ae);
   HYPRE_Int   nnz     = 0;

   for (i = 0; i < A_rows; i++)
   {
      Ae_i[i] = nnz;

      A_beg = A_i[i];
      A_end = A_i[i+1];

      if (hypre_BinarySearch(rows, i, nrows) >= 0)
      {
         /* full row */
         nnz += A_end - A_beg;

         if (col_mark)
         {
            for (j = A_beg; j < A_end; j++)
            {
               col_mark[A_j[j]] = 1;
            }
         }
      }
      else
      {
         /* count columns */
         for (j = A_beg; j < A_end; j++)
         {
            col = A_j[j];
            if (hypre_BinarySearch(cols, col, ncols) >= 0)
            {
               nnz++;
               if (col_mark) { col_mark[col] = 1; }
            }
         }
      }
   }
   Ae_i[A_rows] = nnz;

   hypre_CSRMatrixJ(Ae) = mfem_hypre_TAlloc(HYPRE_Int, nnz);
   hypre_CSRMatrixData(Ae) = mfem_hypre_TAlloc(HYPRE_Real, nnz);
   hypre_CSRMatrixNumNonzeros(Ae) = nnz;
}

/*
  Function:  hypre_CSRMatrixEliminateRowsCols

  Eliminate rows and columns of A, store eliminated values in Ae.
  If 'diag' is nonzero, the eliminated diagonal of A is set to identity.
  If 'col_remap' is not NULL it specifies renumbering of columns of Ae.
*/
void hypre_CSRMatrixEliminateRowsCols(hypre_CSRMatrix *A,
                                      hypre_CSRMatrix *Ae,
                                      HYPRE_Int nrows, HYPRE_Int *rows,
                                      HYPRE_Int ncols, HYPRE_Int *cols,
                                      int diag, HYPRE_Int* col_remap)
{
   HYPRE_Int  i, j, k, col;
   HYPRE_Int  A_beg, Ae_beg, A_end;
   HYPRE_Real a;

   HYPRE_Int  *A_i     = hypre_CSRMatrixI(A);
   HYPRE_Int  *A_j     = hypre_CSRMatrixJ(A);
   HYPRE_Real *A_data  = hypre_CSRMatrixData(A);
   HYPRE_Int   A_rows  = hypre_CSRMatrixNumRows(A);

   HYPRE_Int  *Ae_i    = hypre_CSRMatrixI(Ae);
   HYPRE_Int  *Ae_j    = hypre_CSRMatrixJ(Ae);
   HYPRE_Real *Ae_data = hypre_CSRMatrixData(Ae);

   for (i = 0; i < A_rows; i++)
   {
      A_beg = A_i[i];
      A_end = A_i[i+1];
      Ae_beg = Ae_i[i];

      if (hypre_BinarySearch(rows, i, nrows) >= 0)
      {
         /* eliminate row */
         for (j = A_beg, k = Ae_beg; j < A_end; j++, k++)
         {
            col = A_j[j];
            Ae_j[k] = col_remap ? col_remap[col] : col;
            a = (diag && col == i) ? 1.0 : 0.0;
            Ae_data[k] = A_data[j] - a;
            A_data[j] = a;
         }
      }
      else
      {
         /* eliminate columns */
         for (j = A_beg, k = Ae_beg; j < A_end; j++)
         {
            col = A_j[j];
            if (hypre_BinarySearch(cols, col, ncols) >= 0)
            {
               Ae_j[k] = col_remap ? col_remap[col] : col;
               Ae_data[k] = A_data[j];
               A_data[j] = 0.0;
               k++;
            }
         }
      }
   }
}

/*
  Eliminate rows of A, setting all entries in the eliminated rows to zero.
*/
void hypre_CSRMatrixEliminateRows(hypre_CSRMatrix *A,
                                  HYPRE_Int nrows, const HYPRE_Int *rows)
{
   HYPRE_Int  irow, i, j;
   HYPRE_Int  A_beg, A_end;

   HYPRE_Int  *A_i     = hypre_CSRMatrixI(A);
   HYPRE_Real *A_data  = hypre_CSRMatrixData(A);

   for (i = 0; i < nrows; i++)
   {
      irow = rows[i];
      A_beg = A_i[irow];
      A_end = A_i[irow+1];
      /* eliminate row */
      for (j = A_beg; j < A_end; j++)
      {
         A_data[j] = 0.0;
      }
   }
}


/*
  Function:  hypre_ParCSRMatrixEliminateAAe

                    (input)                  (output)

                / A_ii | A_ib \          / A_ii |  0   \
            A = | -----+----- |   --->   | -----+----- |
                \ A_bi | A_bb /          \   0  |  I   /


                                         /   0  |   A_ib   \
                                    Ae = | -----+--------- |
                                         \ A_bi | A_bb - I /

*/
void hypre_ParCSRMatrixEliminateAAe(hypre_ParCSRMatrix *A,
                                    hypre_ParCSRMatrix **Ae,
                                    HYPRE_Int num_rowscols_to_elim,
                                    HYPRE_Int *rowscols_to_elim,
                                    int ignore_rows)
{
   HYPRE_Int i, j, k;

   hypre_CSRMatrix *A_diag = hypre_ParCSRMatrixDiag(A);
   hypre_CSRMatrix *A_offd = hypre_ParCSRMatrixOffd(A);
   HYPRE_Int A_diag_ncols  = hypre_CSRMatrixNumCols(A_diag);
   HYPRE_Int A_offd_ncols  = hypre_CSRMatrixNumCols(A_offd);

   *Ae = hypre_ParCSRMatrixCreate(hypre_ParCSRMatrixComm(A),
                                  hypre_ParCSRMatrixGlobalNumRows(A),
                                  hypre_ParCSRMatrixGlobalNumCols(A),
                                  hypre_ParCSRMatrixRowStarts(A),
                                  hypre_ParCSRMatrixColStarts(A),
                                  0, 0, 0);

   hypre_ParCSRMatrixSetRowStartsOwner(*Ae, 0);
   hypre_ParCSRMatrixSetColStartsOwner(*Ae, 0);

   hypre_CSRMatrix *Ae_diag = hypre_ParCSRMatrixDiag(*Ae);
   hypre_CSRMatrix *Ae_offd = hypre_ParCSRMatrixOffd(*Ae);
   HYPRE_Int Ae_offd_ncols;

   HYPRE_Int  num_offd_cols_to_elim;
   HYPRE_Int  *offd_cols_to_elim;

   HYPRE_Int  *A_col_map_offd = hypre_ParCSRMatrixColMapOffd(A);
   HYPRE_Int  *Ae_col_map_offd;

   HYPRE_Int  *col_mark;
   HYPRE_Int  *col_remap;

   /* figure out which offd cols should be eliminated */
   {
      hypre_ParCSRCommHandle *comm_handle;
      hypre_ParCSRCommPkg *comm_pkg;
      HYPRE_Int num_sends, *int_buf_data;
      HYPRE_Int index, start;

      HYPRE_Int *eliminate_diag_col = mfem_hypre_CTAlloc(HYPRE_Int, A_diag_ncols);
      HYPRE_Int *eliminate_offd_col = mfem_hypre_CTAlloc(HYPRE_Int, A_offd_ncols);

      /* make sure A has a communication package */
      comm_pkg = hypre_ParCSRMatrixCommPkg(A);
      if (!comm_pkg)
      {
         hypre_MatvecCommPkgCreate(A);
         comm_pkg = hypre_ParCSRMatrixCommPkg(A);
      }

      /* which of the local rows are to be eliminated */
      for (i = 0; i < A_diag_ncols; i++)
      {
         eliminate_diag_col[i] = 0;
      }
      for (i = 0; i < num_rowscols_to_elim; i++)
      {
         eliminate_diag_col[rowscols_to_elim[i]] = 1;
      }

      /* use a Matvec communication pattern to find (in eliminate_col)
         which of the local offd columns are to be eliminated */
      num_sends = hypre_ParCSRCommPkgNumSends(comm_pkg);
      int_buf_data = mfem_hypre_CTAlloc(
                        HYPRE_Int,
                        hypre_ParCSRCommPkgSendMapStart(comm_pkg, num_sends));
      index = 0;
      for (i = 0; i < num_sends; i++)
      {
         start = hypre_ParCSRCommPkgSendMapStart(comm_pkg, i);
         for (j = start; j < hypre_ParCSRCommPkgSendMapStart(comm_pkg, i+1); j++)
         {
            k = hypre_ParCSRCommPkgSendMapElmt(comm_pkg, j);
            int_buf_data[index++] = eliminate_diag_col[k];
         }
      }
      comm_handle = hypre_ParCSRCommHandleCreate(11, comm_pkg,
                                                 int_buf_data, eliminate_offd_col);

      /* eliminate diagonal part, overlapping it with communication */
      if (ignore_rows)
      {
         hypre_CSRMatrixElimCreate(A_diag, Ae_diag,
                                   0, nullptr,
                                   num_rowscols_to_elim, rowscols_to_elim,
                                   NULL);

         hypre_CSRMatrixEliminateRowsCols(A_diag, Ae_diag,
                                          0, nullptr,
                                          num_rowscols_to_elim, rowscols_to_elim,
                                          1, NULL);
      }
      else
      {
         hypre_CSRMatrixElimCreate(A_diag, Ae_diag,
                                   num_rowscols_to_elim, rowscols_to_elim,
                                   num_rowscols_to_elim, rowscols_to_elim,
                                   NULL);

         hypre_CSRMatrixEliminateRowsCols(A_diag, Ae_diag,
                                          num_rowscols_to_elim, rowscols_to_elim,
                                          num_rowscols_to_elim, rowscols_to_elim,
                                          1, NULL);
      }

      hypre_CSRMatrixReorder(Ae_diag);

      /* finish the communication */
      hypre_ParCSRCommHandleDestroy(comm_handle);

      /* received eliminate_col[], count offd columns to eliminate */
      num_offd_cols_to_elim = 0;
      for (i = 0; i < A_offd_ncols; i++)
      {
         if (eliminate_offd_col[i]) { num_offd_cols_to_elim++; }
      }

      offd_cols_to_elim = mfem_hypre_CTAlloc(HYPRE_Int, num_offd_cols_to_elim);

      /* get a list of offd column indices and coefs */
      num_offd_cols_to_elim = 0;
      for (i = 0; i < A_offd_ncols; i++)
      {
         if (eliminate_offd_col[i])
         {
            offd_cols_to_elim[num_offd_cols_to_elim++] = i;
         }
      }

      mfem_hypre_TFree(int_buf_data);
      mfem_hypre_TFree(eliminate_offd_col);
      mfem_hypre_TFree(eliminate_diag_col);
   }

   /* eliminate the off-diagonal part */
   col_mark = mfem_hypre_CTAlloc(HYPRE_Int, A_offd_ncols);
   col_remap = mfem_hypre_CTAlloc(HYPRE_Int, A_offd_ncols);

   if (ignore_rows)
   {
      hypre_CSRMatrixElimCreate(A_offd, Ae_offd,
                                0, nullptr,
                                num_offd_cols_to_elim, offd_cols_to_elim,
                                col_mark);

      for (i = k = 0; i < A_offd_ncols; i++)
      {
         if (col_mark[i]) { col_remap[i] = k++; }
      }

      hypre_CSRMatrixEliminateRowsCols(A_offd, Ae_offd,
                                       0, nullptr,
                                       num_offd_cols_to_elim, offd_cols_to_elim,
                                       0, col_remap);
   }
   else
   {
      hypre_CSRMatrixElimCreate(A_offd, Ae_offd,
                                num_rowscols_to_elim, rowscols_to_elim,
                                num_offd_cols_to_elim, offd_cols_to_elim,
                                col_mark);

      for (i = k = 0; i < A_offd_ncols; i++)
      {
         if (col_mark[i]) { col_remap[i] = k++; }
      }

      hypre_CSRMatrixEliminateRowsCols(A_offd, Ae_offd,
                                       num_rowscols_to_elim, rowscols_to_elim,
                                       num_offd_cols_to_elim, offd_cols_to_elim,
                                       0, col_remap);
   }

   /* create col_map_offd for Ae */
   Ae_offd_ncols = 0;
   for (i = 0; i < A_offd_ncols; i++)
   {
      if (col_mark[i]) { Ae_offd_ncols++; }
   }

   Ae_col_map_offd  = mfem_hypre_CTAlloc(HYPRE_Int, Ae_offd_ncols);

   Ae_offd_ncols = 0;
   for (i = 0; i < A_offd_ncols; i++)
   {
      if (col_mark[i])
      {
         Ae_col_map_offd[Ae_offd_ncols++] = A_col_map_offd[i];
      }
   }

   hypre_ParCSRMatrixColMapOffd(*Ae) = Ae_col_map_offd;
   hypre_CSRMatrixNumCols(Ae_offd) = Ae_offd_ncols;

   mfem_hypre_TFree(col_remap);
   mfem_hypre_TFree(col_mark);
   mfem_hypre_TFree(offd_cols_to_elim);

   hypre_ParCSRMatrixSetNumNonzeros(*Ae);
   hypre_MatvecCommPkgCreate(*Ae);
}


// Eliminate rows from the diagonal and off-diagonal blocks of the matrix
void hypre_ParCSRMatrixEliminateRows(hypre_ParCSRMatrix *A,
                                     HYPRE_Int num_rows_to_elim,
                                     const HYPRE_Int *rows_to_elim)
{
   hypre_CSRMatrix *A_diag = hypre_ParCSRMatrixDiag(A);
   hypre_CSRMatrix *A_offd = hypre_ParCSRMatrixOffd(A);
   hypre_CSRMatrixEliminateRows(A_diag, num_rows_to_elim, rows_to_elim);
   hypre_CSRMatrixEliminateRows(A_offd, num_rows_to_elim, rows_to_elim);
}


/*--------------------------------------------------------------------------
 *                               Split
 *--------------------------------------------------------------------------*/

void hypre_CSRMatrixSplit(hypre_CSRMatrix *A,
                          HYPRE_Int nr, HYPRE_Int nc,
                          HYPRE_Int *row_block_num, HYPRE_Int *col_block_num,
                          hypre_CSRMatrix **blocks)
{
   HYPRE_Int i, j, k, bi, bj;

   HYPRE_Int* A_i = hypre_CSRMatrixI(A);
   HYPRE_Int* A_j = hypre_CSRMatrixJ(A);
   HYPRE_Complex* A_data = hypre_CSRMatrixData(A);

   HYPRE_Int A_rows = hypre_CSRMatrixNumRows(A);
   HYPRE_Int A_cols = hypre_CSRMatrixNumCols(A);

   HYPRE_Int *num_rows = mfem_hypre_CTAlloc(HYPRE_Int, nr);
   HYPRE_Int *num_cols = mfem_hypre_CTAlloc(HYPRE_Int, nc);

   HYPRE_Int *block_row = mfem_hypre_TAlloc(HYPRE_Int, A_rows);
   HYPRE_Int *block_col = mfem_hypre_TAlloc(HYPRE_Int, A_cols);

   for (i = 0; i < A_rows; i++)
   {
      block_row[i] = num_rows[row_block_num[i]]++;
   }
   for (j = 0; j < A_cols; j++)
   {
      block_col[j] = num_cols[col_block_num[j]]++;
   }

   /* allocate the blocks */
   for (i = 0; i < nr; i++)
   {
      for (j = 0; j < nc; j++)
      {
         hypre_CSRMatrix *B = hypre_CSRMatrixCreate(num_rows[i], num_cols[j], 0);
         hypre_CSRMatrixI(B) = mfem_hypre_CTAlloc(HYPRE_Int, num_rows[i] + 1);
         blocks[i*nc + j] = B;
      }
   }

   /* count block row nnz */
   for (i = 0; i < A_rows; i++)
   {
      bi = row_block_num[i];
      for (j = A_i[i]; j < A_i[i+1]; j++)
      {
         bj = col_block_num[A_j[j]];
         hypre_CSRMatrix *B = blocks[bi*nc + bj];
         hypre_CSRMatrixI(B)[block_row[i] + 1]++;
      }
   }

   /* count block nnz */
   for (k = 0; k < nr*nc; k++)
   {
      hypre_CSRMatrix *B = blocks[k];
      HYPRE_Int* B_i = hypre_CSRMatrixI(B);

      HYPRE_Int nnz = 0, rs;
      for (int k = 1; k <= hypre_CSRMatrixNumRows(B); k++)
      {
         rs = B_i[k], B_i[k] = nnz, nnz += rs;
      }

      hypre_CSRMatrixJ(B) = mfem_hypre_TAlloc(HYPRE_Int, nnz);
      hypre_CSRMatrixData(B) = mfem_hypre_TAlloc(HYPRE_Complex, nnz);
      hypre_CSRMatrixNumNonzeros(B) = nnz;
   }

   /* populate blocks */
   for (i = 0; i < A_rows; i++)
   {
      bi = row_block_num[i];
      for (j = A_i[i]; j < A_i[i+1]; j++)
      {
         k = A_j[j];
         bj = col_block_num[k];
         hypre_CSRMatrix *B = blocks[bi*nc + bj];
         HYPRE_Int *bii = hypre_CSRMatrixI(B) + block_row[i] + 1;
         hypre_CSRMatrixJ(B)[*bii] = block_col[k];
         hypre_CSRMatrixData(B)[*bii] = A_data[j];
         (*bii)++;
      }
   }

   mfem_hypre_TFree(block_col);
   mfem_hypre_TFree(block_row);

   mfem_hypre_TFree(num_cols);
   mfem_hypre_TFree(num_rows);
}


void hypre_ParCSRMatrixSplit(hypre_ParCSRMatrix *A,
                             HYPRE_Int nr, HYPRE_Int nc,
                             hypre_ParCSRMatrix **blocks,
                             int interleaved_rows, int interleaved_cols)
{
   HYPRE_Int i, j, k;

   MPI_Comm comm = hypre_ParCSRMatrixComm(A);

   hypre_CSRMatrix *Adiag = hypre_ParCSRMatrixDiag(A);
   hypre_CSRMatrix *Aoffd = hypre_ParCSRMatrixOffd(A);

   HYPRE_Int global_rows = hypre_ParCSRMatrixGlobalNumRows(A);
   HYPRE_Int global_cols = hypre_ParCSRMatrixGlobalNumCols(A);

   HYPRE_Int local_rows = hypre_CSRMatrixNumRows(Adiag);
   HYPRE_Int local_cols = hypre_CSRMatrixNumCols(Adiag);
   HYPRE_Int offd_cols = hypre_CSRMatrixNumCols(Aoffd);

   hypre_assert(local_rows % nr == 0 && local_cols % nc == 0);
   hypre_assert(global_rows % nr == 0 && global_cols % nc == 0);

   HYPRE_Int block_rows = local_rows / nr;
   HYPRE_Int block_cols = local_cols / nc;
   HYPRE_Int num_blocks = nr * nc;

   /* mark local rows and columns with block number */
   HYPRE_Int *row_block_num = mfem_hypre_TAlloc(HYPRE_Int, local_rows);
   HYPRE_Int *col_block_num = mfem_hypre_TAlloc(HYPRE_Int, local_cols);

   for (i = 0; i < local_rows; i++)
   {
      row_block_num[i] = interleaved_rows ? (i % nr) : (i / block_rows);
   }
   for (i = 0; i < local_cols; i++)
   {
      col_block_num[i] = interleaved_cols ? (i % nc) : (i / block_cols);
   }

   /* determine the block numbers for offd columns */
   HYPRE_Int* offd_col_block_num = mfem_hypre_TAlloc(HYPRE_Int, offd_cols);
   hypre_ParCSRCommHandle *comm_handle;
   HYPRE_Int *int_buf_data;
   {
      /* make sure A has a communication package */
      hypre_ParCSRCommPkg *comm_pkg = hypre_ParCSRMatrixCommPkg(A);
      if (!comm_pkg)
      {
         hypre_MatvecCommPkgCreate(A);
         comm_pkg = hypre_ParCSRMatrixCommPkg(A);
      }

      /* calculate the final global column numbers for each block */
      HYPRE_Int *count = mfem_hypre_CTAlloc(HYPRE_Int, nc);
      HYPRE_Int *block_global_col = mfem_hypre_TAlloc(HYPRE_Int, local_cols);
      HYPRE_Int first_col = hypre_ParCSRMatrixFirstColDiag(A) / nc;
      for (i = 0; i < local_cols; i++)
      {
         block_global_col[i] = first_col + count[col_block_num[i]]++;
      }
      mfem_hypre_TFree(count);

      /* use a Matvec communication pattern to determine offd_col_block_num */
      HYPRE_Int num_sends = hypre_ParCSRCommPkgNumSends(comm_pkg);
      int_buf_data = mfem_hypre_CTAlloc(
                        HYPRE_Int,
                        hypre_ParCSRCommPkgSendMapStart(comm_pkg, num_sends));
      HYPRE_Int start, index = 0;
      for (i = 0; i < num_sends; i++)
      {
         start = hypre_ParCSRCommPkgSendMapStart(comm_pkg, i);
         for (j = start; j < hypre_ParCSRCommPkgSendMapStart(comm_pkg, i+1); j++)
         {
            k = hypre_ParCSRCommPkgSendMapElmt(comm_pkg, j);
            int_buf_data[index++] = col_block_num[k] + nc*block_global_col[k];
         }
      }
      mfem_hypre_TFree(block_global_col);

      comm_handle = hypre_ParCSRCommHandleCreate(11, comm_pkg, int_buf_data,
                                                 offd_col_block_num);
   }

   /* create the block matrices */
   HYPRE_Int num_procs = 1;
   if (!hypre_ParCSRMatrixAssumedPartition(A))
   {
      hypre_MPI_Comm_size(comm, &num_procs);
   }

   HYPRE_Int *row_starts = mfem_hypre_TAlloc(HYPRE_Int, num_procs+1);
   HYPRE_Int *col_starts = mfem_hypre_TAlloc(HYPRE_Int, num_procs+1);
   for (i = 0; i <= num_procs; i++)
   {
      row_starts[i] = hypre_ParCSRMatrixRowStarts(A)[i] / nr;
      col_starts[i] = hypre_ParCSRMatrixColStarts(A)[i] / nc;
   }

   for (i = 0; i < num_blocks; i++)
   {
      blocks[i] = hypre_ParCSRMatrixCreate(comm,
                                           global_rows/nr, global_cols/nc,
                                           row_starts, col_starts, 0, 0, 0);
   }

   /* split diag part */
   hypre_CSRMatrix **csr_blocks = mfem_hypre_TAlloc(hypre_CSRMatrix*, nr*nc);
   hypre_CSRMatrixSplit(Adiag, nr, nc, row_block_num, col_block_num,
                        csr_blocks);

   for (i = 0; i < num_blocks; i++)
   {
      mfem_hypre_TFree(hypre_ParCSRMatrixDiag(blocks[i]));
      hypre_ParCSRMatrixDiag(blocks[i]) = csr_blocks[i];
   }

   /* finish communication, receive offd_col_block_num */
   hypre_ParCSRCommHandleDestroy(comm_handle);
   mfem_hypre_TFree(int_buf_data);

   /* decode global offd column numbers */
   HYPRE_Int* offd_global_col = mfem_hypre_TAlloc(HYPRE_Int, offd_cols);
   for (i = 0; i < offd_cols; i++)
   {
      offd_global_col[i] = offd_col_block_num[i] / nc;
      offd_col_block_num[i] %= nc;
   }

   /* split offd part */
   hypre_CSRMatrixSplit(Aoffd, nr, nc, row_block_num, offd_col_block_num,
                        csr_blocks);

   for (i = 0; i < num_blocks; i++)
   {
      mfem_hypre_TFree(hypre_ParCSRMatrixOffd(blocks[i]));
      hypre_ParCSRMatrixOffd(blocks[i]) = csr_blocks[i];
   }

   mfem_hypre_TFree(csr_blocks);
   mfem_hypre_TFree(col_block_num);
   mfem_hypre_TFree(row_block_num);

   /* update block col-maps */
   for (int bi = 0; bi < nr; bi++)
   {
      for (int bj = 0; bj < nc; bj++)
      {
         hypre_ParCSRMatrix *block = blocks[bi*nc + bj];
         hypre_CSRMatrix *block_offd = hypre_ParCSRMatrixOffd(block);
         HYPRE_Int block_offd_cols = hypre_CSRMatrixNumCols(block_offd);

         HYPRE_Int *block_col_map = mfem_hypre_TAlloc(HYPRE_Int,
                                                      block_offd_cols);
         for (i = j = 0; i < offd_cols; i++)
         {
            HYPRE_Int bn = offd_col_block_num[i];
            if (bn == bj) { block_col_map[j++] = offd_global_col[i]; }
         }
         hypre_assert(j == block_offd_cols);

         hypre_ParCSRMatrixColMapOffd(block) = block_col_map;
      }
   }

   mfem_hypre_TFree(offd_global_col);
   mfem_hypre_TFree(offd_col_block_num);

   /* finish the new matrices, make them own all the stuff */
   for (i = 0; i < num_blocks; i++)
   {
      hypre_ParCSRMatrixSetNumNonzeros(blocks[i]);
      hypre_MatvecCommPkgCreate(blocks[i]);

      hypre_ParCSRMatrixOwnsData(blocks[i]) = 1;

      /* only the first block will own the row/col_starts */
      hypre_ParCSRMatrixOwnsRowStarts(blocks[i]) = !i;
      hypre_ParCSRMatrixOwnsColStarts(blocks[i]) = !i;
   }
}

/* Based on hypre_CSRMatrixMatvec in hypre's csr_matvec.c */
void hypre_CSRMatrixAbsMatvec(hypre_CSRMatrix *A,
                              HYPRE_Real alpha,
                              HYPRE_Real *x,
                              HYPRE_Real beta,
                              HYPRE_Real *y)
{
   HYPRE_Real       *A_data   = hypre_CSRMatrixData(A);
   HYPRE_Int        *A_i      = hypre_CSRMatrixI(A);
   HYPRE_Int        *A_j      = hypre_CSRMatrixJ(A);
   HYPRE_Int         num_rows = hypre_CSRMatrixNumRows(A);

   HYPRE_Int        *A_rownnz = hypre_CSRMatrixRownnz(A);
   HYPRE_Int         num_rownnz = hypre_CSRMatrixNumRownnz(A);

   HYPRE_Real       *x_data = x;
   HYPRE_Real       *y_data = y;

   HYPRE_Real        temp, tempx;

   HYPRE_Int         i, jj;

   HYPRE_Int         m;

   HYPRE_Real        xpar=0.7;

   /*-----------------------------------------------------------------------
    * Do (alpha == 0.0) computation - RDF: USE MACHINE EPS
    *-----------------------------------------------------------------------*/

   if (alpha == 0.0)
   {
      for (i = 0; i < num_rows; i++)
      {
         y_data[i] *= beta;
      }
      return;
   }

   /*-----------------------------------------------------------------------
    * y = (beta/alpha)*y
    *-----------------------------------------------------------------------*/

   temp = beta / alpha;

   if (temp != 1.0)
   {
      if (temp == 0.0)
      {
         for (i = 0; i < num_rows; i++)
         {
            y_data[i] = 0.0;
         }
      }
      else
      {
         for (i = 0; i < num_rows; i++)
         {
            y_data[i] *= temp;
         }
      }
   }

   /*-----------------------------------------------------------------
    * y += abs(A)*x
    *-----------------------------------------------------------------*/

   /* use rownnz pointer to do the abs(A)*x multiplication
      when num_rownnz is smaller than num_rows */

   if (num_rownnz < xpar*(num_rows))
   {
      for (i = 0; i < num_rownnz; i++)
      {
         m = A_rownnz[i];

         tempx = 0;
         for (jj = A_i[m]; jj < A_i[m+1]; jj++)
         {
<<<<<<< HEAD
            tempx += fabs(A_data[jj])*x_data[A_j[jj]];
=======
            tempx += std::abs(A_data[jj])*x_data[A_j[jj]];
>>>>>>> b3beafe9
         }
         y_data[m] += tempx;
      }
   }
   else
   {
      for (i = 0; i < num_rows; i++)
      {
         tempx = 0;
         for (jj = A_i[i]; jj < A_i[i+1]; jj++)
         {
<<<<<<< HEAD
            tempx += fabs(A_data[jj])*x_data[A_j[jj]];
=======
            tempx += std::abs(A_data[jj])*x_data[A_j[jj]];
>>>>>>> b3beafe9
         }
         y_data[i] += tempx;
      }
   }

   /*-----------------------------------------------------------------
    * y = alpha*y
    *-----------------------------------------------------------------*/

   if (alpha != 1.0)
   {
      for (i = 0; i < num_rows; i++)
      {
         y_data[i] *= alpha;
      }
   }

}

/* Based on hypre_CSRMatrixMatvecT in hypre's csr_matvec.c */
void hypre_CSRMatrixAbsMatvecT(hypre_CSRMatrix *A,
                               HYPRE_Real alpha,
                               HYPRE_Real *x,
                               HYPRE_Real beta,
                               HYPRE_Real *y)
{
   HYPRE_Real       *A_data   = hypre_CSRMatrixData(A);
   HYPRE_Int        *A_i      = hypre_CSRMatrixI(A);
   HYPRE_Int        *A_j      = hypre_CSRMatrixJ(A);
   HYPRE_Int         num_rows = hypre_CSRMatrixNumRows(A);
   HYPRE_Int         num_cols = hypre_CSRMatrixNumCols(A);

   HYPRE_Real       *x_data = x;
   HYPRE_Real       *y_data = y;

   HYPRE_Int         i, j, jj;

   HYPRE_Real        temp;

   if (alpha == 0.0)
   {
      for (i = 0; i < num_cols; i++)
      {
         y_data[i] *= beta;
      }
      return;
   }

   /*-----------------------------------------------------------------------
    * y = (beta/alpha)*y
    *-----------------------------------------------------------------------*/

   temp = beta / alpha;

   if (temp != 1.0)
   {
      if (temp == 0.0)
      {
         for (i = 0; i < num_cols; i++)
         {
            y_data[i] = 0.0;
         }
      }
      else
      {
         for (i = 0; i < num_cols; i++)
         {
            y_data[i] *= temp;
         }
      }
   }

   /*-----------------------------------------------------------------
    * y += abs(A)^T*x
    *-----------------------------------------------------------------*/

   for (i = 0; i < num_rows; i++)
   {
      for (jj = A_i[i]; jj < A_i[i+1]; jj++)
      {
         j = A_j[jj];
<<<<<<< HEAD
         y_data[j] += fabs(A_data[jj]) * x_data[i];
=======
         y_data[j] += std::abs(A_data[jj]) * x_data[i];
>>>>>>> b3beafe9
      }
   }

   /*-----------------------------------------------------------------
    * y = alpha*y
    *-----------------------------------------------------------------*/

   if (alpha != 1.0)
   {
      for (i = 0; i < num_cols; i++)
      {
         y_data[i] *= alpha;
      }
   }
}

/* Based on hypre_CSRMatrixMatvec in hypre's csr_matvec.c */
void hypre_CSRMatrixBooleanMatvec(hypre_CSRMatrix *A,
                                  HYPRE_Bool alpha,
                                  HYPRE_Bool *x,
                                  HYPRE_Bool beta,
                                  HYPRE_Bool *y)
{
   /* HYPRE_Complex    *A_data   = hypre_CSRMatrixData(A); */
   HYPRE_Int        *A_i      = hypre_CSRMatrixI(A);
   HYPRE_Int        *A_j      = hypre_CSRMatrixJ(A);
   HYPRE_Int         num_rows = hypre_CSRMatrixNumRows(A);

   HYPRE_Int        *A_rownnz = hypre_CSRMatrixRownnz(A);
   HYPRE_Int         num_rownnz = hypre_CSRMatrixNumRownnz(A);

   HYPRE_Bool       *x_data = x;
   HYPRE_Bool       *y_data = y;

   HYPRE_Bool        temp, tempx;

   HYPRE_Int         i, jj;

   HYPRE_Int         m;

   HYPRE_Real        xpar=0.7;

   /*-----------------------------------------------------------------------
    * Do (alpha == 0.0) computation - RDF: USE MACHINE EPS
    *-----------------------------------------------------------------------*/

   if (alpha == 0)
   {
#ifdef HYPRE_USING_OPENMP
      #pragma omp parallel for private(i) HYPRE_SMP_SCHEDULE
#endif
      for (i = 0; i < num_rows; i++)
      {
         y_data[i] = y_data[i] && beta;
      }
      return;
   }

   /*-----------------------------------------------------------------------
    * y = (beta/alpha)*y
    *-----------------------------------------------------------------------*/

   if (beta == 0)
   {
#ifdef HYPRE_USING_OPENMP
      #pragma omp parallel for private(i) HYPRE_SMP_SCHEDULE
#endif
      for (i = 0; i < num_rows; i++)
      {
         y_data[i] = 0;
      }
   }
   else
   {
      /* beta is true -> no change to y_data */
   }

   /*-----------------------------------------------------------------
    * y += A*x
    *-----------------------------------------------------------------*/

   /* use rownnz pointer to do the A*x multiplication  when num_rownnz is smaller than num_rows */

   if (num_rownnz < xpar*(num_rows))
   {
#ifdef HYPRE_USING_OPENMP
      #pragma omp parallel for private(i,jj,m,tempx) HYPRE_SMP_SCHEDULE
#endif
      for (i = 0; i < num_rownnz; i++)
      {
         m = A_rownnz[i];

         tempx = 0;
         for (jj = A_i[m]; jj < A_i[m+1]; jj++)
         {
            /* tempx = tempx || ((A_data[jj] != 0.0) && x_data[A_j[jj]]); */
            tempx = tempx || x_data[A_j[jj]];
         }
         y_data[m] = y_data[m] || tempx;
      }
   }
   else
   {
#ifdef HYPRE_USING_OPENMP
      #pragma omp parallel for private(i,jj,temp) HYPRE_SMP_SCHEDULE
#endif
      for (i = 0; i < num_rows; i++)
      {
         temp = 0;
         for (jj = A_i[i]; jj < A_i[i+1]; jj++)
         {
            /* temp = temp || ((A_data[jj] != 0.0) && x_data[A_j[jj]]); */
            temp = temp || x_data[A_j[jj]];
         }
         y_data[i] = y_data[i] || temp;
      }
   }

   /*-----------------------------------------------------------------
    * y = alpha*y
    *-----------------------------------------------------------------*/
   /* alpha is true */
}

/* Based on hypre_CSRMatrixMatvecT in hypre's csr_matvec.c */
void hypre_CSRMatrixBooleanMatvecT(hypre_CSRMatrix *A,
                                   HYPRE_Bool alpha,
                                   HYPRE_Bool *x,
                                   HYPRE_Bool beta,
                                   HYPRE_Bool *y)
{
   /* HYPRE_Complex    *A_data   = hypre_CSRMatrixData(A); */
   HYPRE_Int        *A_i      = hypre_CSRMatrixI(A);
   HYPRE_Int        *A_j      = hypre_CSRMatrixJ(A);
   HYPRE_Int         num_rows = hypre_CSRMatrixNumRows(A);
   HYPRE_Int         num_cols = hypre_CSRMatrixNumCols(A);

   HYPRE_Bool       *x_data = x;
   HYPRE_Bool       *y_data = y;

   HYPRE_Int         i, j, jj;

   /*-----------------------------------------------------------------------
    * y = beta*y
    *-----------------------------------------------------------------------*/

   if (beta == 0)
   {
      for (i = 0; i < num_cols; i++)
      {
         y_data[i] = 0;
      }
   }
   else
   {
      /* beta is true -> no change to y_data */
   }

   /*-----------------------------------------------------------------------
    * Check if (alpha == 0)
    *-----------------------------------------------------------------------*/

   if (alpha == 0)
   {
      return;
   }

   /* alpha is true */

   /*-----------------------------------------------------------------
    * y += A^T*x
    *-----------------------------------------------------------------*/
   for (i = 0; i < num_rows; i++)
   {
      if (x_data[i] != 0)
      {
         for (jj = A_i[i]; jj < A_i[i+1]; jj++)
         {
            j = A_j[jj];
            /* y_data[j] += A_data[jj] * x_data[i]; */
            y_data[j] = 1;
         }
      }
   }
}

/* Based on hypre_ParCSRCommHandleCreate in hypre's par_csr_communication.c. The
   input variable job controls the communication type: 1=Matvec, 2=MatvecT. */
hypre_ParCSRCommHandle *
hypre_ParCSRCommHandleCreate_bool(HYPRE_Int            job,
                                  hypre_ParCSRCommPkg *comm_pkg,
                                  HYPRE_Bool          *send_data,
                                  HYPRE_Bool          *recv_data)
{
   HYPRE_Int                  num_sends = hypre_ParCSRCommPkgNumSends(comm_pkg);
   HYPRE_Int                  num_recvs = hypre_ParCSRCommPkgNumRecvs(comm_pkg);
   MPI_Comm                   comm      = hypre_ParCSRCommPkgComm(comm_pkg);

   hypre_ParCSRCommHandle    *comm_handle;
   HYPRE_Int                  num_requests;
   hypre_MPI_Request         *requests;

   HYPRE_Int                  i, j;
   HYPRE_Int                  my_id, num_procs;
   HYPRE_Int                  ip, vec_start, vec_len;

   num_requests = num_sends + num_recvs;
   requests = mfem_hypre_CTAlloc(hypre_MPI_Request, num_requests);

   hypre_MPI_Comm_size(comm, &num_procs);
   hypre_MPI_Comm_rank(comm, &my_id);

   j = 0;
   switch (job)
   {
      case  1:
      {
         HYPRE_Bool *d_send_data = (HYPRE_Bool *) send_data;
         HYPRE_Bool *d_recv_data = (HYPRE_Bool *) recv_data;
         for (i = 0; i < num_recvs; i++)
         {
            ip = hypre_ParCSRCommPkgRecvProc(comm_pkg, i);
            vec_start = hypre_ParCSRCommPkgRecvVecStart(comm_pkg, i);
            vec_len = hypre_ParCSRCommPkgRecvVecStart(comm_pkg, i+1)-vec_start;
            hypre_MPI_Irecv(&d_recv_data[vec_start], vec_len, HYPRE_MPI_BOOL,
                            ip, 0, comm, &requests[j++]);
         }
         for (i = 0; i < num_sends; i++)
         {
            vec_start = hypre_ParCSRCommPkgSendMapStart(comm_pkg, i);
            vec_len = hypre_ParCSRCommPkgSendMapStart(comm_pkg, i+1)-vec_start;
            ip = hypre_ParCSRCommPkgSendProc(comm_pkg, i);
            hypre_MPI_Isend(&d_send_data[vec_start], vec_len, HYPRE_MPI_BOOL,
                            ip, 0, comm, &requests[j++]);
         }
         break;
      }
      case  2:
      {
         HYPRE_Bool *d_send_data = (HYPRE_Bool *) send_data;
         HYPRE_Bool *d_recv_data = (HYPRE_Bool *) recv_data;
         for (i = 0; i < num_sends; i++)
         {
            vec_start = hypre_ParCSRCommPkgSendMapStart(comm_pkg, i);
            vec_len = hypre_ParCSRCommPkgSendMapStart(comm_pkg, i+1)-vec_start;
            ip = hypre_ParCSRCommPkgSendProc(comm_pkg, i);
            hypre_MPI_Irecv(&d_recv_data[vec_start], vec_len, HYPRE_MPI_BOOL,
                            ip, 0, comm, &requests[j++]);
         }
         for (i = 0; i < num_recvs; i++)
         {
            ip = hypre_ParCSRCommPkgRecvProc(comm_pkg, i);
            vec_start = hypre_ParCSRCommPkgRecvVecStart(comm_pkg, i);
            vec_len = hypre_ParCSRCommPkgRecvVecStart(comm_pkg, i+1)-vec_start;
            hypre_MPI_Isend(&d_send_data[vec_start], vec_len, HYPRE_MPI_BOOL,
                            ip, 0, comm, &requests[j++]);
         }
         break;
      }
   }
   /*--------------------------------------------------------------------
    * set up comm_handle and return
    *--------------------------------------------------------------------*/

   comm_handle = mfem_hypre_CTAlloc(hypre_ParCSRCommHandle, 1);

   hypre_ParCSRCommHandleCommPkg(comm_handle)     = comm_pkg;
   hypre_ParCSRCommHandleSendData(comm_handle)    = send_data;
   hypre_ParCSRCommHandleRecvData(comm_handle)    = recv_data;
   hypre_ParCSRCommHandleNumRequests(comm_handle) = num_requests;
   hypre_ParCSRCommHandleRequests(comm_handle)    = requests;

   return comm_handle;
}

/* Based on hypre_ParCSRMatrixMatvec in par_csr_matvec.c */
void hypre_ParCSRMatrixAbsMatvec(hypre_ParCSRMatrix *A,
                                 HYPRE_Real alpha,
                                 HYPRE_Real *x,
                                 HYPRE_Real beta,
                                 HYPRE_Real *y)
{
   hypre_ParCSRCommHandle *comm_handle;
   hypre_ParCSRCommPkg *comm_pkg = hypre_ParCSRMatrixCommPkg(A);
   hypre_CSRMatrix   *diag   = hypre_ParCSRMatrixDiag(A);
   hypre_CSRMatrix   *offd   = hypre_ParCSRMatrixOffd(A);

   HYPRE_Int          num_cols_offd = hypre_CSRMatrixNumCols(offd);
   HYPRE_Int          num_sends, i, j, index;

   HYPRE_Real        *x_tmp, *x_buf;

   x_tmp = mfem_hypre_CTAlloc(HYPRE_Real, num_cols_offd);

   /*---------------------------------------------------------------------
    * If there exists no CommPkg for A, a CommPkg is generated using
    * equally load balanced partitionings
    *--------------------------------------------------------------------*/
   if (!comm_pkg)
   {
      hypre_MatvecCommPkgCreate(A);
      comm_pkg = hypre_ParCSRMatrixCommPkg(A);
   }

   num_sends = hypre_ParCSRCommPkgNumSends(comm_pkg);
   x_buf = mfem_hypre_CTAlloc(
              HYPRE_Real, hypre_ParCSRCommPkgSendMapStart(comm_pkg, num_sends));

   index = 0;
   for (i = 0; i < num_sends; i++)
   {
      j = hypre_ParCSRCommPkgSendMapStart(comm_pkg, i);
      for ( ; j < hypre_ParCSRCommPkgSendMapStart(comm_pkg, i+1); j++)
      {
         x_buf[index++] = x[hypre_ParCSRCommPkgSendMapElmt(comm_pkg, j)];
      }
   }

   comm_handle = hypre_ParCSRCommHandleCreate(1, comm_pkg, x_buf, x_tmp);

   hypre_CSRMatrixAbsMatvec(diag, alpha, x, beta, y);

   hypre_ParCSRCommHandleDestroy(comm_handle);

   if (num_cols_offd)
   {
      hypre_CSRMatrixAbsMatvec(offd, alpha, x_tmp, 1.0, y);
   }

   mfem_hypre_TFree(x_buf);
   mfem_hypre_TFree(x_tmp);
}

/* Based on hypre_ParCSRMatrixMatvecT in par_csr_matvec.c */
void hypre_ParCSRMatrixAbsMatvecT(hypre_ParCSRMatrix *A,
                                  HYPRE_Real alpha,
                                  HYPRE_Real *x,
                                  HYPRE_Real beta,
                                  HYPRE_Real *y)
{
   hypre_ParCSRCommHandle *comm_handle;
   hypre_ParCSRCommPkg    *comm_pkg = hypre_ParCSRMatrixCommPkg(A);
   hypre_CSRMatrix        *diag = hypre_ParCSRMatrixDiag(A);
   hypre_CSRMatrix        *offd = hypre_ParCSRMatrixOffd(A);
   HYPRE_Real             *y_tmp;
   HYPRE_Real             *y_buf;

   HYPRE_Int               num_cols_offd = hypre_CSRMatrixNumCols(offd);

   HYPRE_Int               i, j, jj, end, num_sends;

   y_tmp = mfem_hypre_TAlloc(HYPRE_Real, num_cols_offd);

   /*---------------------------------------------------------------------
    * If there exists no CommPkg for A, a CommPkg is generated using
    * equally load balanced partitionings
    *--------------------------------------------------------------------*/
   if (!comm_pkg)
   {
      hypre_MatvecCommPkgCreate(A);
      comm_pkg = hypre_ParCSRMatrixCommPkg(A);
   }

   num_sends = hypre_ParCSRCommPkgNumSends(comm_pkg);
   y_buf = mfem_hypre_CTAlloc(
              HYPRE_Real, hypre_ParCSRCommPkgSendMapStart(comm_pkg, num_sends));

   if (num_cols_offd)
   {
#if MFEM_HYPRE_VERSION >= 21100
      if (A->offdT)
      {
         // offdT is optional. Used only if it's present.
         hypre_CSRMatrixAbsMatvec(A->offdT, alpha, x, 0., y_tmp);
      }
      else
#endif
      {
         hypre_CSRMatrixAbsMatvecT(offd, alpha, x, 0., y_tmp);
      }
   }

   comm_handle = hypre_ParCSRCommHandleCreate(2, comm_pkg, y_tmp, y_buf);

#if MFEM_HYPRE_VERSION >= 21100
   if (A->diagT)
   {
      // diagT is optional. Used only if it's present.
      hypre_CSRMatrixAbsMatvec(A->diagT, alpha, x, beta, y);
   }
   else
#endif
   {
      hypre_CSRMatrixAbsMatvecT(diag, alpha, x, beta, y);
   }

   hypre_ParCSRCommHandleDestroy(comm_handle);

   for (i = 0; i < num_sends; i++)
   {
      end = hypre_ParCSRCommPkgSendMapStart(comm_pkg, i+1);
      for (j = hypre_ParCSRCommPkgSendMapStart(comm_pkg, i); j < end; j++)
      {
         jj = hypre_ParCSRCommPkgSendMapElmt(comm_pkg, j);
         y[jj] += y_buf[j];
      }
   }

   mfem_hypre_TFree(y_buf);
   mfem_hypre_TFree(y_tmp);
}

/* Based on hypre_ParCSRMatrixMatvec in par_csr_matvec.c */
void hypre_ParCSRMatrixBooleanMatvec(hypre_ParCSRMatrix *A,
                                     HYPRE_Bool alpha,
                                     HYPRE_Bool *x,
                                     HYPRE_Bool beta,
                                     HYPRE_Bool *y)
{
   hypre_ParCSRCommHandle *comm_handle;
   hypre_ParCSRCommPkg *comm_pkg = hypre_ParCSRMatrixCommPkg(A);
   hypre_CSRMatrix   *diag   = hypre_ParCSRMatrixDiag(A);
   hypre_CSRMatrix   *offd   = hypre_ParCSRMatrixOffd(A);

   HYPRE_Int          num_cols_offd = hypre_CSRMatrixNumCols(offd);
   HYPRE_Int          num_sends, i, j, index;

   HYPRE_Bool        *x_tmp, *x_buf;

   x_tmp = mfem_hypre_CTAlloc(HYPRE_Bool, num_cols_offd);

   /*---------------------------------------------------------------------
    * If there exists no CommPkg for A, a CommPkg is generated using
    * equally load balanced partitionings
    *--------------------------------------------------------------------*/
   if (!comm_pkg)
   {
      hypre_MatvecCommPkgCreate(A);
      comm_pkg = hypre_ParCSRMatrixCommPkg(A);
   }

   num_sends = hypre_ParCSRCommPkgNumSends(comm_pkg);
   x_buf = mfem_hypre_CTAlloc(
              HYPRE_Bool, hypre_ParCSRCommPkgSendMapStart(comm_pkg, num_sends));

   index = 0;
   for (i = 0; i < num_sends; i++)
   {
      j = hypre_ParCSRCommPkgSendMapStart(comm_pkg, i);
      for ( ; j < hypre_ParCSRCommPkgSendMapStart(comm_pkg, i+1); j++)
      {
         x_buf[index++] = x[hypre_ParCSRCommPkgSendMapElmt(comm_pkg, j)];
      }
   }

   comm_handle = hypre_ParCSRCommHandleCreate_bool(1, comm_pkg, x_buf, x_tmp);

   hypre_CSRMatrixBooleanMatvec(diag, alpha, x, beta, y);

   hypre_ParCSRCommHandleDestroy(comm_handle);

   if (num_cols_offd)
   {
      hypre_CSRMatrixBooleanMatvec(offd, alpha, x_tmp, 1, y);
   }

   mfem_hypre_TFree(x_buf);
   mfem_hypre_TFree(x_tmp);
}

/* Based on hypre_ParCSRMatrixMatvecT in par_csr_matvec.c */
void hypre_ParCSRMatrixBooleanMatvecT(hypre_ParCSRMatrix *A,
                                      HYPRE_Bool alpha,
                                      HYPRE_Bool *x,
                                      HYPRE_Bool beta,
                                      HYPRE_Bool *y)
{
   hypre_ParCSRCommHandle *comm_handle;
   hypre_ParCSRCommPkg    *comm_pkg = hypre_ParCSRMatrixCommPkg(A);
   hypre_CSRMatrix        *diag = hypre_ParCSRMatrixDiag(A);
   hypre_CSRMatrix        *offd = hypre_ParCSRMatrixOffd(A);
   HYPRE_Bool             *y_tmp;
   HYPRE_Bool             *y_buf;

   HYPRE_Int               num_cols_offd = hypre_CSRMatrixNumCols(offd);

   HYPRE_Int               i, j, jj, end, num_sends;

   y_tmp = mfem_hypre_TAlloc(HYPRE_Bool, num_cols_offd);

   /*---------------------------------------------------------------------
    * If there exists no CommPkg for A, a CommPkg is generated using
    * equally load balanced partitionings
    *--------------------------------------------------------------------*/
   if (!comm_pkg)
   {
      hypre_MatvecCommPkgCreate(A);
      comm_pkg = hypre_ParCSRMatrixCommPkg(A);
   }

   num_sends = hypre_ParCSRCommPkgNumSends(comm_pkg);
   y_buf = mfem_hypre_CTAlloc(
              HYPRE_Bool, hypre_ParCSRCommPkgSendMapStart(comm_pkg, num_sends));

   if (num_cols_offd)
   {
#if MFEM_HYPRE_VERSION >= 21100
      if (A->offdT)
      {
         // offdT is optional. Used only if it's present.
         hypre_CSRMatrixBooleanMatvec(A->offdT, alpha, x, 0, y_tmp);
      }
      else
#endif
      {
         hypre_CSRMatrixBooleanMatvecT(offd, alpha, x, 0, y_tmp);
      }
   }

   comm_handle = hypre_ParCSRCommHandleCreate_bool(2, comm_pkg, y_tmp, y_buf);

#if MFEM_HYPRE_VERSION >= 21100
   if (A->diagT)
   {
      // diagT is optional. Used only if it's present.
      hypre_CSRMatrixBooleanMatvec(A->diagT, alpha, x, beta, y);
   }
   else
#endif
   {
      hypre_CSRMatrixBooleanMatvecT(diag, alpha, x, beta, y);
   }

   hypre_ParCSRCommHandleDestroy(comm_handle);

   for (i = 0; i < num_sends; i++)
   {
      end = hypre_ParCSRCommPkgSendMapStart(comm_pkg, i+1);
      for (j = hypre_ParCSRCommPkgSendMapStart(comm_pkg, i); j < end; j++)
      {
         jj = hypre_ParCSRCommPkgSendMapElmt(comm_pkg, j);
         y[jj] = y[jj] || y_buf[j];
      }
   }

   mfem_hypre_TFree(y_buf);
   mfem_hypre_TFree(y_tmp);
}

HYPRE_Int
hypre_CSRMatrixSum(hypre_CSRMatrix *A,
                   HYPRE_Complex    beta,
                   hypre_CSRMatrix *B)
{
   HYPRE_Complex    *A_data   = hypre_CSRMatrixData(A);
   HYPRE_Int        *A_i      = hypre_CSRMatrixI(A);
   HYPRE_Int        *A_j      = hypre_CSRMatrixJ(A);
   HYPRE_Int         nrows_A  = hypre_CSRMatrixNumRows(A);
   HYPRE_Int         ncols_A  = hypre_CSRMatrixNumCols(A);
   HYPRE_Complex    *B_data   = hypre_CSRMatrixData(B);
   HYPRE_Int        *B_i      = hypre_CSRMatrixI(B);
   HYPRE_Int        *B_j      = hypre_CSRMatrixJ(B);
   HYPRE_Int         nrows_B  = hypre_CSRMatrixNumRows(B);
   HYPRE_Int         ncols_B  = hypre_CSRMatrixNumCols(B);

   HYPRE_Int         ia, j, pos;
   HYPRE_Int        *marker;

   if (nrows_A != nrows_B || ncols_A != ncols_B)
   {
      return -1; /* error: incompatible matrix dimensions */
   }

   marker = mfem_hypre_CTAlloc(HYPRE_Int, ncols_A);
   for (ia = 0; ia < ncols_A; ia++)
   {
      marker[ia] = -1;
   }

   for (ia = 0; ia < nrows_A; ia++)
   {
      for (j = A_i[ia]; j < A_i[ia+1]; j++)
      {
         marker[A_j[j]] = j;
      }

      for (j = B_i[ia]; j < B_i[ia+1]; j++)
      {
         pos = marker[B_j[j]];
         if (pos < A_i[ia])
         {
            return -2; /* error: found an entry in B that is not present in A */
         }
         A_data[pos] += beta * B_data[j];
      }
   }

   mfem_hypre_TFree(marker);
   return 0;
}

hypre_ParCSRMatrix *
hypre_ParCSRMatrixAdd(hypre_ParCSRMatrix *A,
                      hypre_ParCSRMatrix *B)
{
   MPI_Comm            comm   = hypre_ParCSRMatrixComm(A);
   hypre_CSRMatrix    *A_diag = hypre_ParCSRMatrixDiag(A);
   hypre_CSRMatrix    *A_offd = hypre_ParCSRMatrixOffd(A);
   HYPRE_Int          *A_cmap = hypre_ParCSRMatrixColMapOffd(A);
   HYPRE_Int           A_cmap_size = hypre_CSRMatrixNumCols(A_offd);
   hypre_CSRMatrix    *B_diag = hypre_ParCSRMatrixDiag(B);
   hypre_CSRMatrix    *B_offd = hypre_ParCSRMatrixOffd(B);
   HYPRE_Int          *B_cmap = hypre_ParCSRMatrixColMapOffd(B);
   HYPRE_Int           B_cmap_size = hypre_CSRMatrixNumCols(B_offd);
   hypre_ParCSRMatrix *C;
   hypre_CSRMatrix    *C_diag;
   hypre_CSRMatrix    *C_offd;
   HYPRE_Int          *C_cmap;
   HYPRE_Int           im;
   HYPRE_Int           cmap_differ;

   /* Check if A_cmap and B_cmap are the same. */
   cmap_differ = 0;
   if (A_cmap_size != B_cmap_size)
   {
      cmap_differ = 1; /* A and B have different cmap_size */
   }
   else
   {
      for (im = 0; im < A_cmap_size; im++)
      {
         if (A_cmap[im] != B_cmap[im])
         {
            cmap_differ = 1; /* A and B have different cmap arrays */
            break;
         }
      }
   }

   if ( cmap_differ == 0 )
   {
      /* A and B have the same column mapping for their off-diagonal blocks so
         we can sum the diagonal and off-diagonal blocks separately and reduce
         temporary memory usage. */

      /* Add diagonals, off-diagonals, copy cmap. */
      C_diag = hypre_CSRMatrixAdd(A_diag, B_diag);
      if (!C_diag)
      {
         return NULL; /* error: A_diag and B_diag have different dimensions */
      }
      C_offd = hypre_CSRMatrixAdd(A_offd, B_offd);
      if (!C_offd)
      {
         hypre_CSRMatrixDestroy(C_diag);
         return NULL; /* error: A_offd and B_offd have different dimensions */
      }
      /* copy A_cmap -> C_cmap */
      C_cmap = mfem_hypre_TAlloc(HYPRE_Int, A_cmap_size);
      for (im = 0; im < A_cmap_size; im++)
      {
         C_cmap[im] = A_cmap[im];
      }

      C = hypre_ParCSRMatrixCreate(comm,
                                   hypre_ParCSRMatrixGlobalNumRows(A),
                                   hypre_ParCSRMatrixGlobalNumCols(A),
                                   hypre_ParCSRMatrixRowStarts(A),
                                   hypre_ParCSRMatrixColStarts(A),
                                   hypre_CSRMatrixNumCols(C_offd),
                                   hypre_CSRMatrixNumNonzeros(C_diag),
                                   hypre_CSRMatrixNumNonzeros(C_offd));

      /* In C, destroy diag/offd (allocated by Create) and replace them with
      C_diag/C_offd. */
      hypre_CSRMatrixDestroy(hypre_ParCSRMatrixDiag(C));
      hypre_CSRMatrixDestroy(hypre_ParCSRMatrixOffd(C));
      hypre_ParCSRMatrixDiag(C) = C_diag;
      hypre_ParCSRMatrixOffd(C) = C_offd;

      hypre_ParCSRMatrixColMapOffd(C) = C_cmap;
   }
   else
   {
      /* A and B have different column mappings for their off-diagonal blocks so
      we need to use the column maps to create full-width CSR matrices. */

      int  ierr = 0;
      hypre_CSRMatrix * csr_A;
      hypre_CSRMatrix * csr_B;
      hypre_CSRMatrix * csr_C_temp;

      /* merge diag and off-diag portions of A */
      csr_A = hypre_MergeDiagAndOffd(A);

      /* merge diag and off-diag portions of B */
      csr_B = hypre_MergeDiagAndOffd(B);

      /* add A and B */
      csr_C_temp = hypre_CSRMatrixAdd(csr_A,csr_B);

      /* delete CSR versions of A and B */
      ierr += hypre_CSRMatrixDestroy(csr_A);
      ierr += hypre_CSRMatrixDestroy(csr_B);

      /* create a new empty ParCSR matrix to contain the sum */
      C = hypre_ParCSRMatrixCreate(hypre_ParCSRMatrixComm(A),
                                   hypre_ParCSRMatrixGlobalNumRows(A),
                                   hypre_ParCSRMatrixGlobalNumCols(A),
                                   hypre_ParCSRMatrixRowStarts(A),
                                   hypre_ParCSRMatrixColStarts(A),
                                   0, 0, 0);

      /* split C into diag and off-diag portions */
      /* FIXME: GenerateDiagAndOffd() uses an int array of size equal to the
         number of columns in csr_C_temp which is the global number of columns
         in A and B. This does not scale well. */
      ierr += GenerateDiagAndOffd(csr_C_temp, C,
                                  hypre_ParCSRMatrixFirstColDiag(A),
                                  hypre_ParCSRMatrixLastColDiag(A));

      /* delete CSR version of C */
      ierr += hypre_CSRMatrixDestroy(csr_C_temp);

      MFEM_VERIFY(ierr == 0, "");
   }

   /* hypre_ParCSRMatrixSetNumNonzeros(A); */

   /* Make sure that the first entry in each row is the diagonal one. */
   hypre_CSRMatrixReorder(hypre_ParCSRMatrixDiag(C));

   /* C owns diag, offd, and cmap. */
   hypre_ParCSRMatrixSetDataOwner(C, 1);
   /* C does not own row and column starts. */
   hypre_ParCSRMatrixSetRowStartsOwner(C, 0);
   hypre_ParCSRMatrixSetColStartsOwner(C, 0);

   return C;
}

HYPRE_Int
hypre_ParCSRMatrixSum(hypre_ParCSRMatrix *A,
                      HYPRE_Complex       beta,
                      hypre_ParCSRMatrix *B)
{
   hypre_CSRMatrix *A_diag = hypre_ParCSRMatrixDiag(A);
   hypre_CSRMatrix *A_offd = hypre_ParCSRMatrixOffd(A);
   hypre_CSRMatrix *B_diag = hypre_ParCSRMatrixDiag(B);
   hypre_CSRMatrix *B_offd = hypre_ParCSRMatrixOffd(B);
   HYPRE_Int ncols_B_offd  = hypre_CSRMatrixNumCols(B_offd);
   HYPRE_Int error;

   error = hypre_CSRMatrixSum(A_diag, beta, B_diag);
   if (ncols_B_offd > 0) /* treat B_offd as zero if it has no columns */
   {
      error = error ? error : hypre_CSRMatrixSum(A_offd, beta, B_offd);
   }

   return error;
}

HYPRE_Int
hypre_CSRMatrixSetConstantValues(hypre_CSRMatrix *A,
                                 HYPRE_Complex    value)
{
   HYPRE_Complex *A_data = hypre_CSRMatrixData(A);
   HYPRE_Int      A_nnz  = hypre_CSRMatrixNumNonzeros(A);
   HYPRE_Int      ia;

   for (ia = 0; ia < A_nnz; ia++)
   {
      A_data[ia] = value;
   }

   return 0;
}

HYPRE_Int
hypre_ParCSRMatrixSetConstantValues(hypre_ParCSRMatrix *A,
                                    HYPRE_Complex       value)
{
   hypre_CSRMatrixSetConstantValues(hypre_ParCSRMatrixDiag(A), value);
   hypre_CSRMatrixSetConstantValues(hypre_ParCSRMatrixOffd(A), value);

   return 0;
}

} // namespace mfem::internal

} // namespace mfem

#endif // MFEM_USE_MPI<|MERGE_RESOLUTION|>--- conflicted
+++ resolved
@@ -1057,11 +1057,7 @@
          tempx = 0;
          for (jj = A_i[m]; jj < A_i[m+1]; jj++)
          {
-<<<<<<< HEAD
-            tempx += fabs(A_data[jj])*x_data[A_j[jj]];
-=======
             tempx += std::abs(A_data[jj])*x_data[A_j[jj]];
->>>>>>> b3beafe9
          }
          y_data[m] += tempx;
       }
@@ -1073,11 +1069,7 @@
          tempx = 0;
          for (jj = A_i[i]; jj < A_i[i+1]; jj++)
          {
-<<<<<<< HEAD
-            tempx += fabs(A_data[jj])*x_data[A_j[jj]];
-=======
             tempx += std::abs(A_data[jj])*x_data[A_j[jj]];
->>>>>>> b3beafe9
          }
          y_data[i] += tempx;
       }
@@ -1159,11 +1151,7 @@
       for (jj = A_i[i]; jj < A_i[i+1]; jj++)
       {
          j = A_j[jj];
-<<<<<<< HEAD
-         y_data[j] += fabs(A_data[jj]) * x_data[i];
-=======
          y_data[j] += std::abs(A_data[jj]) * x_data[i];
->>>>>>> b3beafe9
       }
    }
 
