--- conflicted
+++ resolved
@@ -76,13 +76,8 @@
 
 void* MemoryManager::Insert(void *ptr, const std::size_t bytes)
 {
-<<<<<<< HEAD
-   if (!Device::UsingMM()) { return ptr; }
+   if (!UsingMM()) { return ptr; }
    const bool known = IsKnown(ptr);
-=======
-   if (!UsingMM()) { return ptr; }
-   const bool known = Known(ptr);
->>>>>>> a65c4c40
    if (known)
    {
       mfem_error("Trying to add an already present address!");
@@ -93,21 +88,10 @@
 
 void *MemoryManager::Erase(void *ptr)
 {
-<<<<<<< HEAD
-   if (!Device::UsingMM()) { return ptr; }
+   if (!UsingMM()) { return ptr; }
    if (!ptr) { return ptr; }
    const bool known = IsKnown(ptr);
    if (!known)
-=======
-   if (!UsingMM()) { return ptr; }
-   const bool known = Known(ptr);
-   if (!known)
-   {
-      mfem_error("Trying to erase an unknown pointer!");
-   }
-   memory &mem = maps.memories.at(ptr);
-   for (const alias* const alias : mem.aliases)
->>>>>>> a65c4c40
    {
       mfem_error("Trying to erase an unknown pointer!");
    }
@@ -187,8 +171,8 @@
 
 static inline bool MmDeviceIniFilter(void)
 {
-   if (!mm::UsingMM()) { return true; }
-   if (!mm::IsEnabled()) { return true; }
+   if (!mm.UsingMM()) { return true; }
+   if (!mm.IsEnabled()) { return true; }
    if (!Device::IsAvailable()) { return true; }
    if (!Device::IsConfigured()) { return true; }
    return false;
@@ -201,13 +185,8 @@
    internal::Memory &base = maps->memories.at(ptr);
    const bool host = base.host;
    const bool device = !host;
-<<<<<<< HEAD
    const std::size_t bytes = base.bytes;
-   const bool gpu = Device::UsingDevice();
-=======
-   const size_t bytes = base.bytes;
    const bool gpu = Device::Allows(Backend::DEVICE_MASK);
->>>>>>> a65c4c40
    if (host && !gpu) { return ptr; }
    if (bytes==0) { mfem_error("PtrKnown bytes==0"); }
    if (!base.d_ptr) { CuMemAlloc(&base.d_ptr, bytes); }
@@ -231,15 +210,9 @@
 // if necessary.
 static void *PtrAlias(internal::Ledger *maps, void *ptr)
 {
-<<<<<<< HEAD
-   const bool gpu = Device::UsingDevice();
+   const bool gpu = Device::Allows(Backend::DEVICE_MASK);
    const internal::Alias *alias = maps->aliases.at(ptr);
    const internal::Memory *base = alias->mem;
-=======
-   const bool gpu = Device::Allows(Backend::DEVICE_MASK);
-   const mm::alias *alias = maps.aliases.at(ptr);
-   const mm::memory *base = alias->mem;
->>>>>>> a65c4c40
    const bool host = base->host;
    const bool device = !base->host;
    const std::size_t bytes = base->bytes;
@@ -267,15 +240,9 @@
 {
    if (MmDeviceIniFilter()) { return ptr; }
    if (ptr==NULL) { return NULL; };
-<<<<<<< HEAD
    if (IsKnown(ptr)) { return PtrKnown(maps, ptr); }
    if (IsAlias(ptr)) { return PtrAlias(maps, ptr); }
-   if (Device::UsingDevice())
-=======
-   if (Known(ptr)) { return PtrKnown(maps, ptr); }
-   if (Alias(ptr)) { return PtrAlias(maps, ptr); }
    if (Device::Allows(Backend::DEVICE_MASK))
->>>>>>> a65c4c40
    {
       mfem_error("Trying to use unknown pointer on the DEVICE!");
    }
@@ -306,16 +273,10 @@
 void MemoryManager::Push(const void *ptr, const std::size_t bytes)
 {
    if (MmDeviceIniFilter()) { return; }
-<<<<<<< HEAD
    if (IsKnown(ptr)) { return PushKnown(maps, ptr, bytes); }
    if (IsAlias(ptr)) { return PushAlias(maps, ptr, bytes); }
-   if (Device::UsingDevice()) { mfem_error("Unknown pointer to push to!"); }
-=======
-   if (Known(ptr)) { return PushKnown(maps, ptr, bytes); }
-   if (Alias(ptr)) { return PushAlias(maps, ptr, bytes); }
    if (Device::Allows(Backend::DEVICE_MASK))
    { mfem_error("Unknown pointer to push to!"); }
->>>>>>> a65c4c40
 }
 
 static void PullKnown(const internal::Ledger *maps,
@@ -343,35 +304,20 @@
 void MemoryManager::Pull(const void *ptr, const std::size_t bytes)
 {
    if (MmDeviceIniFilter()) { return; }
-<<<<<<< HEAD
    if (IsKnown(ptr)) { return PullKnown(maps, ptr, bytes); }
    if (IsAlias(ptr)) { return PullAlias(maps, ptr, bytes); }
-   if (Device::UsingDevice()) { mfem_error("Unknown pointer to pull from!"); }
-}
-
-extern CUstream *cuStream;
+   if (Device::Allows(Backend::DEVICE_MASK))
+   { mfem_error("Unknown pointer to pull from!"); }
+}
+
+namespace internal { extern CUstream *cuStream; }
 void* MemoryManager::Memcpy(void *dst, const void *src,
                             const std::size_t bytes, const bool async)
 {
    void *d_dst = Ptr(dst);
    void *d_src = const_cast<void*>(Ptr(src));
-   const bool host = Device::UsingHost();
-=======
-   if (Known(ptr)) { return PullKnown(maps, ptr, bytes); }
-   if (Alias(ptr)) { return PullAlias(maps, ptr, bytes); }
-   if (Device::Allows(Backend::DEVICE_MASK))
-   { mfem_error("Unknown pointer to pull from!"); }
-}
-
-namespace internal { extern CUstream *cuStream; }
-void* mm::memcpy(void *dst, const void *src, const size_t bytes,
-                 const bool async)
-{
-   void *d_dst = mm::ptr(dst);
-   void *d_src = const_cast<void*>(mm::ptr(src));
+   if (bytes == 0) { return dst; }
    const bool host = !Device::Allows(Backend::DEVICE_MASK);
->>>>>>> a65c4c40
-   if (bytes == 0) { return dst; }
    if (host) { return std::memcpy(dst, src, bytes); }
    if (!async) { return CuMemcpyDtoD(d_dst, d_src, bytes); }
    return CuMemcpyDtoDAsync(d_dst, d_src, bytes, internal::cuStream);
