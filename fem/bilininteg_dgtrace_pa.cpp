--- conflicted
+++ resolved
@@ -43,31 +43,22 @@
    auto W = w.Read();
    auto qd = Reshape(op.Write(), Q1D, 2, 2, NF);
 
-<<<<<<< HEAD
-   //MFEM_FORALL(f, NF, // can be optimized with Q1D thread for NF blocks
    MFEM_FORALL(q_global, NF*Q1D, // can be optimized with Q1D thread for NF blocks
    {
-     //for (int q = 0; q < Q1D; ++q)
      const int f = q_global / Q1D;
      const int q = q_global % Q1D;
-=======
-   MFEM_FORALL(tid, Q1D*NF,
-   {
-      const int f = tid / Q1D;
-      const int q = tid % Q1D;
->>>>>>> 31fc1665
-      {
-         const double r = const_r ? R(0,0) : R(q,f);
-         const double v0 = const_v ? V(0,0,0) : V(0,q,f);
-         const double v1 = const_v ? V(1,0,0) : V(1,q,f);
-         const double dot = n(q,0,f) * v0 + n(q,1,f) * v1;
-         const double abs = dot > 0.0 ? dot : -dot;
-         const double w = W[q]*r*d(q,f);
-         qd(q,0,0,f) = w*( alpha/2 * dot + beta * abs );
-         qd(q,1,0,f) = w*( alpha/2 * dot - beta * abs );
-         qd(q,0,1,f) = w*(-alpha/2 * dot - beta * abs );
-         qd(q,1,1,f) = w*(-alpha/2 * dot + beta * abs );
-      }
+     {
+       const double r = const_r ? R(0,0) : R(q,f);
+       const double v0 = const_v ? V(0,0,0) : V(0,q,f);
+       const double v1 = const_v ? V(1,0,0) : V(1,q,f);
+       const double dot = n(q,0,f) * v0 + n(q,1,f) * v1;
+       const double abs = dot > 0.0 ? dot : -dot;
+       const double w = W[q]*r*d(q,f);
+       qd(q,0,0,f) = w*( alpha/2 * dot + beta * abs );
+       qd(q,1,0,f) = w*( alpha/2 * dot - beta * abs );
+       qd(q,0,1,f) = w*(-alpha/2 * dot - beta * abs );
+       qd(q,1,1,f) = w*(-alpha/2 * dot + beta * abs );
+     }
    });
 }
 
