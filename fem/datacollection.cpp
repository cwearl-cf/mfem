--- conflicted
+++ resolved
@@ -909,28 +909,17 @@
    // Save the local part of the mesh and grid functions fields to the local
    // VTU file
    {
-<<<<<<< HEAD
-      std::ofstream out(vtu_prefix + GenerateVTUFileName("proc", myid));
-      out.precision(precision);
-      SaveDataVTU(out, levels_of_detail);
-=======
       std::ofstream os(vtu_prefix + GenerateVTUFileName("proc", myid));
       os.precision(precision);
       SaveDataVTU(os, levels_of_detail);
->>>>>>> ec5ce4b5
    }
 
    // Save the local part of the quadrature function fields
    for (const auto &qfield : q_field_map)
    {
       const std::string &field_name = qfield.first;
-<<<<<<< HEAD
-      std::ofstream out(vtu_prefix + GenerateVTUFileName(field_name, myid));
-      qfield.second->SaveVTU(out, pv_data_format, compression);
-=======
       std::ofstream os(vtu_prefix + GenerateVTUFileName(field_name, myid));
       qfield.second->SaveVTU(os, pv_data_format, compression);
->>>>>>> ec5ce4b5
    }
 
    // MPI rank 0 also creates a "PVTU" file that points to all of the separately
