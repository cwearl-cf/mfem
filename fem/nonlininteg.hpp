// Copyright (c) 2010, Lawrence Livermore National Security, LLC. Produced at
// the Lawrence Livermore National Laboratory. LLNL-CODE-443211. All Rights
// reserved. See file COPYRIGHT for details.
//
// This file is part of the MFEM library. For more information and source code
// availability see http://mfem.org.
//
// MFEM is free software; you can redistribute it and/or modify it under the
// terms of the GNU Lesser General Public License (as published by the Free
// Software Foundation) version 2.1 dated February 1999.

#ifndef MFEM_NONLININTEG
#define MFEM_NONLININTEG

#include "../config/config.hpp"
#include "fe.hpp"
#include "coefficient.hpp"
#include "fespace.hpp"

namespace mfem
{

/** The abstract base class NonlinearFormIntegrator is used to express the
    local action of a general nonlinear finite element operator. In addition
    it may provide the capability to assemble the local gradient operator
    and to compute the local energy. */
class NonlinearFormIntegrator
{
protected:
   const IntegrationRule *IntRule;

   NonlinearFormIntegrator(const IntegrationRule *ir = NULL)
      : IntRule(ir) { }

public:
   /** @brief Prescribe a fixed IntegrationRule to use (when @a ir != NULL) or
       let the integrator choose (when @a ir == NULL). */
   void SetIntRule(const IntegrationRule *ir) { IntRule = ir; }

   /// Prescribe a fixed IntegrationRule to use.
   void SetIntegrationRule(const IntegrationRule &irule) { IntRule = &irule; }

   /// Perform the local action of the NonlinearFormIntegrator
   virtual void AssembleElementVector(const FiniteElement &el,
                                      ElementTransformation &Tr,
                                      const Vector &elfun, Vector &elvect);

   /// @brief Perform the local action of the NonlinearFormIntegrator resulting
   /// from a face integral term.
   virtual void AssembleFaceVector(const FiniteElement &el1,
                                   const FiniteElement &el2,
                                   FaceElementTransformations &Tr,
                                   const Vector &elfun, Vector &elvect);

   /// Assemble the local gradient matrix
   virtual void AssembleElementGrad(const FiniteElement &el,
                                    ElementTransformation &Tr,
                                    const Vector &elfun, DenseMatrix &elmat);

   /// @brief Assemble the local action of the gradient of the
   /// NonlinearFormIntegrator resulting from a face integral term.
   virtual void AssembleFaceGrad(const FiniteElement &el1,
                                 const FiniteElement &el2,
                                 FaceElementTransformations &Tr,
                                 const Vector &elfun, DenseMatrix &elmat);

   /// Compute the local energy
   virtual double GetElementEnergy(const FiniteElement &el,
                                   ElementTransformation &Tr,
                                   const Vector &elfun);

<<<<<<< HEAD
   /// Interpolate Discrete Targets for Analytic adaptivity
   virtual void SetupElementVectorTargetSpecification(const Vector &x,
           const FiniteElementSpace &fes);

   virtual void SetupElementGradTargetSpecification(const Vector &x,
           const FiniteElementSpace &fes);
=======
   /// Method defining partial assembly.
   /** The result of the partial assembly is stored internally so that it can be
       used later in the methods AddMultPA(). */
   virtual void AssemblePA(const FiniteElementSpace &fes);

   /** The result of the partial assembly is stored internally so that it can be
       used later in the methods AddMultPA().
       Used with BilinearFormIntegrators that have different spaces. */
   virtual void AssemblePA(const FiniteElementSpace &trial_fes,
                           const FiniteElementSpace &test_fes);

   /// Method for partially assembled action.
   /** Perform the action of integrator on the input @a x and add the result to
       the output @a y. Both @a x and @a y are E-vectors, i.e. they represent
       the element-wise discontinuous version of the FE space.

       This method can be called only after the method AssemblePA() has been
       called. */
   virtual void AddMultPA(const Vector &x, Vector &y) const;
>>>>>>> 4b766897

   virtual ~NonlinearFormIntegrator() { }
};

/** The abstract base class BlockNonlinearFormIntegrator is
    a generalization of the NonlinearFormIntegrator class suitable
    for block state vectors. */
class BlockNonlinearFormIntegrator
{
public:
   /// Compute the local energy
   virtual double GetElementEnergy(const Array<const FiniteElement *>&el,
                                   ElementTransformation &Tr,
                                   const Array<const Vector *>&elfun);

   /// Perform the local action of the BlockNonlinearFormIntegrator
   virtual void AssembleElementVector(const Array<const FiniteElement *> &el,
                                      ElementTransformation &Tr,
                                      const Array<const Vector *> &elfun,
                                      const Array<Vector *> &elvec);

   virtual void AssembleFaceVector(const Array<const FiniteElement *> &el1,
                                   const Array<const FiniteElement *> &el2,
                                   FaceElementTransformations &Tr,
                                   const Array<const Vector *> &elfun,
                                   const Array<Vector *> &elvect);

   /// Assemble the local gradient matrix
   virtual void AssembleElementGrad(const Array<const FiniteElement*> &el,
                                    ElementTransformation &Tr,
                                    const Array<const Vector *> &elfun,
                                    const Array2D<DenseMatrix *> &elmats);

   virtual void AssembleFaceGrad(const Array<const FiniteElement *>&el1,
                                 const Array<const FiniteElement *>&el2,
                                 FaceElementTransformations &Tr,
                                 const Array<const Vector *> &elfun,
                                 const Array2D<DenseMatrix *> &elmats);

    virtual void SetupElementVectorTargetSpecification(
            const Vector &x, const FiniteElementSpace &fes);

    virtual void SetupElementGradTargetSpecification(const Vector &x,
            const FiniteElementSpace &fes);

   virtual ~BlockNonlinearFormIntegrator() { }
};


/// Abstract class for hyperelastic models
class HyperelasticModel
{
protected:
   ElementTransformation *Ttr; /**< Reference-element to target-element
                                    transformation. */

public:
   HyperelasticModel() : Ttr(NULL) { }
   virtual ~HyperelasticModel() { }

   /// A reference-element to target-element transformation that can be used to
   /// evaluate Coefficient%s.
   /** @note It is assumed that _Ttr.SetIntPoint() is already called for the
       point of interest. */
   void SetTransformation(ElementTransformation &_Ttr) { Ttr = &_Ttr; }

   /** @brief Evaluate the strain energy density function, W = W(Jpt).
       @param[in] Jpt  Represents the target->physical transformation
                       Jacobian matrix. */
   virtual double EvalW(const DenseMatrix &Jpt) const = 0;

   /** @brief Evaluate the 1st Piola-Kirchhoff stress tensor, P = P(Jpt).
       @param[in] Jpt  Represents the target->physical transformation
                       Jacobian matrix.
       @param[out]  P  The evaluated 1st Piola-Kirchhoff stress tensor. */
   virtual void EvalP(const DenseMatrix &Jpt, DenseMatrix &P) const = 0;

   /** @brief Evaluate the derivative of the 1st Piola-Kirchhoff stress tensor
       and assemble its contribution to the local gradient matrix 'A'.
       @param[in] Jpt     Represents the target->physical transformation
                          Jacobian matrix.
       @param[in] DS      Gradient of the basis matrix (dof x dim).
       @param[in] weight  Quadrature weight coefficient for the point.
       @param[in,out]  A  Local gradient matrix where the contribution from this
                          point will be added.

       Computes weight * d(dW_dxi)_d(xj) at the current point, for all i and j,
       where x1 ... xn are the FE dofs. This function is usually defined using
       the matrix invariants and their derivatives.
   */
   virtual void AssembleH(const DenseMatrix &Jpt, const DenseMatrix &DS,
                          const double weight, DenseMatrix &A) const = 0;
};


/** Inverse-harmonic hyperelastic model with a strain energy density function
    given by the formula: W(J) = (1/2) det(J) Tr((J J^t)^{-1}) where J is the
    deformation gradient. */
class InverseHarmonicModel : public HyperelasticModel
{
protected:
   mutable DenseMatrix Z, S; // dim x dim
   mutable DenseMatrix G, C; // dof x dim

public:
   virtual double EvalW(const DenseMatrix &J) const;

   virtual void EvalP(const DenseMatrix &J, DenseMatrix &P) const;

   virtual void AssembleH(const DenseMatrix &J, const DenseMatrix &DS,
                          const double weight, DenseMatrix &A) const;
};


/** Neo-Hookean hyperelastic model with a strain energy density function given
    by the formula: \f$(\mu/2)(\bar{I}_1 - dim) + (K/2)(det(J)/g - 1)^2\f$ where
    J is the deformation gradient and \f$\bar{I}_1 = (det(J))^{-2/dim} Tr(J
    J^t)\f$. The parameters \f$\mu\f$ and K are the shear and bulk moduli,
    respectively, and g is a reference volumetric scaling. */
class NeoHookeanModel : public HyperelasticModel
{
protected:
   mutable double mu, K, g;
   Coefficient *c_mu, *c_K, *c_g;
   bool have_coeffs;

   mutable DenseMatrix Z;    // dim x dim
   mutable DenseMatrix G, C; // dof x dim

   inline void EvalCoeffs() const;

public:
   NeoHookeanModel(double _mu, double _K, double _g = 1.0)
      : mu(_mu), K(_K), g(_g), have_coeffs(false) { c_mu = c_K = c_g = NULL; }

   NeoHookeanModel(Coefficient &_mu, Coefficient &_K, Coefficient *_g = NULL)
      : mu(0.0), K(0.0), g(1.0), c_mu(&_mu), c_K(&_K), c_g(_g),
        have_coeffs(true) { }

   virtual double EvalW(const DenseMatrix &J) const;

   virtual void EvalP(const DenseMatrix &J, DenseMatrix &P) const;

   virtual void AssembleH(const DenseMatrix &J, const DenseMatrix &DS,
                          const double weight, DenseMatrix &A) const;
};


/** Hyperelastic integrator for any given HyperelasticModel.

    Represents @f$ \int W(Jpt) dx @f$ over a target zone, where W is the
    @a model's strain energy density function, and Jpt is the Jacobian of the
    target->physical coordinates transformation. The target configuration is
    given by the current mesh at the time of the evaluation of the integrator.
*/
class HyperelasticNLFIntegrator : public NonlinearFormIntegrator
{
private:
   HyperelasticModel *model;

   //   Jrt: the Jacobian of the target-to-reference-element transformation.
   //   Jpr: the Jacobian of the reference-to-physical-element transformation.
   //   Jpt: the Jacobian of the target-to-physical-element transformation.
   //     P: represents dW_d(Jtp) (dim x dim).
   //   DSh: gradients of reference shape functions (dof x dim).
   //    DS: gradients of the shape functions in the target (stress-free)
   //        configuration (dof x dim).
   // PMatI: coordinates of the deformed configuration (dof x dim).
   // PMatO: reshaped view into the local element contribution to the operator
   //        output - the result of AssembleElementVector() (dof x dim).
   DenseMatrix DSh, DS, Jrt, Jpr, Jpt, P, PMatI, PMatO;

public:
   /** @param[in] m  HyperelasticModel that will be integrated. */
   HyperelasticNLFIntegrator(HyperelasticModel *m) : model(m) { }

   /** @brief Computes the integral of W(Jacobian(Trt)) over a target zone
       @param[in] el     Type of FiniteElement.
       @param[in] Ttr    Represents ref->target coordinates transformation.
       @param[in] elfun  Physical coordinates of the zone. */
   virtual double GetElementEnergy(const FiniteElement &el,
                                   ElementTransformation &Ttr,
                                   const Vector &elfun);

   virtual void AssembleElementVector(const FiniteElement &el,
                                      ElementTransformation &Ttr,
                                      const Vector &elfun, Vector &elvect);

   virtual void AssembleElementGrad(const FiniteElement &el,
                                    ElementTransformation &Ttr,
                                    const Vector &elfun, DenseMatrix &elmat);

   virtual void SetupElementVectorTargetSpecification(
           const Vector &x, const FiniteElementSpace &fes) {};

   virtual void SetupElementGradTargetSpecification(const Vector &x,
                                                    const FiniteElementSpace &fes) {};

};

/** Hyperelastic incompressible Neo-Hookean integrator with the PK1 stress
    \f$P = \mu F - p F^{-T}\f$ where \f$\mu\f$ is the shear modulus,
    \f$p\f$ is the pressure, and \f$F\f$ is the deformation gradient */
class IncompressibleNeoHookeanIntegrator : public BlockNonlinearFormIntegrator
{
private:
   Coefficient *c_mu;
   DenseMatrix DSh_u, DS_u, J0i, J, J1, Finv, P, F, FinvT;
   DenseMatrix PMatI_u, PMatO_u, PMatI_p, PMatO_p, Z, G, C;
   Vector Sh_p;

public:
   IncompressibleNeoHookeanIntegrator(Coefficient &_mu) : c_mu(&_mu) { }

   virtual double GetElementEnergy(const Array<const FiniteElement *>&el,
                                   ElementTransformation &Tr,
                                   const Array<const Vector *> &elfun);

   /// Perform the local action of the NonlinearFormIntegrator
   virtual void AssembleElementVector(const Array<const FiniteElement *> &el,
                                      ElementTransformation &Tr,
                                      const Array<const Vector *> &elfun,
                                      const Array<Vector *> &elvec);

   /// Assemble the local gradient matrix
   virtual void AssembleElementGrad(const Array<const FiniteElement*> &el,
                                    ElementTransformation &Tr,
                                    const Array<const Vector *> &elfun,
                                    const Array2D<DenseMatrix *> &elmats);

   virtual void SetupElementVectorTargetSpecification(
           const Vector &x, const FiniteElementSpace &fes) {};

   virtual void SetupElementGradTargetSpecification(const Vector &x,
                                                    const FiniteElementSpace &fes) {};
};

class VectorConvectionNLFIntegrator : public NonlinearFormIntegrator
{
private:
   Coefficient *Q{};
   DenseMatrix dshape, dshapex, EF, gradEF, ELV, elmat_comp;
   Vector shape;
   // PA extension
   Vector pa_data;
   const DofToQuad *maps;         ///< Not owned
   const GeometricFactors *geom;  ///< Not owned
   int dim, ne, nq;
public:
   VectorConvectionNLFIntegrator(Coefficient &q): Q(&q) { }

   VectorConvectionNLFIntegrator() = default;

   static const IntegrationRule &GetRule(const FiniteElement &fe,
                                         ElementTransformation &T);

   virtual void AssembleElementVector(const FiniteElement &el,
                                      ElementTransformation &trans,
                                      const Vector &elfun,
                                      Vector &elvect);

   virtual void AssembleElementGrad(const FiniteElement &el,
                                    ElementTransformation &trans,
                                    const Vector &elfun,
                                    DenseMatrix &elmat);

   using NonlinearFormIntegrator::AssemblePA;

   virtual void AssemblePA(const FiniteElementSpace &fes);

   virtual void AddMultPA(const Vector &x, Vector &y) const;
};

}

#endif<|MERGE_RESOLUTION|>--- conflicted
+++ resolved
@@ -69,14 +69,14 @@
                                    ElementTransformation &Tr,
                                    const Vector &elfun);
 
-<<<<<<< HEAD
+
    /// Interpolate Discrete Targets for Analytic adaptivity
    virtual void SetupElementVectorTargetSpecification(const Vector &x,
            const FiniteElementSpace &fes);
 
    virtual void SetupElementGradTargetSpecification(const Vector &x,
            const FiniteElementSpace &fes);
-=======
+
    /// Method defining partial assembly.
    /** The result of the partial assembly is stored internally so that it can be
        used later in the methods AddMultPA(). */
@@ -96,7 +96,6 @@
        This method can be called only after the method AssemblePA() has been
        called. */
    virtual void AddMultPA(const Vector &x, Vector &y) const;
->>>>>>> 4b766897
 
    virtual ~NonlinearFormIntegrator() { }
 };
