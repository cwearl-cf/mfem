--- conflicted
+++ resolved
@@ -474,15 +474,6 @@
    {
       elem_dof->GetRow(i, dofs);
 
-<<<<<<< HEAD
-      if (DoFTrans[pmesh->GetElementBaseGeometry(i)])
-      {
-         Array<int> Fo;
-         elem_fos -> GetRow (i, Fo);
-         DoFTrans[pmesh->GetElementBaseGeometry(i)]->SetFaceOrientations(Fo);
-      }
-      return DoFTrans[pmesh->GetElementBaseGeometry(i)];
-=======
       if (DoFTrans[mesh->GetElementBaseGeometry(i)])
       {
          Array<int> Fo;
@@ -491,7 +482,6 @@
          return DoFTrans[mesh->GetElementBaseGeometry(i)];
       }
       return NULL;
->>>>>>> e7be9bb9
    }
    DofTransformation * doftrans = FiniteElementSpace::GetElementDofs(i, dofs);
    if (Conforming())
