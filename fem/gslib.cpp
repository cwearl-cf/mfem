﻿// Copyright (c) 2010-2020, Lawrence Livermore National Security, LLC. Produced
// at the Lawrence Livermore National Laboratory. All Rights reserved. See files
// LICENSE and NOTICE for details. LLNL-CODE-806117.
//
// This file is part of the MFEM library. For more information and source code
// availability visit https://mfem.org.
//
// MFEM is free software; you can redistribute it and/or modify it under the
// terms of the BSD-3 license. We welcome feedback and contributions, see file
// CONTRIBUTING.md for details.

#include "gslib.hpp"

#ifdef MFEM_USE_GSLIB

// Ignore warnings from the gslib header (GCC version)
#ifdef MFEM_HAVE_GCC_PRAGMA_DIAGNOSTIC
#pragma GCC diagnostic push
#pragma GCC diagnostic ignored "-Wunused-function"
#endif

#include "gslib.h"

#ifdef MFEM_HAVE_GCC_PRAGMA_DIAGNOSTIC
#pragma GCC diagnostic pop
#endif

namespace mfem
{

FindPointsGSLIB::FindPointsGSLIB()
   : mesh(NULL), ir_simplex(NULL), fdata2D(NULL), fdata3D(NULL),
<<<<<<< HEAD
     dim(-1), gsl_mesh(), gsl_ref(), gsl_dist(),
     setupflag(false)
=======
     dim(-1), gsl_mesh(), gsl_ref(), gsl_dist(), setupflag(false)
>>>>>>> 21401db8
{
   gsl_comm = new comm;
#ifdef MFEM_USE_MPI
   int initialized;
   MPI_Initialized(&initialized);
   if (!initialized) { MPI_Init(NULL, NULL); }
   MPI_Comm comm = MPI_COMM_WORLD;;
   comm_init(gsl_comm, comm);
#else
   comm_init(gsl_comm, 0);
#endif
}

FindPointsGSLIB::~FindPointsGSLIB()
{
   delete gsl_comm;
   delete ir_simplex;
}

#ifdef MFEM_USE_MPI
FindPointsGSLIB::FindPointsGSLIB(MPI_Comm _comm)
   : mesh(NULL), ir_simplex(NULL), fdata2D(NULL), fdata3D(NULL),
<<<<<<< HEAD
     dim(-1), gsl_mesh(), gsl_ref(), gsl_dist(),
     setupflag(false)
=======
     dim(-1), gsl_mesh(), gsl_ref(), gsl_dist(), setupflag(false)
>>>>>>> 21401db8
{
   gsl_comm = new comm;
   comm_init(gsl_comm, _comm);
}
#endif

void FindPointsGSLIB::Setup(Mesh &m, const double bb_t, const double newt_tol,
                            const int npt_max)
{
   MFEM_VERIFY(m.GetNodes() != NULL, "Mesh nodes are required.");
   MFEM_VERIFY(m.GetNumGeometries(m.Dimension()) == 1,
               "Mixed meshes are not currently supported in FindPointsGSLIB.");

<<<<<<< HEAD
   //FreeData if FindPointsGSLIB::Setup has been called already
=======
   // call FreeData if FindPointsGSLIB::Setup has been called already
>>>>>>> 21401db8
   if (setupflag) { FreeData(); }

   mesh = &m;
   dim  = mesh->Dimension();
   const FiniteElement *fe = mesh->GetNodalFESpace()->GetFE(0);
   unsigned dof1D = fe->GetOrder() + 1;
   const int gt   = fe->GetGeomType();

   if (gt == Geometry::TRIANGLE || gt == Geometry::TETRAHEDRON ||
       gt == Geometry::PRISM)
   {
      GetSimplexNodalCoordinates();
   }
   else if (gt == Geometry::SQUARE || gt == Geometry::CUBE)
   {
      GetQuadHexNodalCoordinates();
   }
   else
   {
      MFEM_ABORT("Element type not currently supported in FindPointsGSLIB.");
   }

   const int pts_cnt = gsl_mesh.Size()/dim,
             NEtot = pts_cnt/(int)pow(dof1D, dim);

   if (dim == 2)
   {
      unsigned nr[2] = { dof1D, dof1D };
      unsigned mr[2] = { 2*dof1D, 2*dof1D };
      double * const elx[2] = { &gsl_mesh(0), &gsl_mesh(pts_cnt) };
      fdata2D = findpts_setup_2(gsl_comm, elx, nr, NEtot, mr, bb_t,
                                pts_cnt, pts_cnt, npt_max, newt_tol);
   }
   else
   {
      unsigned nr[3] = { dof1D, dof1D, dof1D };
      unsigned mr[3] = { 2*dof1D, 2*dof1D, 2*dof1D };
      double * const elx[3] =
      { &gsl_mesh(0), &gsl_mesh(pts_cnt), &gsl_mesh(2*pts_cnt) };
      fdata3D = findpts_setup_3(gsl_comm, elx, nr, NEtot, mr, bb_t,
                                pts_cnt, pts_cnt, npt_max, newt_tol);
   }
   setupflag = true;
}

void FindPointsGSLIB::FindPoints(const Vector &point_pos,
                                 Array<unsigned int> &codes,
                                 Array<unsigned int> &proc_ids,
                                 Array<unsigned int> &elem_ids,
                                 Vector &ref_pos, Vector &dist)
{
   MFEM_VERIFY(setupflag, "Use FindPointsGSLIB::Setup before finding points.");
   const int points_cnt = point_pos.Size() / dim;
   if (dim == 2)
   {
      const double *xv_base[2];
      xv_base[0] = point_pos.GetData();
      xv_base[1] = point_pos.GetData() + points_cnt;
      unsigned xv_stride[2];
      xv_stride[0] = sizeof(double);
      xv_stride[1] = sizeof(double);
      findpts_2(codes.GetData(), sizeof(unsigned int),
                proc_ids.GetData(), sizeof(unsigned int),
                elem_ids.GetData(), sizeof(unsigned int),
                ref_pos.GetData(), sizeof(double) * dim,
                dist.GetData(), sizeof(double),
                xv_base, xv_stride, points_cnt, fdata2D);
   }
   else
   {
      const double *xv_base[3];
      xv_base[0] = point_pos.GetData();
      xv_base[1] = point_pos.GetData() + points_cnt;
      xv_base[2] = point_pos.GetData() + 2*points_cnt;
      unsigned xv_stride[3];
      xv_stride[0] = sizeof(double);
      xv_stride[1] = sizeof(double);
      xv_stride[2] = sizeof(double);
      findpts_3(codes.GetData(), sizeof(unsigned int),
                proc_ids.GetData(), sizeof(unsigned int),
                elem_ids.GetData(), sizeof(unsigned int),
                ref_pos.GetData(), sizeof(double) * dim,
                dist.GetData(), sizeof(double),
                xv_base, xv_stride, points_cnt, fdata3D);
   }
}

void FindPointsGSLIB::FindPoints(const Vector &point_pos)
{
   const int points_cnt = point_pos.Size() / dim;
   gsl_code.SetSize(points_cnt);
   gsl_proc.SetSize(points_cnt);
   gsl_elem.SetSize(points_cnt);
   gsl_ref.SetSize(points_cnt * dim);
   gsl_dist.SetSize(points_cnt);

   FindPoints(point_pos, gsl_code, gsl_proc, gsl_elem, gsl_ref, gsl_dist);
}

void FindPointsGSLIB::FindPoints(Mesh &m, const Vector &point_pos,
                                 const double bb_t, const double newt_tol,
                                 const int npt_max)
{
   if (!setupflag || (mesh != &m) )
   {
      Setup(m, bb_t, newt_tol, npt_max);
   }
   FindPoints(point_pos);
}

void FindPointsGSLIB::Interpolate(Array<unsigned int> &codes,
                                  Array<unsigned int> &proc_ids,
                                  Array<unsigned int> &elem_ids,
                                  Vector &ref_pos, const GridFunction &field_in,
                                  Vector &field_out)
{

   FiniteElementSpace ind_fes(mesh, field_in.FESpace()->FEColl());
   GridFunction field_in_scalar(&ind_fes);
   Vector node_vals;

<<<<<<< HEAD
   const int points_cnt = ref_pos.Size() / dim;
   MFEM_VERIFY(field_out.Size() >= points_cnt,
               " Increase size of field_out in FindPointsGSLIB::Interpolate.");
   if (dim==2)
   {
      findpts_eval_2(field_out.GetData(), sizeof(double),
                     codes.GetData(), sizeof(unsigned int),
                     proc_ids.GetData(), sizeof(unsigned int),
                     elem_ids.GetData(), sizeof(unsigned int),
                     ref_pos.GetData(), sizeof(double) * dim,
                     points_cnt, node_vals.GetData(), fdata2D);
   }
   else
=======
   const int ncomp      = field_in.FESpace()->GetVDim(),
             points_fld = field_in.Size() / ncomp,
             points_cnt = codes.Size();

   for (int i = 0; i < ncomp; i++)
>>>>>>> 21401db8
   {
      const int dataptrin  = i*points_fld,
                dataptrout = i*points_cnt;
      field_in_scalar.NewDataAndSize(field_in.GetData()+dataptrin, points_fld);
      GetNodeValues(field_in_scalar, node_vals);

      if (dim==2)
      {
         findpts_eval_2(field_out.GetData()+dataptrout, sizeof(double),
                        codes.GetData(),       sizeof(unsigned int),
                        proc_ids.GetData(),    sizeof(unsigned int),
                        elem_ids.GetData(),    sizeof(unsigned int),
                        ref_pos.GetData(),     sizeof(double) * dim,
                        points_cnt, node_vals.GetData(), fdata2D);
      }
      else
      {
         findpts_eval_3(field_out.GetData()+dataptrout, sizeof(double),
                        codes.GetData(),       sizeof(unsigned int),
                        proc_ids.GetData(),    sizeof(unsigned int),
                        elem_ids.GetData(),    sizeof(unsigned int),
                        ref_pos.GetData(),     sizeof(double) * dim,
                        points_cnt, node_vals.GetData(), fdata3D);
      }
   }
}

void FindPointsGSLIB::Interpolate(const GridFunction &field_in,
                                  Vector &field_out)
{
   Interpolate(gsl_code, gsl_proc, gsl_elem, gsl_ref, field_in, field_out);
}

void FindPointsGSLIB::Interpolate(const Vector &point_pos,
                                  const GridFunction &field_in, Vector &field_out)
{
   FindPoints(point_pos);
   Interpolate(gsl_code, gsl_proc, gsl_elem, gsl_ref, field_in, field_out);
}

void FindPointsGSLIB::Interpolate(Mesh &m, const Vector &point_pos,
                                  const GridFunction &field_in, Vector &field_out)
{
   FindPoints(m, point_pos);
   Interpolate(gsl_code, gsl_proc, gsl_elem, gsl_ref, field_in, field_out);
}

void FindPointsGSLIB::FreeData()
{
   if (dim == 2)
   {
      findpts_free_2(fdata2D);
   }
   else
   {
      findpts_free_3(fdata3D);
   }
   setupflag = false;
   gsl_code.DeleteAll();
   gsl_proc.DeleteAll();
   gsl_elem.DeleteAll();
   gsl_mesh.Destroy();
   gsl_ref.Destroy();
   gsl_dist.Destroy();
}

void FindPointsGSLIB::GetNodeValues(const GridFunction &gf_in,
                                    Vector &node_vals)
{
   MFEM_ASSERT(gf_in.FESpace()->GetVDim() == 1, "Scalar function expected.");

   const FiniteElement *fe = mesh->GetNodalFESpace()->GetFE(0);
   const Geometry::Type gt = fe->GetGeomType();
   const int            NE = mesh->GetNE();

   if (gt == Geometry::SQUARE || gt == Geometry::CUBE)
   {
      const GridFunction *nodes     = mesh->GetNodes();
      const FiniteElementSpace *fes = nodes->FESpace();
      const IntegrationRule &ir     = fes->GetFE(0)->GetNodes();
      const int dof_cnt = ir.GetNPoints();

      node_vals.SetSize(NE * dof_cnt);

      const TensorBasisElement *tbe =
         dynamic_cast<const TensorBasisElement *>(fes->GetFE(0));
      MFEM_VERIFY(tbe != NULL, "TensorBasis FiniteElement expected.");
      const Array<int> &dof_map = tbe->GetDofMap();

      int pt_id = 0;
      Vector vals_el;
      for (int i = 0; i < NE; i++)
      {
         gf_in.GetValues(i, ir, vals_el);
         for (int j = 0; j < dof_cnt; j++)
         {
            node_vals(pt_id++) = vals_el(dof_map[j]);
         }
      }
   }
   else if (gt == Geometry::TRIANGLE || gt == Geometry::TETRAHEDRON ||
            gt == Geometry::PRISM)
   {
      const int dof_cnt = ir_simplex->GetNPoints();
      node_vals.SetSize(NE * dof_cnt);

      int pt_id = 0;
      Vector vals_el;
      for (int j = 0; j < NE; j++)
      {
         gf_in.GetValues(j, *ir_simplex, vals_el);
         for (int i = 0; i < dof_cnt; i++)
         {
            node_vals(pt_id++) = vals_el(i);
         }
      }
   }
   else
   {
      MFEM_ABORT("Element type not currently supported.");
   }
}

void FindPointsGSLIB::GetQuadHexNodalCoordinates()
{
   const GridFunction *nodes     = mesh->GetNodes();
   const FiniteElementSpace *fes = nodes->FESpace();

   const int NE      = mesh->GetNE(),
             dof_cnt = fes->GetFE(0)->GetDof(),
             pts_cnt = NE * dof_cnt;
   gsl_mesh.SetSize(dim * pts_cnt);

   const TensorBasisElement *tbe =
      dynamic_cast<const TensorBasisElement *>(fes->GetFE(0));
   MFEM_VERIFY(tbe != NULL, "TensorBasis FiniteElement expected.");
   const Array<int> &dof_map = tbe->GetDofMap();

   DenseMatrix pos(dof_cnt, dim);
   Vector posV(pos.Data(), dof_cnt * dim);
   Array<int> xdofs(dof_cnt * dim);

   int pt_id = 0;
   for (int i = 0; i < NE; i++)
   {
      fes->GetElementVDofs(i, xdofs);
      nodes->GetSubVector(xdofs, posV);
      for (int j = 0; j < dof_cnt; j++)
      {
         for (int d = 0; d < dim; d++)
         {
            gsl_mesh(pts_cnt * d + pt_id) = pos(dof_map[j], d);
         }
         pt_id++;
      }
   }
}

void FindPointsGSLIB::GetSimplexNodalCoordinates()
{
   const FiniteElement *fe   = mesh->GetNodalFESpace()->GetFE(0);
   const Geometry::Type gt   = fe->GetGeomType();
   const GridFunction *nodes = mesh->GetNodes();
   Mesh *meshsplit           = NULL;
   const int NE              = mesh->GetNE();
   int NEsplit = -1;

   // Split the reference element into a reference submesh of quads or hexes.
   if (gt == Geometry::TRIANGLE)
   {
      int Nvert = 7;
      NEsplit = 3;
      meshsplit = new Mesh(2, Nvert, NEsplit, 0, 2);

      const double quad_v[7][2] =
      {
         {0, 0}, {0.5, 0}, {1, 0}, {0, 0.5},
         {1./3., 1./3.}, {0.5, 0.5}, {0, 1}
      };
      const int quad_e[3][4] =
      {
         {3, 4, 1, 0}, {4, 5, 2, 1}, {6, 5, 4, 3}
      };

      for (int j = 0; j < Nvert; j++)
      {
         meshsplit->AddVertex(quad_v[j]);
      }
      for (int j = 0; j < NEsplit; j++)
      {
         int attribute = j + 1;
         meshsplit->AddQuad(quad_e[j], attribute);
      }
      meshsplit->FinalizeQuadMesh(1, 1, true);
   }
   else if (gt == Geometry::TETRAHEDRON)
   {
      int Nvert = 15;
      NEsplit = 4;
      meshsplit = new Mesh(3, Nvert, NEsplit, 0, 3);

      const double hex_v[15][3] =
      {
         {0, 0, 0.}, {1, 0., 0.}, {0., 1., 0.}, {0, 0., 1.},
         {0.5, 0., 0.}, {0.5, 0.5, 0.}, {0., 0.5, 0.},
         {0., 0., 0.5}, {0.5, 0., 0.5}, {0., 0.5, 0.5},
         {1./3., 0., 1./3.}, {1./3., 1./3., 1./3.}, {0, 1./3., 1./3.},
         {1./3., 1./3., 0}, {0.25, 0.25, 0.25}
      };
      const int hex_e[4][8] =
      {
         {0, 4, 10, 7, 6, 13, 14, 12},
         {4, 1, 8, 10, 13, 5, 11, 14},
         {13, 5, 11, 14, 6, 2, 9, 12},
         {10, 8, 3, 7, 14, 11, 9, 12}
      };

      for (int j = 0; j < Nvert; j++)
      {
         meshsplit->AddVertex(hex_v[j]);
      }
      for (int j = 0; j < NEsplit; j++)
      {
         int attribute = j + 1;
         meshsplit->AddHex(hex_e[j], attribute);
      }
      meshsplit->FinalizeHexMesh(1, 1, true);
   }
   else if (gt == Geometry::PRISM)
   {
      int Nvert = 14;
      NEsplit = 3;
      meshsplit = new Mesh(3, Nvert, NEsplit, 0, 3);

      const double hex_v[14][3] =
      {
         {0, 0, 0}, {0.5, 0, 0}, {1, 0, 0}, {0, 0.5, 0},
         {1./3., 1./3., 0}, {0.5, 0.5, 0}, {0, 1, 0},
         {0, 0, 1}, {0.5, 0, 1}, {1, 0, 1}, {0, 0.5, 1},
         {1./3., 1./3., 1}, {0.5, 0.5, 1}, {0, 1, 1}
      };
      const int hex_e[3][8] =
      {
         {3, 4, 1, 0, 10, 11, 8, 7},
         {4, 5, 2, 1, 11, 12, 9, 8},
         {6, 5, 4, 3, 13, 12, 11, 10}
      };

      for (int j = 0; j < Nvert; j++)
      {
         meshsplit->AddVertex(hex_v[j]);
      }
      for (int j = 0; j < NEsplit; j++)
      {
         int attribute = j + 1;
         meshsplit->AddHex(hex_e[j], attribute);
      }
      meshsplit->FinalizeHexMesh(1, 1, true);
   }
   else { MFEM_ABORT("Unsupported geometry type."); }

   // Curve the reference submesh.
   H1_FECollection fec(fe->GetOrder(), dim);
   FiniteElementSpace nodal_fes(meshsplit, &fec, dim);
   meshsplit->SetNodalFESpace(&nodal_fes);

   const int dof_cnt = nodal_fes.GetFE(0)->GetDof(),
             pts_cnt = NEsplit * dof_cnt;
   Vector irlist(dim * pts_cnt);

   const TensorBasisElement *tbe =
      dynamic_cast<const TensorBasisElement *>(nodal_fes.GetFE(0));
   MFEM_VERIFY(tbe != NULL, "TensorBasis FiniteElement expected.");
   const Array<int> &dof_map = tbe->GetDofMap();

   DenseMatrix pos(dof_cnt, dim);
   Vector posV(pos.Data(), dof_cnt * dim);
   Array<int> xdofs(dof_cnt * dim);

   // Create an IntegrationRule on the nodes of the reference submesh.
   ir_simplex = new IntegrationRule(pts_cnt);
   GridFunction *nodesplit = meshsplit->GetNodes();
   int pt_id = 0;
   for (int i = 0; i < NEsplit; i++)
   {
      nodal_fes.GetElementVDofs(i, xdofs);
      nodesplit->GetSubVector(xdofs, posV);
      for (int j = 0; j < dof_cnt; j++)
      {
         for (int d = 0; d < dim; d++)
         {
            irlist(pts_cnt * d + pt_id) = pos(dof_map[j], d);
         }
         ir_simplex->IntPoint(pt_id).x = irlist(pt_id);
         ir_simplex->IntPoint(pt_id).y = irlist(pts_cnt + pt_id);
         if (dim == 3)
         {
            ir_simplex->IntPoint(pt_id).z = irlist(2*pts_cnt + pt_id);
         }
         pt_id++;
      }
   }

   // Initialize gsl_mesh with the positions of the split physical elements.
   pt_id = 0;
   Vector locval(dim);
   const int tot_pts_cnt = pts_cnt*NE;
   gsl_mesh.SetSize(tot_pts_cnt*dim);
   for (int j = 0; j < NE; j++)
   {
      for (int i = 0; i < dof_cnt*NEsplit; i++)
      {
         const IntegrationPoint &ip = ir_simplex->IntPoint(i);
         nodes->GetVectorValue(j, ip, locval);
         for (int d = 0; d < dim; d++)
         {
            gsl_mesh(tot_pts_cnt*d + pt_id) = locval(d);
         }
         pt_id++;
      }
   }

   delete meshsplit;
}

void OversetFindPointsGSLIB::Setup(Mesh &m, const int idsess,
                                   GridFunction &gfmax,
                                   const double bb_t, const double newt_tol,
                                   const int npt_max)
{
   MFEM_VERIFY(m.GetNodes() != NULL, "Mesh nodes are required.");
   MFEM_VERIFY(m.GetNumGeometries(m.Dimension()) == 1,
               "Mixed meshes are not currently supported in FindPointsGSLIB.");

   //FreeData if FindPointsGSLIB::Setup has been called already
   if (setupflag) { FreeData(); }

   mesh = &m;
   dim  = mesh->Dimension();
   const FiniteElement *fe = mesh->GetNodalFESpace()->GetFE(0);
   unsigned dof1D = fe->GetOrder() + 1;
   int NE      = mesh->GetNE(),
       dof_cnt = fe->GetDof(),
       pts_cnt = NE * dof_cnt,
       gt      = fe->GetGeomType();

   if (gt == Geometry::TRIANGLE || gt == Geometry::TETRAHEDRON ||
       gt == Geometry::PRISM)
   {
      GetSimplexNodalCoordinates();
   }
   else if (gt == Geometry::SQUARE || gt == Geometry::CUBE)
   {
      GetQuadHexNodalCoordinates();
   }
   else
   {
      MFEM_ABORT("Element type not currently supported in FindPointsGSLIB.");
   }

   MFEM_ASSERT(idsess>=0, " The ID should be greater than or equal to 0.");

   pts_cnt = gsl_mesh.Size()/dim;
   int NEtot = pts_cnt/(int)pow(dof1D, dim);

   distfint.SetSize(pts_cnt);
   distfint = 0.;
   u_idsess = (unsigned int)idsess;

   if (dim == 2)
   {
      unsigned nr[2] = { dof1D, dof1D };
      unsigned mr[2] = { 2*dof1D, 2*dof1D };
      double * const elx[2] = { &gsl_mesh(0), &gsl_mesh(pts_cnt) };
      fdata2D = findptsms_setup_2(gsl_comm, elx, nr, NEtot, mr, bb_t,
                                  pts_cnt, pts_cnt, npt_max, newt_tol,
                                  &u_idsess, &distfint(0));
   }
   else
   {
      unsigned nr[3] = { dof1D, dof1D, dof1D };
      unsigned mr[3] = { 2*dof1D, 2*dof1D, 2*dof1D };
      double * const elx[3] =
      { &gsl_mesh(0), &gsl_mesh(pts_cnt), &gsl_mesh(2*pts_cnt) };
      fdata3D = findptsms_setup_3(gsl_comm, elx, nr, NEtot, mr, bb_t,
                                  pts_cnt, pts_cnt, npt_max, newt_tol,
                                  &u_idsess, &distfint(0));
   }
   setupflag = true;
   overset   = true;
}

void OversetFindPointsGSLIB::FindPoints(const Vector &point_pos,
                                        Array<unsigned int> &point_id,
                                        Array<unsigned int> &codes,
                                        Array<unsigned int> &proc_ids,
                                        Array<unsigned int> &elem_ids,
                                        Vector &ref_pos, Vector &dist)
{
   MFEM_VERIFY(setupflag, "Use FindPointsGSLIB::Setup before finding points.");
   MFEM_VERIFY(overset, " Please setup FindPoints for overlapping grids.");
   const int points_cnt = point_pos.Size() / dim;
   unsigned int match= 0;
   if (dim == 2)
   {
      const double *xv_base[2];
      xv_base[0] = point_pos.GetData();
      xv_base[1] = point_pos.GetData() + points_cnt;
      unsigned xv_stride[2];
      xv_stride[0] = sizeof(double);
      xv_stride[1] = sizeof(double);
      findptsms_2(codes.GetData(),    sizeof(unsigned int),
                  proc_ids.GetData(), sizeof(unsigned int),
                  elem_ids.GetData(), sizeof(unsigned int),
                  ref_pos.GetData(),  sizeof(double) * dim,
                  dist.GetData(),     sizeof(double),
                  xv_base,            xv_stride,
                  point_id.GetData(), sizeof(unsigned int), &match,
                  points_cnt, fdata2D);
   }
   else
   {
      const double *xv_base[3];
      xv_base[0] = point_pos.GetData();
      xv_base[1] = point_pos.GetData() + points_cnt;
      xv_base[2] = point_pos.GetData() + 2*points_cnt;
      unsigned xv_stride[3];
      xv_stride[0] = sizeof(double);
      xv_stride[1] = sizeof(double);
      xv_stride[2] = sizeof(double);
      findptsms_3(codes.GetData(),  sizeof(unsigned int),
                  proc_ids.GetData(), sizeof(unsigned int),
                  elem_ids.GetData(), sizeof(unsigned int),
                  ref_pos.GetData(),  sizeof(double) * dim,
                  dist.GetData(),     sizeof(double),
                  xv_base,            xv_stride,
                  point_id.GetData(), sizeof(unsigned int), &match,
                  points_cnt, fdata3D);
   }
}

void OversetFindPointsGSLIB::FindPoints(const Vector &point_pos,
                                        Array<unsigned int> &point_id)
{
   const int points_cnt = point_pos.Size() / dim;
   gsl_code.SetSize(points_cnt);
   gsl_proc.SetSize(points_cnt);
   gsl_elem.SetSize(points_cnt);
   gsl_ref.SetSize(points_cnt * dim);
   gsl_dist.SetSize(points_cnt);

   FindPoints(point_pos, point_id, gsl_code, gsl_proc, gsl_elem, gsl_ref,
              gsl_dist);
}

void OversetFindPointsGSLIB::Interpolate(Array<unsigned int> &codes,
                                         Array<unsigned int> &proc_ids,
                                         Array<unsigned int> &elem_ids,
                                         Vector &ref_pos, const GridFunction &field_in,
                                         Vector &field_out)
{
   Vector node_vals;
   GetNodeValues(field_in, node_vals);

   const int points_cnt = ref_pos.Size() / dim;
   MFEM_VERIFY(field_out.Size() >= points_cnt,
               " Increase size of field_out in FindPointsGSLIB::Interpolate.");
   if (dim==2)
   {
      findpts_eval_2(field_out.GetData(), sizeof(double),
                     codes.GetData(), sizeof(unsigned int),
                     proc_ids.GetData(), sizeof(unsigned int),
                     elem_ids.GetData(), sizeof(unsigned int),
                     ref_pos.GetData(), sizeof(double) * dim,
                     points_cnt, node_vals.GetData(), fdata2D);
   }
   else
   {
      findpts_eval_3(field_out.GetData(), sizeof(double),
                     codes.GetData(), sizeof(unsigned int),
                     proc_ids.GetData(), sizeof(unsigned int),
                     elem_ids.GetData(), sizeof(unsigned int),
                     ref_pos.GetData(), sizeof(double) * dim,
                     points_cnt, node_vals.GetData(), fdata3D);
   }
}

void OversetFindPointsGSLIB::Interpolate(const GridFunction &field_in,
                                         Vector &field_out)
{
   Interpolate(gsl_code, gsl_proc, gsl_elem, gsl_ref, field_in, field_out);
}

void OversetFindPointsGSLIB::Interpolate(const Vector &point_pos,
                                         Array<unsigned int> &point_id,
                                         const GridFunction &field_in, Vector &field_out)
{
   FindPoints(point_pos, point_id);
   Interpolate(gsl_code, gsl_proc, gsl_elem, gsl_ref, field_in, field_out);
}

void OversetFindPointsGSLIB::FreeData()
{
   if (dim == 2)
   {
      findpts_free_2(fdata2D);
   }
   else
   {
      findpts_free_3(fdata3D);
   }
   setupflag = false;
   gsl_code.DeleteAll();
   gsl_proc.DeleteAll();
   gsl_elem.DeleteAll();
   gsl_mesh.Destroy();
   gsl_ref.Destroy();
   gsl_dist.Destroy();
}

} // namespace mfem

#endif // MFEM_USE_GSLIB<|MERGE_RESOLUTION|>--- conflicted
+++ resolved
@@ -30,12 +30,8 @@
 
 FindPointsGSLIB::FindPointsGSLIB()
    : mesh(NULL), ir_simplex(NULL), fdata2D(NULL), fdata3D(NULL),
-<<<<<<< HEAD
      dim(-1), gsl_mesh(), gsl_ref(), gsl_dist(),
      setupflag(false)
-=======
-     dim(-1), gsl_mesh(), gsl_ref(), gsl_dist(), setupflag(false)
->>>>>>> 21401db8
 {
    gsl_comm = new comm;
 #ifdef MFEM_USE_MPI
@@ -58,12 +54,8 @@
 #ifdef MFEM_USE_MPI
 FindPointsGSLIB::FindPointsGSLIB(MPI_Comm _comm)
    : mesh(NULL), ir_simplex(NULL), fdata2D(NULL), fdata3D(NULL),
-<<<<<<< HEAD
      dim(-1), gsl_mesh(), gsl_ref(), gsl_dist(),
      setupflag(false)
-=======
-     dim(-1), gsl_mesh(), gsl_ref(), gsl_dist(), setupflag(false)
->>>>>>> 21401db8
 {
    gsl_comm = new comm;
    comm_init(gsl_comm, _comm);
@@ -77,11 +69,7 @@
    MFEM_VERIFY(m.GetNumGeometries(m.Dimension()) == 1,
                "Mixed meshes are not currently supported in FindPointsGSLIB.");
 
-<<<<<<< HEAD
-   //FreeData if FindPointsGSLIB::Setup has been called already
-=======
    // call FreeData if FindPointsGSLIB::Setup has been called already
->>>>>>> 21401db8
    if (setupflag) { FreeData(); }
 
    mesh = &m;
@@ -203,27 +191,11 @@
    GridFunction field_in_scalar(&ind_fes);
    Vector node_vals;
 
-<<<<<<< HEAD
-   const int points_cnt = ref_pos.Size() / dim;
-   MFEM_VERIFY(field_out.Size() >= points_cnt,
-               " Increase size of field_out in FindPointsGSLIB::Interpolate.");
-   if (dim==2)
-   {
-      findpts_eval_2(field_out.GetData(), sizeof(double),
-                     codes.GetData(), sizeof(unsigned int),
-                     proc_ids.GetData(), sizeof(unsigned int),
-                     elem_ids.GetData(), sizeof(unsigned int),
-                     ref_pos.GetData(), sizeof(double) * dim,
-                     points_cnt, node_vals.GetData(), fdata2D);
-   }
-   else
-=======
    const int ncomp      = field_in.FESpace()->GetVDim(),
              points_fld = field_in.Size() / ncomp,
              points_cnt = codes.Size();
 
    for (int i = 0; i < ncomp; i++)
->>>>>>> 21401db8
    {
       const int dataptrin  = i*points_fld,
                 dataptrout = i*points_cnt;
