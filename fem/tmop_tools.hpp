--- conflicted
+++ resolved
@@ -44,10 +44,7 @@
 private:
    Vector nodes0;
    Vector field0;
-<<<<<<< HEAD
-=======
    GridFunction field0_gf;
->>>>>>> 2766ac07
    FindPointsGSLIB *finder;
    Array<uint> el_id_out, code_out, task_id_out;
    Vector pos_r_out, dist_p_out;
