// Copyright (c) 2010-2020, Lawrence Livermore National Security, LLC. Produced
// at the Lawrence Livermore National Laboratory. All Rights reserved. See files
// LICENSE and NOTICE for details. LLNL-CODE-806117.
//
// This file is part of the MFEM library. For more information and source code
// availability visit https://mfem.org.
//
// MFEM is free software; you can redistribute it and/or modify it under the
// terms of the BSD-3 license. We welcome feedback and contributions, see file
// CONTRIBUTING.md for details.

#ifndef MFEM_TMOP_TOOLS_HPP
#define MFEM_TMOP_TOOLS_HPP

#include "bilinearform.hpp"
#include "pbilinearform.hpp"
#include "tmop.hpp"
#include "gslib.hpp"

namespace mfem
{

// Performs the full remap advection loop.
class AdvectorCG : public AdaptivityEvaluator
{
private:
   RK4Solver ode_solver;
   Vector nodes0;
   Vector field0;
   const double dt_scale;

   void ComputeAtNewPositionScalar(const Vector &new_nodes, Vector &new_field);
public:
   AdvectorCG(double timestep_scale = 0.5)
      : AdaptivityEvaluator(),
        ode_solver(), nodes0(), field0(), dt_scale(timestep_scale) { }

   virtual void SetInitialField(const Vector &init_nodes,
                                const Vector &init_field);

   virtual void ComputeAtNewPosition(const Vector &new_nodes,
                                     Vector &new_field);
};

#ifdef MFEM_USE_GSLIB
class InterpolatorFP : public AdaptivityEvaluator
{
private:
   Vector nodes0;
   GridFunction field0_gf;
   FindPointsGSLIB *finder;
   Array<uint> el_id_out, code_out, task_id_out;
   Vector pos_r_out, dist_p_out;
   int dim;
public:
   InterpolatorFP() : finder(NULL) { }

   virtual void SetInitialField(const Vector &init_nodes,
                                const Vector &init_field);

   virtual void ComputeAtNewPosition(const Vector &new_nodes,
                                     Vector &new_field);

   ~InterpolatorFP()
   {
      finder->FreeData();
      delete finder;
   }
};
#endif

/// Performs a single remap advection step in serial.
class SerialAdvectorCGOper : public TimeDependentOperator
{
protected:
   const Vector &x0;
   Vector &x_now;
   GridFunction &u;
   VectorGridFunctionCoefficient u_coeff;
   mutable BilinearForm M, K;

public:
   /** Here @a fes is the FESpace of the function that will be moved. Note
       that Mult() moves the nodes of the mesh corresponding to @a fes. */
   SerialAdvectorCGOper(const Vector &x_start, GridFunction &vel,
                        FiniteElementSpace &fes);

   virtual void Mult(const Vector &ind, Vector &di_dt) const;
};

#ifdef MFEM_USE_MPI
/// Performs a single remap advection step in parallel.
class ParAdvectorCGOper : public TimeDependentOperator
{
protected:
   const Vector &x0;
   Vector &x_now;
   GridFunction &u;
   VectorGridFunctionCoefficient u_coeff;
   mutable ParBilinearForm M, K;

public:
   /** Here @a pfes is the ParFESpace of the function that will be moved. Note
       that Mult() moves the nodes of the mesh corresponding to @a pfes. */
   ParAdvectorCGOper(const Vector &x_start, GridFunction &vel,
                     ParFiniteElementSpace &pfes);

   virtual void Mult(const Vector &ind, Vector &di_dt) const;
};
#endif

class TMOPNewtonSolver : public LBFGSSolver
{
protected:
   // 0 - Newton, 1 - LBFGS.
   int solver_type;
   bool parallel;

   // Quadrature points that are checked for negative Jacobians etc.
   const IntegrationRule &ir;

   void UpdateDiscreteTC(const TMOP_Integrator &ti, const Vector &x_new) const;

public:
#ifdef MFEM_USE_MPI
   TMOPNewtonSolver(MPI_Comm comm, const IntegrationRule &irule, int type = 0)
      : LBFGSSolver(comm), solver_type(type), parallel(true), ir(irule) { }
#endif
   TMOPNewtonSolver(const IntegrationRule &irule, int type = 0)
      : LBFGSSolver(), solver_type(type), parallel(false), ir(irule) { }

   virtual double ComputeScalingFactor(const Vector &x, const Vector &b) const;

   virtual void ProcessNewState(const Vector &x) const;

<<<<<<< HEAD
=======
   virtual void Mult(const Vector &b, Vector &x) const
   {
      if (solver_type == 0)
      {
         NewtonSolver::Mult(b, x);
      }
      else if (solver_type == 1)
      {
         LBFGSSolver::Mult(b, x);
      }
      else { MFEM_ABORT("Invalid type"); }
   }

   virtual void SetSolver(Solver &solver)
   {
      if (solver_type == 0)
      {
         NewtonSolver::SetSolver(solver);
      }
      else if (solver_type == 1)
      {
         LBFGSSolver::SetSolver(solver);
      }
      else { MFEM_ABORT("Invalid type"); }
   }
   virtual void SetPreconditioner(Solver &pr) { SetSolver(pr); }
};

>>>>>>> 5d10bdb3
void vis_tmop_metric_s(int order, TMOP_QualityMetric &qm,
                       const TargetConstructor &tc, Mesh &pmesh,
                       char *title, int position);
#ifdef MFEM_USE_MPI
void vis_tmop_metric_p(int order, TMOP_QualityMetric &qm,
                       const TargetConstructor &tc, ParMesh &pmesh,
                       char *title, int position);
#endif

}

#endif<|MERGE_RESOLUTION|>--- conflicted
+++ resolved
@@ -133,8 +133,6 @@
 
    virtual void ProcessNewState(const Vector &x) const;
 
-<<<<<<< HEAD
-=======
    virtual void Mult(const Vector &b, Vector &x) const
    {
       if (solver_type == 0)
@@ -163,7 +161,6 @@
    virtual void SetPreconditioner(Solver &pr) { SetSolver(pr); }
 };
 
->>>>>>> 5d10bdb3
 void vis_tmop_metric_s(int order, TMOP_QualityMetric &qm,
                        const TargetConstructor &tc, Mesh &pmesh,
                        char *title, int position);
