// Copyright (c) 2010, Lawrence Livermore National Security, LLC. Produced at
// the Lawrence Livermore National Laboratory. LLNL-CODE-443211. All Rights
// reserved. See file COPYRIGHT for details.
//
// This file is part of the MFEM library. For more information and source code
// availability see http://mfem.org.
//
// MFEM is free software; you can redistribute it and/or modify it under the
// terms of the GNU Lesser General Public License (as published by the Free
// Software Foundation) version 2.1 dated February 1999.

#ifndef MFEM_BILINEARFORM
#define MFEM_BILINEARFORM

#include "../config/config.hpp"
#include "../linalg/linalg.hpp"
#include "fespace.hpp"
#include "gridfunc.hpp"
#include "linearform.hpp"
#include "bilininteg.hpp"
#include "bilinearform_ext.hpp"
#include "staticcond.hpp"
#include "hybridization.hpp"

namespace mfem
{

/// Enumeration defining the assembly level for bilinear and nonlinear form
/// classes derived from Operator.
enum class AssemblyLevel
{
   /// Fully assembled form, i.e. a global sparse matrix in MFEM, Hypre or PETSC
   /// format.
   FULL,
   /// Form assembled at element level, which computes and stores dense element
   /// matrices.
   ELEMENT,
   /// Partially-assembled form, which computes and stores data only at
   /// quadrature points.
   PARTIAL,
   /// "Matrix-free" form that computes all of its action on-the-fly without any
   /// substantial storage.
   NONE,
};


/** Class for bilinear form - "Matrix" with associated FE space and
    BLFIntegrators. */
class BilinearForm : public Matrix
{
protected:
   /// Sparse matrix to be associated with the form. Owned.
   SparseMatrix *mat;

   /// Matrix used to eliminate b.c. Owned.
   SparseMatrix *mat_e;

   /// FE space on which the form lives. Not owned.
   FiniteElementSpace *fes;

   /// The form assembly level (full, partial, etc.)
   AssemblyLevel assembly;
   /// Element batch size used in the form action (1, 8, num_elems, etc.)
   int batch;
   /** Extension for supporting Full Assembly (FA), Element Assembly (EA),
       Partial Assembly (PA), or Matrix Free assembly (MF). */
   BilinearFormExtension *ext;

   /// Indicates the Mesh::sequence corresponding to the current state of the
   /// BilinearForm.
   long sequence;

   /** @brief Indicates the BilinearFormIntegrator%s stored in #dbfi, #bbfi,
       #fbfi, and #bfbfi are owned by another BilinearForm. */
   int extern_bfs;

   /// Set of Domain Integrators to be applied.
   Array<BilinearFormIntegrator*> dbfi;

   /// Set of Boundary Integrators to be applied.
   Array<BilinearFormIntegrator*> bbfi;
   Array<Array<int>*>             bbfi_marker; ///< Entries are not owned.

   /// Set of interior face Integrators to be applied.
   Array<BilinearFormIntegrator*> fbfi;

   /// Set of boundary face Integrators to be applied.
   Array<BilinearFormIntegrator*> bfbfi;
   Array<Array<int>*>             bfbfi_marker; ///< Entries are not owned.

   DenseMatrix elemmat;
   Array<int>  vdofs;

   DenseTensor *element_matrices; ///< Owned.

   StaticCondensation *static_cond; ///< Owned.
   Hybridization *hybridization; ///< Owned.

   /**
    * This member allows one to specify what should be done
    * to the diagonal matrix entries and corresponding RHS
    * values upon elimination of the constrained DoFs.
    */
   DiagonalPolicy diag_policy;

   int precompute_sparsity;
   // Allocate appropriate SparseMatrix and assign it to mat
   void AllocMat();

   void ConformingAssemble();

   // may be used in the construction of derived classes
   BilinearForm() : Matrix (0)
   {
      fes = NULL; sequence = -1;
      mat = mat_e = NULL; extern_bfs = 0; element_matrices = NULL;
      static_cond = NULL; hybridization = NULL;
      precompute_sparsity = 0;
      diag_policy = DIAG_KEEP;
      assembly = AssemblyLevel::FULL;
      batch = 1;
      ext = NULL;
   }

private:
   /// Copy construction is not supported; body is undefined.
   BilinearForm(const BilinearForm &);

   /// Copy assignment is not supported; body is undefined.
   BilinearForm &operator=(const BilinearForm &);

public:
   /// Creates bilinear form associated with FE space @a *f.
   /** The pointer @a f is not owned by the newly constructed object. */
   BilinearForm(FiniteElementSpace *f);

   /** @brief Create a BilinearForm on the FiniteElementSpace @a f, using the
       same integrators as the BilinearForm @a bf.

       The pointer @a f is not owned by the newly constructed object.

       The integrators in @a bf are copied as pointers and they are not owned by
       the newly constructed BilinearForm.

       The optional parameter @a ps is used to initialize the internal flag
       #precompute_sparsity, see UsePrecomputedSparsity() for details. */
   BilinearForm(FiniteElementSpace *f, BilinearForm *bf, int ps = 0);

   /// Get the size of the BilinearForm as a square matrix.
   int Size() const { return height; }

   /// Set the desired assembly level. The default is AssemblyLevel::FULL.
   /** This method must be called before assembly. */
   void SetAssemblyLevel(AssemblyLevel assembly_level);

   /** Returns the assembly level */
   AssemblyLevel GetAssemblyLevel() const;

   /** Enable the use of static condensation. For details see the description
       for class StaticCondensation in fem/staticcond.hpp This method should be
       called before assembly. If the number of unknowns after static
       condensation is not reduced, it is not enabled. */
   void EnableStaticCondensation();

   /** Check if static condensation was actually enabled by a previous call to
       EnableStaticCondensation(). */
   bool StaticCondensationIsEnabled() const { return static_cond; }

   /// Return the trace FE space associated with static condensation.
   FiniteElementSpace *SCFESpace() const
   { return static_cond ? static_cond->GetTraceFESpace() : NULL; }

   /** Enable hybridization; for details see the description for class
       Hybridization in fem/hybridization.hpp. This method should be called
       before assembly. */
   void EnableHybridization(FiniteElementSpace *constr_space,
                            BilinearFormIntegrator *constr_integ,
                            const Array<int> &ess_tdof_list);

   /** For scalar FE spaces, precompute the sparsity pattern of the matrix
       (assuming dense element matrices) based on the types of integrators
       present in the bilinear form. */
   void UsePrecomputedSparsity(int ps = 1) { precompute_sparsity = ps; }

   /** @brief Use the given CSR sparsity pattern to allocate the internal
       SparseMatrix.

       - The @a I and @a J arrays must define a square graph with size equal to
         GetVSize() of the associated FiniteElementSpace.
       - This method should be called after enabling static condensation or
         hybridization, if used.
       - In the case of static condensation, @a I and @a J are not used.
       - The ownership of the arrays @a I and @a J remains with the caller. */
   void UseSparsity(int *I, int *J, bool isSorted);

   /// Use the sparsity of @a A to allocate the internal SparseMatrix.
   void UseSparsity(SparseMatrix &A);

   /** Pre-allocate the internal SparseMatrix before assembly. If the flag
       'precompute sparsity' is set, the matrix is allocated in CSR format (i.e.
       finalized) and the entries are initialized with zeros. */
   void AllocateMatrix() { if (mat == NULL) { AllocMat(); } }

   /// Access all integrators added with AddDomainIntegrator().
   Array<BilinearFormIntegrator*> *GetDBFI() { return &dbfi; }

   /// Access all integrators added with AddBoundaryIntegrator().
   Array<BilinearFormIntegrator*> *GetBBFI() { return &bbfi; }
   /** @brief Access all boundary markers added with AddBoundaryIntegrator().
       If no marker was specified when the integrator was added, the
       corresponding pointer (to Array<int>) will be NULL. */
   Array<Array<int>*> *GetBBFI_Marker() { return &bbfi_marker; }

   /// Access all integrators added with AddInteriorFaceIntegrator().
   Array<BilinearFormIntegrator*> *GetFBFI() { return &fbfi; }

   /// Access all integrators added with AddBdrFaceIntegrator().
   Array<BilinearFormIntegrator*> *GetBFBFI() { return &bfbfi; }
   /** @brief Access all boundary markers added with AddBdrFaceIntegrator().
       If no marker was specified when the integrator was added, the
       corresponding pointer (to Array<int>) will be NULL. */
   Array<Array<int>*> *GetBFBFI_Marker() { return &bfbfi_marker; }

   const double &operator()(int i, int j) { return (*mat)(i,j); }

   /// Returns reference to a_{ij}.
   virtual double &Elem(int i, int j);

   /// Returns constant reference to a_{ij}.
   virtual const double &Elem(int i, int j) const;

   /// Matrix vector multiplication.
   virtual void Mult(const Vector &x, Vector &y) const { mat->Mult(x, y); }

   void FullMult(const Vector &x, Vector &y) const
   { mat->Mult(x, y); mat_e->AddMult(x, y); }

   virtual void AddMult(const Vector &x, Vector &y, const double a = 1.0) const
   { mat -> AddMult (x, y, a); }

   void FullAddMult(const Vector &x, Vector &y) const
   { mat->AddMult(x, y); mat_e->AddMult(x, y); }

   virtual void AddMultTranspose(const Vector & x, Vector & y,
                                 const double a = 1.0) const
   { mat->AddMultTranspose(x, y, a); }

   void FullAddMultTranspose(const Vector & x, Vector & y) const
   { mat->AddMultTranspose(x, y); mat_e->AddMultTranspose(x, y); }

   virtual void MultTranspose(const Vector & x, Vector & y) const
   { y = 0.0; AddMultTranspose (x, y); }

   double InnerProduct(const Vector &x, const Vector &y) const
   { return mat->InnerProduct (x, y); }

   /// Returns a pointer to (approximation) of the matrix inverse.
   virtual MatrixInverse *Inverse() const;

   /// Finalizes the matrix initialization.
   virtual void Finalize(int skip_zeros = 1);

   /// Returns a reference to the sparse matrix
   const SparseMatrix &SpMat() const
   {
      MFEM_VERIFY(mat, "mat is NULL and can't be dereferenced");
      return *mat;
   }
   SparseMatrix &SpMat()
   {
      MFEM_VERIFY(mat, "mat is NULL and can't be dereferenced");
      return *mat;
   }
   SparseMatrix *LoseMat() { SparseMatrix *tmp = mat; mat = NULL; return tmp; }

   /// Returns a reference to the sparse matrix of eliminated b.c.
   const SparseMatrix &SpMatElim() const
   {
      MFEM_VERIFY(mat_e, "mat_e is NULL and can't be dereferenced");
      return *mat_e;
   }
   SparseMatrix &SpMatElim()
   {
      MFEM_VERIFY(mat_e, "mat_e is NULL and can't be dereferenced");
      return *mat_e;
   }

   /// Adds new Domain Integrator. Assumes ownership of @a bfi.
   void AddDomainIntegrator(BilinearFormIntegrator *bfi);

   /// Adds new Boundary Integrator. Assumes ownership of @a bfi.
   void AddBoundaryIntegrator(BilinearFormIntegrator *bfi);

   /** @brief Adds new Boundary Integrator, restricted to specific boundary
       attributes.

       Assumes ownership of @a bfi. The array @a bdr_marker is stored internally
       as a pointer to the given Array<int> object. */
   void AddBoundaryIntegrator(BilinearFormIntegrator *bfi,
                              Array<int> &bdr_marker);

   /// Adds new interior Face Integrator. Assumes ownership of @a bfi.
   void AddInteriorFaceIntegrator(BilinearFormIntegrator *bfi);

   /// Adds new boundary Face Integrator. Assumes ownership of @a bfi.
   void AddBdrFaceIntegrator(BilinearFormIntegrator *bfi);

   /** @brief Adds new boundary Face Integrator, restricted to specific boundary
       attributes.

       Assumes ownership of @a bfi. The array @a bdr_marker is stored internally
       as a pointer to the given Array<int> object. */
   void AddBdrFaceIntegrator(BilinearFormIntegrator *bfi,
                             Array<int> &bdr_marker);

   void operator=(const double a)
   {
      if (mat != NULL) { *mat = a; }
      if (mat_e != NULL) { *mat_e = a; }
   }

   /// Assembles the form i.e. sums over all domain/bdr integrators.
   void Assemble(int skip_zeros = 1);

<<<<<<< HEAD
   /** @brief Assemble diagonal of bilinear form into diag

       For adaptively refined meshes, this returns P^T d_e, where d_e
       is the locally assembled diagonal on each element and P^T is
       the transpose of the conforming prolongation. In general this
       is not the correct diagonal for an AMR mesh, and the code will
       give a warning. */
=======
   /** @brief Assemble the diagonal of the bilinear form into diag

       For adaptively refined meshes, this returns P^T d_e, where d_e is the
       locally assembled diagonal on each element and P^T is the transpose of
       the conforming prolongation. In general this is not the correct diagonal
       for an AMR mesh, and the code will give a warning. */
>>>>>>> 248debb3
   void AssembleDiagonal(Vector &diag) const;

   /// Get the finite element space prolongation matrix
   virtual const Operator *GetProlongation() const
   { return fes->GetConformingProlongation(); }
   /// Get the finite element space restriction matrix
   virtual const Operator *GetRestriction() const
   { return fes->GetConformingRestriction(); }

   /** @brief Form the linear system A X = B, corresponding to this bilinear
       form and the linear form @a b(.). */
   /** This method applies any necessary transformations to the linear system
       such as: eliminating boundary conditions; applying conforming constraints
       for non-conforming AMR; parallel assembly; static condensation;
       hybridization.

       The GridFunction-size vector @a x must contain the essential b.c. The
       BilinearForm and the LinearForm-size vector @a b must be assembled.

       The vector @a X is initialized with a suitable initial guess: when using
       hybridization, the vector @a X is set to zero; otherwise, the essential
       entries of @a X are set to the corresponding b.c. and all other entries
       are set to zero (@a copy_interior == 0) or copied from @a x
       (@a copy_interior != 0).

       This method can be called multiple times (with the same @a ess_tdof_list
       array) to initialize different right-hand sides and boundary condition
       values.

       After solving the linear system, the finite element solution @a x can be
       recovered by calling RecoverFEMSolution() (with the same vectors @a X,
       @a b, and @a x).

       NOTE: If there are no transformations, @a X simply reuses the data of
             @a x. */
   virtual void FormLinearSystem(const Array<int> &ess_tdof_list, Vector &x,
                                 Vector &b, OperatorHandle &A, Vector &X,
                                 Vector &B, int copy_interior = 0);

   /** @brief Form the linear system A X = B, corresponding to this bilinear
       form and the linear form @a b(.). */
   /** Version of the method FormLinearSystem() where the system matrix is
       returned in the variable @a A, of type OpType, holding a *reference* to
       the system matrix (created with the method OpType::MakeRef()). The
       reference will be invalidated when SetOperatorType(), Update(), or the
       destructor is called.

       Currently, this method can be used only with AssemblyLevel::FULL. */
   template <typename OpType>
   void FormLinearSystem(const Array<int> &ess_tdof_list, Vector &x, Vector &b,
                         OpType &A, Vector &X, Vector &B,
                         int copy_interior = 0)
   {
      OperatorHandle Ah;
      FormLinearSystem(ess_tdof_list, x, b, Ah, X, B, copy_interior);
      OpType *A_ptr = Ah.Is<OpType>();
      MFEM_VERIFY(A_ptr, "invalid OpType used");
      A.MakeRef(*A_ptr);
   }

   /// Form the linear system matrix @a A, see FormLinearSystem() for details.
   virtual void FormSystemMatrix(const Array<int> &ess_tdof_list,
                                 OperatorHandle &A);

   /// Form the linear system matrix A, see FormLinearSystem() for details.
   /** Version of the method FormSystemMatrix() where the system matrix is
       returned in the variable @a A, of type OpType, holding a *reference* to
       the system matrix (created with the method OpType::MakeRef()). The
       reference will be invalidated when SetOperatorType(), Update(), or the
       destructor is called.

       Currently, this method can be used only with AssemblyLevel::FULL. */
   template <typename OpType>
   void FormSystemMatrix(const Array<int> &ess_tdof_list, OpType &A)
   {
      OperatorHandle Ah;
      FormSystemMatrix(ess_tdof_list, Ah);
      OpType *A_ptr = Ah.Is<OpType>();
      MFEM_VERIFY(A_ptr, "invalid OpType used");
      A.MakeRef(*A_ptr);
   }

   /// Recover the solution of a linear system formed with FormLinearSystem().
   /** Call this method after solving a linear system constructed using the
       FormLinearSystem() method to recover the solution as a GridFunction-size
       vector in @a x. Use the same arguments as in the FormLinearSystem() call.
   */
   virtual void RecoverFEMSolution(const Vector &X, const Vector &b, Vector &x);

   /// Compute and store internally all element matrices.
   void ComputeElementMatrices();

   /// Free the memory used by the element matrices.
   void FreeElementMatrices()
   { delete element_matrices; element_matrices = NULL; }

   /// Compute the element matrix of the given element
   /** The element matrix is computed by calling the domain integrators
       or the one stored internally by a prior call of ComputeElementMatrices()
       is returned when available.
   */
   void ComputeElementMatrix(int i, DenseMatrix &elmat);

   /// Compute the boundary element matrix of the given boundary element
   void ComputeBdrElementMatrix(int i, DenseMatrix &elmat);

   /// Assemble the given element matrix
   /** The element matrix @a elmat is assembled for the element @a i, i.e.
       added to the system matrix. The flag @a skip_zeros skips the zero
       elements of the matrix, unless they are breaking the symmetry of
       the system matrix.
   */
   void AssembleElementMatrix(int i, const DenseMatrix &elmat,
                              int skip_zeros = 1);

   /// Assemble the given element matrix
   /** The element matrix @a elmat is assembled for the element @a i, i.e.
       added to the system matrix. The vdofs of the element are returned
       in @a vdofs. The flag @a skip_zeros skips the zero elements of the
       matrix, unless they are breaking the symmetry of the system matrix.
   */
   void AssembleElementMatrix(int i, const DenseMatrix &elmat,
                              Array<int> &vdofs, int skip_zeros = 1);

   /// Assemble the given boundary element matrix
   /** The boundary element matrix @a elmat is assembled for the boundary
       element @a i, i.e. added to the system matrix. The flag @a skip_zeros
       skips the zero elements of the matrix, unless they are breaking the
       symmetry of the system matrix.
   */
   void AssembleBdrElementMatrix(int i, const DenseMatrix &elmat,
                                 int skip_zeros = 1);

   /// Assemble the given boundary element matrix
   /** The boundary element matrix @a elmat is assembled for the boundary
       element @a i, i.e. added to the system matrix. The vdofs of the element
       are returned in @a vdofs. The flag @a skip_zeros skips the zero elements
       of the matrix, unless they are breaking the symmetry of the system matrix.
   */
   void AssembleBdrElementMatrix(int i, const DenseMatrix &elmat,
                                 Array<int> &vdofs, int skip_zeros = 1);

   /// Eliminate essential boundary DOFs from the system.
   /** The array @a bdr_attr_is_ess marks boundary attributes that constitute
       the essential part of the boundary. By default, the diagonal at the
       essential DOFs is set to 1.0. This behavior is controlled by the argument
       @a dpolicy. */
   void EliminateEssentialBC(const Array<int> &bdr_attr_is_ess,
                             const Vector &sol, Vector &rhs,
                             DiagonalPolicy dpolicy = DIAG_ONE);

   /// Eliminate essential boundary DOFs from the system matrix.
   void EliminateEssentialBC(const Array<int> &bdr_attr_is_ess,
                             DiagonalPolicy dpolicy = DIAG_ONE);
   /// Perform elimination and set the diagonal entry to the given value
   void EliminateEssentialBCDiag(const Array<int> &bdr_attr_is_ess,
                                 double value);

   /// Eliminate the given @a vdofs. NOTE: here, @a vdofs is a list of DOFs.
   void EliminateVDofs(const Array<int> &vdofs, const Vector &sol, Vector &rhs,
                       DiagonalPolicy dpolicy = DIAG_ONE);

   /// Eliminate the given @a vdofs, storing the eliminated part internally.
   /** This method works in conjunction with EliminateVDofsInRHS() and allows
       elimination of boundary conditions in multiple right-hand sides. In this
       method, @a vdofs is a list of DOFs. */
   void EliminateVDofs(const Array<int> &vdofs,
                       DiagonalPolicy dpolicy = DIAG_ONE);

   /** @brief Similar to
       EliminateVDofs(const Array<int> &, const Vector &, Vector &, DiagonalPolicy)
       but here @a ess_dofs is a marker (boolean) array on all vector-dofs
       (@a ess_dofs[i] < 0 is true). */
   void EliminateEssentialBCFromDofs(const Array<int> &ess_dofs, const Vector &sol,
                                     Vector &rhs, DiagonalPolicy dpolicy = DIAG_ONE);

   /** @brief Similar to EliminateVDofs(const Array<int> &, DiagonalPolicy) but
       here @a ess_dofs is a marker (boolean) array on all vector-dofs
       (@a ess_dofs[i] < 0 is true). */
   void EliminateEssentialBCFromDofs(const Array<int> &ess_dofs,
                                     DiagonalPolicy dpolicy = DIAG_ONE);
   /// Perform elimination and set the diagonal entry to the given value
   void EliminateEssentialBCFromDofsDiag(const Array<int> &ess_dofs,
                                         double value);

   /** @brief Use the stored eliminated part of the matrix (see
       EliminateVDofs(const Array<int> &, DiagonalPolicy)) to modify the r.h.s.
       @a b; @a vdofs is a list of DOFs (non-directional, i.e. >= 0). */
   void EliminateVDofsInRHS(const Array<int> &vdofs, const Vector &x,
                            Vector &b);

   double FullInnerProduct(const Vector &x, const Vector &y) const
   { return mat->InnerProduct(x, y) + mat_e->InnerProduct(x, y); }

   virtual void Update(FiniteElementSpace *nfes = NULL);

   /// (DEPRECATED) Return the FE space associated with the BilinearForm.
   /** @deprecated Use FESpace() instead. */
   FiniteElementSpace *GetFES() { return fes; }

   /// Return the FE space associated with the BilinearForm.
   FiniteElementSpace *FESpace() { return fes; }
   /// Read-only access to the associated FiniteElementSpace.
   const FiniteElementSpace *FESpace() const { return fes; }

   /// Sets diagonal policy used upon construction of the linear system
   void SetDiagonalPolicy(DiagonalPolicy policy);

   /// Destroys bilinear form.
   virtual ~BilinearForm();
};


/**
   Class for assembling of bilinear forms `a(u,v)` defined on different
   trial and test spaces. The assembled matrix `A` is such that

       a(u,v) = V^t A U

   where `U` and `V` are the vectors representing the functions `u` and `v`,
   respectively.  The first argument, `u`, of `a(,)` is in the trial space
   and the second argument, `v`, is in the test space. Thus,

       # of rows of A = dimension of the test space and
       # of cols of A = dimension of the trial space.

   Both trial and test spaces should be defined on the same mesh.
*/
class MixedBilinearForm : public Matrix
{
protected:
   SparseMatrix *mat; ///< Owned.

   FiniteElementSpace *trial_fes, ///< Not owned
                      *test_fes;  ///< Not owned

   /** @brief Indicates the BilinearFormIntegrator%s stored in #dbfi, #bbfi,
       #tfbfi and #btfbfi are owned by another MixedBilinearForm. */
   int extern_bfs;

   /// Domain integrators.
   Array<BilinearFormIntegrator*> dbfi;

   /// Boundary integrators.
   Array<BilinearFormIntegrator*> bbfi;
   Array<Array<int>*>             bbfi_marker;///< Entries are not owned.

   /// Trace face (skeleton) integrators.
   Array<BilinearFormIntegrator*> tfbfi;

   /// Boundary trace face (skeleton) integrators.
   Array<BilinearFormIntegrator*> btfbfi;
   Array<Array<int>*>             btfbfi_marker;///< Entries are not owned.

   DenseMatrix elemmat;
   Array<int>  trial_vdofs, test_vdofs;

private:
   /// Copy construction is not supported; body is undefined.
   MixedBilinearForm(const MixedBilinearForm &);

   /// Copy assignment is not supported; body is undefined.
   MixedBilinearForm &operator=(const MixedBilinearForm &);

public:
   /** @brief Construct a MixedBilinearForm on the given trial, @a tr_fes, and
       test, @a te_fes, FiniteElementSpace%s. */
   /** The pointers @a tr_fes and @a te_fes are not owned by the newly
       constructed object. */
   MixedBilinearForm(FiniteElementSpace *tr_fes,
                     FiniteElementSpace *te_fes);

   /** @brief Create a MixedBilinearForm on the given trial, @a tr_fes, and
       test, @a te_fes, FiniteElementSpace%s, using the same integrators as the
       MixedBilinearForm @a mbf.

       The pointers @a tr_fes and @a te_fes are not owned by the newly
       constructed object.

       The integrators in @a mbf are copied as pointers and they are not owned
       by the newly constructed MixedBilinearForm. */
   MixedBilinearForm(FiniteElementSpace *tr_fes,
                     FiniteElementSpace *te_fes,
                     MixedBilinearForm *mbf);

   virtual double &Elem(int i, int j);

   virtual const double &Elem(int i, int j) const;

   virtual void Mult(const Vector & x, Vector & y) const;

   virtual void AddMult(const Vector & x, Vector & y,
                        const double a = 1.0) const;

   virtual void AddMultTranspose(const Vector & x, Vector & y,
                                 const double a = 1.0) const;

   virtual void MultTranspose(const Vector & x, Vector & y) const
   { y = 0.0; AddMultTranspose (x, y); }

   virtual MatrixInverse *Inverse() const;

   virtual void Finalize(int skip_zeros = 1);

   /** Extract the associated matrix as SparseMatrix blocks. The number of
       block rows and columns is given by the vector dimensions (vdim) of the
       test and trial spaces, respectively. */
   void GetBlocks(Array2D<SparseMatrix *> &blocks) const;

   const SparseMatrix &SpMat() const { return *mat; }
   SparseMatrix &SpMat() { return *mat; }
   SparseMatrix *LoseMat() { SparseMatrix *tmp = mat; mat = NULL; return tmp; }

   /// Adds a domain integrator. Assumes ownership of @a bfi.
   void AddDomainIntegrator(BilinearFormIntegrator *bfi);

   /// Adds a boundary integrator. Assumes ownership of @a bfi.
   void AddBoundaryIntegrator(BilinearFormIntegrator *bfi);

   /// Adds a boundary integrator. Assumes ownership of @a bfi.
   void AddBoundaryIntegrator (BilinearFormIntegrator * bfi,
                               Array<int> &bdr_marker);

   /** @brief Add a trace face integrator. Assumes ownership of @a bfi.

       This type of integrator assembles terms over all faces of the mesh using
       the face FE from the trial space and the two adjacent volume FEs from the
       test space. */
   void AddTraceFaceIntegrator(BilinearFormIntegrator *bfi);

   /// Adds a boundary trace face integrator. Assumes ownership of @a bfi.
   void AddBdrTraceFaceIntegrator (BilinearFormIntegrator * bfi);

   /// Adds a boundary trace face integrator. Assumes ownership of @a bfi.
   void AddBdrTraceFaceIntegrator (BilinearFormIntegrator * bfi,
                                   Array<int> &bdr_marker);

   /// Access all integrators added with AddDomainIntegrator().
   Array<BilinearFormIntegrator*> *GetDBFI() { return &dbfi; }

   /// Access all integrators added with AddBoundaryIntegrator().
   Array<BilinearFormIntegrator*> *GetBBFI() { return &bbfi; }
   /** @brief Access all boundary markers added with AddBoundaryIntegrator().
       If no marker was specified when the integrator was added, the
       corresponding pointer (to Array<int>) will be NULL. */
   Array<Array<int>*> *GetBBFI_Marker() { return &bbfi_marker; }

   /// Access all integrators added with AddTraceFaceIntegrator().
   Array<BilinearFormIntegrator*> *GetTFBFI() { return &tfbfi; }

   /// Access all integrators added with AddBdrTraceFaceIntegrator().
   Array<BilinearFormIntegrator*> *GetBTFBFI() { return &btfbfi; }
   /** @brief Access all boundary markers added with AddBdrTraceFaceIntegrator().
       If no marker was specified when the integrator was added, the
       corresponding pointer (to Array<int>) will be NULL. */
   Array<Array<int>*> *GetBTFBFI_Marker() { return &btfbfi_marker; }

   void operator=(const double a) { *mat = a; }

   void Assemble(int skip_zeros = 1);

   /** For partially conforming trial and/or test FE spaces, complete the
       assembly process by performing A := P2^t A P1 where A is the internal
       sparse matrix; P1 and P2 are the conforming prolongation matrices of the
       trial and test FE spaces, respectively. After this call the
       MixedBilinearForm becomes an operator on the conforming FE spaces. */
   void ConformingAssemble();

   /// Compute the element matrix of the given element
   void ComputeElementMatrix(int i, DenseMatrix &elmat);

   /// Compute the boundary element matrix of the given boundary element
   void ComputeBdrElementMatrix(int i, DenseMatrix &elmat);

   /// Assemble the given element matrix
   /** The element matrix @a elmat is assembled for the element @a i, i.e.
       added to the system matrix. The flag @a skip_zeros skips the zero
       elements of the matrix, unless they are breaking the symmetry of
       the system matrix.
   */
   void AssembleElementMatrix(int i, const DenseMatrix &elmat,
                              int skip_zeros = 1);

   /// Assemble the given element matrix
   /** The element matrix @a elmat is assembled for the element @a i, i.e.
       added to the system matrix. The vdofs of the element are returned
       in @a trial_vdofs and @a test_vdofs. The flag @a skip_zeros skips
       the zero elements of the matrix, unless they are breaking the symmetry
       of the system matrix.
   */
   void AssembleElementMatrix(int i, const DenseMatrix &elmat,
                              Array<int> &trial_vdofs, Array<int> &test_vdofs,
                              int skip_zeros = 1);

   /// Assemble the given boundary element matrix
   /** The boundary element matrix @a elmat is assembled for the boundary
       element @a i, i.e. added to the system matrix. The flag @a skip_zeros
       skips the zero elements of the matrix, unless they are breaking the
       symmetry of the system matrix.
   */
   void AssembleBdrElementMatrix(int i, const DenseMatrix &elmat,
                                 int skip_zeros = 1);

   /// Assemble the given boundary element matrix
   /** The boundary element matrix @a elmat is assembled for the boundary
       element @a i, i.e. added to the system matrix. The vdofs of the element
       are returned in @a trial_vdofs and @a test_vdofs. The flag @a skip_zeros
       skips the zero elements of the matrix, unless they are breaking the
       symmetry of the system matrix.
   */
   void AssembleBdrElementMatrix(int i, const DenseMatrix &elmat,
                                 Array<int> &trial_vdofs, Array<int> &test_vdofs,
                                 int skip_zeros = 1);

   void EliminateTrialDofs(const Array<int> &bdr_attr_is_ess,
                           const Vector &sol, Vector &rhs);

   void EliminateEssentialBCFromTrialDofs(const Array<int> &marked_vdofs,
                                          const Vector &sol, Vector &rhs);

   virtual void EliminateTestDofs(const Array<int> &bdr_attr_is_ess);

   void Update();

   virtual ~MixedBilinearForm();
};


/**
   Class for constructing the matrix representation of a linear operator,
   `v = L u`, from one FiniteElementSpace (domain) to another FiniteElementSpace
   (range). The constructed matrix `A` is such that

       V = A U

   where `U` and `V` are the vectors of degrees of freedom representing the
   functions `u` and `v`, respectively. The dimensions of `A` are

       number of rows of A = dimension of the range space and
       number of cols of A = dimension of the domain space.

   This class is very similar to MixedBilinearForm. One difference is that
   the linear operator `L` is defined using a special kind of
   BilinearFormIntegrator (we reuse its functionality instead of defining a
   new class). The other difference with the MixedBilinearForm class is that
   the "assembly" process overwrites the global matrix entries using the
   local element matrices instead of adding them.

   Note that if we define the bilinear form `b(u,v) := (Lu,v)` using an inner
   product in the range space, then its matrix representation, `B`, is

       B = M A, (since V^t B U = b(u,v) = (Lu,v) = V^t M A U)

   where `M` denotes the mass matrix for the inner product in the range space:
   `V1^t M V2 = (v1,v2)`. Similarly, if `c(u,w) := (Lu,Lw)` then

       C = A^t M A.
*/
class DiscreteLinearOperator : public MixedBilinearForm
{
private:
   /// Copy construction is not supported; body is undefined.
   DiscreteLinearOperator(const DiscreteLinearOperator &);

   /// Copy assignment is not supported; body is undefined.
   DiscreteLinearOperator &operator=(const DiscreteLinearOperator &);

public:
   /** @brief Construct a DiscreteLinearOperator on the given
       FiniteElementSpace%s @a domain_fes and @a range_fes. */
   /** The pointers @a domain_fes and @a range_fes are not owned by the newly
       constructed object. */
   DiscreteLinearOperator(FiniteElementSpace *domain_fes,
                          FiniteElementSpace *range_fes)
      : MixedBilinearForm(domain_fes, range_fes) { }

   /// Adds a domain interpolator. Assumes ownership of @a di.
   void AddDomainInterpolator(DiscreteInterpolator *di)
   { AddDomainIntegrator(di); }

   /// Adds a trace face interpolator. Assumes ownership of @a di.
   void AddTraceFaceInterpolator(DiscreteInterpolator *di)
   { AddTraceFaceIntegrator(di); }

   /// Access all interpolators added with AddDomainInterpolator().
   Array<BilinearFormIntegrator*> *GetDI() { return &dbfi; }

   /** @brief Construct the internal matrix representation of the discrete
       linear operator. */
   virtual void Assemble(int skip_zeros = 1);
};

}

#endif<|MERGE_RESOLUTION|>--- conflicted
+++ resolved
@@ -322,22 +322,12 @@
    /// Assembles the form i.e. sums over all domain/bdr integrators.
    void Assemble(int skip_zeros = 1);
 
-<<<<<<< HEAD
-   /** @brief Assemble diagonal of bilinear form into diag
-
-       For adaptively refined meshes, this returns P^T d_e, where d_e
-       is the locally assembled diagonal on each element and P^T is
-       the transpose of the conforming prolongation. In general this
-       is not the correct diagonal for an AMR mesh, and the code will
-       give a warning. */
-=======
    /** @brief Assemble the diagonal of the bilinear form into diag
 
        For adaptively refined meshes, this returns P^T d_e, where d_e is the
        locally assembled diagonal on each element and P^T is the transpose of
        the conforming prolongation. In general this is not the correct diagonal
        for an AMR mesh, and the code will give a warning. */
->>>>>>> 248debb3
    void AssembleDiagonal(Vector &diag) const;
 
    /// Get the finite element space prolongation matrix
