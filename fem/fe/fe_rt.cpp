// Copyright (c) 2010-2021, Lawrence Livermore National Security, LLC. Produced
// at the Lawrence Livermore National Laboratory. All Rights reserved. See files
// LICENSE and NOTICE for details. LLNL-CODE-806117.
//
// This file is part of the MFEM library. For more information and source code
// availability visit https://mfem.org.
//
// MFEM is free software; you can redistribute it and/or modify it under the
// terms of the BSD-3 license. We welcome feedback and contributions, see file
// CONTRIBUTING.md for details.

// Raviart-Thomas Finite Element classes

#include "fe_rt.hpp"
#include "../coefficient.hpp"

namespace mfem
{

using namespace std;

const double RT_QuadrilateralElement::nk[8] =
{ 0., -1.,  1., 0.,  0., 1.,  -1., 0. };

RT_QuadrilateralElement::RT_QuadrilateralElement(const int p,
                                                 const int cb_type,
                                                 const int ob_type)
   : VectorTensorFiniteElement(2, 2, 0, 2*(p + 1)*(p + 2), p + 1,
                               cb_type, ob_type,
                               H_DIV, DofMapType::L2_DOF_MAP),
     dof2nk(dof),
     cp(poly1d.ClosedPoints(p + 1, cb_type))
{
   if (obasis1d.IsIntegratedType()) { is_nodal = false; }

   dof_map.SetSize(dof);

   const double *op = poly1d.OpenPoints(p, ob_type);
   const int dof2 = dof/2;

#ifndef MFEM_THREAD_SAFE
   shape_cx.SetSize(p + 2);
   shape_ox.SetSize(p + 1);
   shape_cy.SetSize(p + 2);
   shape_oy.SetSize(p + 1);
   dshape_cx.SetSize(p + 2);
   dshape_cy.SetSize(p + 2);
#endif

   // edges
   int o = 0;
   for (int i = 0; i <= p; i++)  // (0,1)
   {
      dof_map[1*dof2 + i + 0*(p + 1)] = o++;
   }
   for (int i = 0; i <= p; i++)  // (1,2)
   {
      dof_map[0*dof2 + (p + 1) + i*(p + 2)] = o++;
   }
   for (int i = 0; i <= p; i++)  // (2,3)
   {
      dof_map[1*dof2 + (p - i) + (p + 1)*(p + 1)] = o++;
   }
   for (int i = 0; i <= p; i++)  // (3,0)
   {
      dof_map[0*dof2 + 0 + (p - i)*(p + 2)] = o++;
   }

   // interior
   for (int j = 0; j <= p; j++)  // x-components
      for (int i = 1; i <= p; i++)
      {
         dof_map[0*dof2 + i + j*(p + 2)] = o++;
      }
   for (int j = 1; j <= p; j++)  // y-components
      for (int i = 0; i <= p; i++)
      {
         dof_map[1*dof2 + i + j*(p + 1)] = o++;
      }

   // dof orientations
   // x-components
   for (int j = 0; j <= p; j++)
      for (int i = 0; i <= p/2; i++)
      {
         int idx = 0*dof2 + i + j*(p + 2);
         dof_map[idx] = -1 - dof_map[idx];
      }
   if (p%2 == 1)
      for (int j = p/2 + 1; j <= p; j++)
      {
         int idx = 0*dof2 + (p/2 + 1) + j*(p + 2);
         dof_map[idx] = -1 - dof_map[idx];
      }
   // y-components
   for (int j = 0; j <= p/2; j++)
      for (int i = 0; i <= p; i++)
      {
         int idx = 1*dof2 + i + j*(p + 1);
         dof_map[idx] = -1 - dof_map[idx];
      }
   if (p%2 == 1)
      for (int i = 0; i <= p/2; i++)
      {
         int idx = 1*dof2 + i + (p/2 + 1)*(p + 1);
         dof_map[idx] = -1 - dof_map[idx];
      }

   o = 0;
   for (int j = 0; j <= p; j++)
      for (int i = 0; i <= p + 1; i++)
      {
         int idx;
         if ((idx = dof_map[o++]) < 0)
         {
            idx = -1 - idx;
            dof2nk[idx] = 3;
         }
         else
         {
            dof2nk[idx] = 1;
         }
         Nodes.IntPoint(idx).Set2(cp[i], op[j]);
      }
   for (int j = 0; j <= p + 1; j++)
      for (int i = 0; i <= p; i++)
      {
         int idx;
         if ((idx = dof_map[o++]) < 0)
         {
            idx = -1 - idx;
            dof2nk[idx] = 0;
         }
         else
         {
            dof2nk[idx] = 2;
         }
         Nodes.IntPoint(idx).Set2(op[i], cp[j]);
      }
}

void RT_QuadrilateralElement::CalcVShape(const IntegrationPoint &ip,
                                         DenseMatrix &shape) const
{
   const int pp1 = order;

#ifdef MFEM_THREAD_SAFE
   Vector shape_cx(pp1 + 1), shape_ox(pp1), shape_cy(pp1 + 1), shape_oy(pp1);
   Vector dshape_cx, dshape_cy;
#endif

   if (obasis1d.IsIntegratedType())
   {
      cbasis1d.Eval(ip.x, shape_cx, dshape_cx);
      cbasis1d.Eval(ip.y, shape_cy, dshape_cy);
      obasis1d.EvalIntegrated(dshape_cx, shape_ox);
      obasis1d.EvalIntegrated(dshape_cy, shape_oy);
   }
   else
   {
      cbasis1d.Eval(ip.x, shape_cx);
      cbasis1d.Eval(ip.y, shape_cy);
      obasis1d.Eval(ip.x, shape_ox);
      obasis1d.Eval(ip.y, shape_oy);
   }

   int o = 0;
   for (int j = 0; j < pp1; j++)
      for (int i = 0; i <= pp1; i++)
      {
         int idx, s;
         if ((idx = dof_map[o++]) < 0)
         {
            idx = -1 - idx, s = -1;
         }
         else
         {
            s = +1;
         }
         shape(idx,0) = s*shape_cx(i)*shape_oy(j);
         shape(idx,1) = 0.;
      }
   for (int j = 0; j <= pp1; j++)
      for (int i = 0; i < pp1; i++)
      {
         int idx, s;
         if ((idx = dof_map[o++]) < 0)
         {
            idx = -1 - idx, s = -1;
         }
         else
         {
            s = +1;
         }
         shape(idx,0) = 0.;
         shape(idx,1) = s*shape_ox(i)*shape_cy(j);
      }
}

void RT_QuadrilateralElement::CalcDivShape(const IntegrationPoint &ip,
                                           Vector &divshape) const
{
   const int pp1 = order;

#ifdef MFEM_THREAD_SAFE
   Vector shape_cx(pp1 + 1), shape_ox(pp1), shape_cy(pp1 + 1), shape_oy(pp1);
   Vector dshape_cx(pp1 + 1), dshape_cy(pp1 + 1);
#endif

   cbasis1d.Eval(ip.x, shape_cx, dshape_cx);
   cbasis1d.Eval(ip.y, shape_cy, dshape_cy);
   if (obasis1d.IsIntegratedType())
   {
      obasis1d.EvalIntegrated(dshape_cx, shape_ox);
      obasis1d.EvalIntegrated(dshape_cy, shape_oy);
   }
   else
   {
      obasis1d.Eval(ip.x, shape_ox);
      obasis1d.Eval(ip.y, shape_oy);
   }

   int o = 0;
   for (int j = 0; j < pp1; j++)
      for (int i = 0; i <= pp1; i++)
      {
         int idx, s;
         if ((idx = dof_map[o++]) < 0)
         {
            idx = -1 - idx, s = -1;
         }
         else
         {
            s = +1;
         }
         divshape(idx) = s*dshape_cx(i)*shape_oy(j);
      }
   for (int j = 0; j <= pp1; j++)
      for (int i = 0; i < pp1; i++)
      {
         int idx, s;
         if ((idx = dof_map[o++]) < 0)
         {
            idx = -1 - idx, s = -1;
         }
         else
         {
            s = +1;
         }
         divshape(idx) = s*shape_ox(i)*dshape_cy(j);
      }
}

void RT_QuadrilateralElement::ProjectIntegrated(VectorCoefficient &vc,
                                                ElementTransformation &Trans,
                                                Vector &dofs) const
{
   MFEM_ASSERT(obasis1d.IsIntegratedType(), "Not integrated type");
   double vk[Geometry::MaxDim];
   Vector xk(vk, vc.GetVDim());

   const IntegrationRule &ir = IntRules.Get(Geometry::SEGMENT, order);
   const int nqpt = ir.GetNPoints();

   IntegrationPoint ip2d;

   int o = 0;
   for (int c = 0; c < 2; c++)
   {
      int im = (c == 0) ? order + 1 : order;
      int jm = (c == 1) ? order + 1 : order;
      for (int j = 0; j < jm; j++)
         for (int i = 0; i < im; i++)
         {
            int idx = dof_map[o++];
            if (idx < 0) { idx = -1 - idx; }
            int ic = (c == 0) ? j : i;
            const double h = cp[ic+1] - cp[ic];
            double val = 0.0;
            for (int k = 0; k < nqpt; k++)
            {
               const IntegrationPoint &ip1d = ir.IntPoint(k);
               if (c == 0) { ip2d.Set2(cp[i], cp[j] + (h*ip1d.x)); }
               else { ip2d.Set2(cp[i] + (h*ip1d.x), cp[j]); }
               Trans.SetIntPoint(&ip2d);
               vc.Eval(xk, Trans, ip2d);
               // nk^t adj(J) xk
               const double ipval = Trans.AdjugateJacobian().InnerProduct(vk,
                                                                          nk + dof2nk[idx]*dim);
               val += ip1d.weight*ipval;
            }
            dofs(idx) = val*h;
         }
   }
}


const double RT_HexahedronElement::nk[18] =
{ 0.,0.,-1.,  0.,-1.,0.,  1.,0.,0.,  0.,1.,0.,  -1.,0.,0.,  0.,0.,1. };

RT_HexahedronElement::RT_HexahedronElement(const int p,
                                           const int cb_type,
                                           const int ob_type)
   : VectorTensorFiniteElement(3, 3, 0, 3*(p + 1)*(p + 1)*(p + 2), p + 1,
                               cb_type, ob_type, H_DIV, DofMapType::L2_DOF_MAP),
     dof2nk(dof),
     cp(poly1d.ClosedPoints(p + 1, cb_type))
{
   if (obasis1d.IsIntegratedType()) { is_nodal = false; }

   dof_map.SetSize(dof);

   const double *op = poly1d.OpenPoints(p, ob_type);
   const int dof3 = dof/3;

#ifndef MFEM_THREAD_SAFE
   shape_cx.SetSize(p + 2);
   shape_ox.SetSize(p + 1);
   shape_cy.SetSize(p + 2);
   shape_oy.SetSize(p + 1);
   shape_cz.SetSize(p + 2);
   shape_oz.SetSize(p + 1);
   dshape_cx.SetSize(p + 2);
   dshape_cy.SetSize(p + 2);
   dshape_cz.SetSize(p + 2);
#endif

   // faces
   int o = 0;
   for (int j = 0; j <= p; j++)  // (3,2,1,0) -- bottom
      for (int i = 0; i <= p; i++)
      {
         dof_map[2*dof3 + i + ((p - j) + 0*(p + 1))*(p + 1)] = o++;
      }
   for (int j = 0; j <= p; j++)  // (0,1,5,4) -- front
      for (int i = 0; i <= p; i++)
      {
         dof_map[1*dof3 + i + (0 + j*(p + 2))*(p + 1)] = o++;
      }
   for (int j = 0; j <= p; j++)  // (1,2,6,5) -- right
      for (int i = 0; i <= p; i++)
      {
         dof_map[0*dof3 + (p + 1) + (i + j*(p + 1))*(p + 2)] = o++;
      }
   for (int j = 0; j <= p; j++)  // (2,3,7,6) -- back
      for (int i = 0; i <= p; i++)
      {
         dof_map[1*dof3 + (p - i) + ((p + 1) + j*(p + 2))*(p + 1)] = o++;
      }
   for (int j = 0; j <= p; j++)  // (3,0,4,7) -- left
      for (int i = 0; i <= p; i++)
      {
         dof_map[0*dof3 + 0 + ((p - i) + j*(p + 1))*(p + 2)] = o++;
      }
   for (int j = 0; j <= p; j++)  // (4,5,6,7) -- top
      for (int i = 0; i <= p; i++)
      {
         dof_map[2*dof3 + i + (j + (p + 1)*(p + 1))*(p + 1)] = o++;
      }

   // interior
   // x-components
   for (int k = 0; k <= p; k++)
      for (int j = 0; j <= p; j++)
         for (int i = 1; i <= p; i++)
         {
            dof_map[0*dof3 + i + (j + k*(p + 1))*(p + 2)] = o++;
         }
   // y-components
   for (int k = 0; k <= p; k++)
      for (int j = 1; j <= p; j++)
         for (int i = 0; i <= p; i++)
         {
            dof_map[1*dof3 + i + (j + k*(p + 2))*(p + 1)] = o++;
         }
   // z-components
   for (int k = 1; k <= p; k++)
      for (int j = 0; j <= p; j++)
         for (int i = 0; i <= p; i++)
         {
            dof_map[2*dof3 + i + (j + k*(p + 1))*(p + 1)] = o++;
         }

   // dof orientations
   // for odd p, do not change the orientations in the mid-planes
   // {i = p/2 + 1}, {j = p/2 + 1}, {k = p/2 + 1} in the x, y, z-components
   // respectively.
   // x-components
   for (int k = 0; k <= p; k++)
      for (int j = 0; j <= p; j++)
         for (int i = 0; i <= p/2; i++)
         {
            int idx = 0*dof3 + i + (j + k*(p + 1))*(p + 2);
            dof_map[idx] = -1 - dof_map[idx];
         }
   // y-components
   for (int k = 0; k <= p; k++)
      for (int j = 0; j <= p/2; j++)
         for (int i = 0; i <= p; i++)
         {
            int idx = 1*dof3 + i + (j + k*(p + 2))*(p + 1);
            dof_map[idx] = -1 - dof_map[idx];
         }
   // z-components
   for (int k = 0; k <= p/2; k++)
      for (int j = 0; j <= p; j++)
         for (int i = 0; i <= p; i++)
         {
            int idx = 2*dof3 + i + (j + k*(p + 1))*(p + 1);
            dof_map[idx] = -1 - dof_map[idx];
         }

   o = 0;
   // x-components
   for (int k = 0; k <= p; k++)
      for (int j = 0; j <= p; j++)
         for (int i = 0; i <= p + 1; i++)
         {
            int idx;
            if ((idx = dof_map[o++]) < 0)
            {
               idx = -1 - idx;
               dof2nk[idx] = 4;
            }
            else
            {
               dof2nk[idx] = 2;
            }
            Nodes.IntPoint(idx).Set3(cp[i], op[j], op[k]);
         }
   // y-components
   for (int k = 0; k <= p; k++)
      for (int j = 0; j <= p + 1; j++)
         for (int i = 0; i <= p; i++)
         {
            int idx;
            if ((idx = dof_map[o++]) < 0)
            {
               idx = -1 - idx;
               dof2nk[idx] = 1;
            }
            else
            {
               dof2nk[idx] = 3;
            }
            Nodes.IntPoint(idx).Set3(op[i], cp[j], op[k]);
         }
   // z-components
   for (int k = 0; k <= p + 1; k++)
      for (int j = 0; j <= p; j++)
         for (int i = 0; i <= p; i++)
         {
            int idx;
            if ((idx = dof_map[o++]) < 0)
            {
               idx = -1 - idx;
               dof2nk[idx] = 0;
            }
            else
            {
               dof2nk[idx] = 5;
            }
            Nodes.IntPoint(idx).Set3(op[i], op[j], cp[k]);
         }
}

void RT_HexahedronElement::CalcVShape(const IntegrationPoint &ip,
                                      DenseMatrix &shape) const
{
   const int pp1 = order;

#ifdef MFEM_THREAD_SAFE
   Vector shape_cx(pp1 + 1), shape_ox(pp1), shape_cy(pp1 + 1), shape_oy(pp1);
   Vector shape_cz(pp1 + 1), shape_oz(pp1);
   Vector dshape_cx, dshape_cy, dshape_cz;
#endif

   if (obasis1d.IsIntegratedType())
   {
      cbasis1d.Eval(ip.x, shape_cx, dshape_cx);
      cbasis1d.Eval(ip.y, shape_cy, dshape_cy);
      cbasis1d.Eval(ip.z, shape_cz, dshape_cz);
      obasis1d.EvalIntegrated(dshape_cx, shape_ox);
      obasis1d.EvalIntegrated(dshape_cy, shape_oy);
      obasis1d.EvalIntegrated(dshape_cz, shape_oz);
   }
   else
   {
      cbasis1d.Eval(ip.x, shape_cx);
      cbasis1d.Eval(ip.y, shape_cy);
      cbasis1d.Eval(ip.z, shape_cz);
      obasis1d.Eval(ip.x, shape_ox);
      obasis1d.Eval(ip.y, shape_oy);
      obasis1d.Eval(ip.z, shape_oz);
   }

   int o = 0;
   // x-components
   for (int k = 0; k < pp1; k++)
      for (int j = 0; j < pp1; j++)
         for (int i = 0; i <= pp1; i++)
         {
            int idx, s;
            if ((idx = dof_map[o++]) < 0)
            {
               idx = -1 - idx, s = -1;
            }
            else
            {
               s = +1;
            }
            shape(idx,0) = s*shape_cx(i)*shape_oy(j)*shape_oz(k);
            shape(idx,1) = 0.;
            shape(idx,2) = 0.;
         }
   // y-components
   for (int k = 0; k < pp1; k++)
      for (int j = 0; j <= pp1; j++)
         for (int i = 0; i < pp1; i++)
         {
            int idx, s;
            if ((idx = dof_map[o++]) < 0)
            {
               idx = -1 - idx, s = -1;
            }
            else
            {
               s = +1;
            }
            shape(idx,0) = 0.;
            shape(idx,1) = s*shape_ox(i)*shape_cy(j)*shape_oz(k);
            shape(idx,2) = 0.;
         }
   // z-components
   for (int k = 0; k <= pp1; k++)
      for (int j = 0; j < pp1; j++)
         for (int i = 0; i < pp1; i++)
         {
            int idx, s;
            if ((idx = dof_map[o++]) < 0)
            {
               idx = -1 - idx, s = -1;
            }
            else
            {
               s = +1;
            }
            shape(idx,0) = 0.;
            shape(idx,1) = 0.;
            shape(idx,2) = s*shape_ox(i)*shape_oy(j)*shape_cz(k);
         }
}

void RT_HexahedronElement::CalcDivShape(const IntegrationPoint &ip,
                                        Vector &divshape) const
{
   const int pp1 = order;

#ifdef MFEM_THREAD_SAFE
   Vector shape_cx(pp1 + 1), shape_ox(pp1), shape_cy(pp1 + 1), shape_oy(pp1);
   Vector shape_cz(pp1 + 1), shape_oz(pp1);
   Vector dshape_cx(pp1 + 1), dshape_cy(pp1 + 1), dshape_cz(pp1 + 1);
#endif

   cbasis1d.Eval(ip.x, shape_cx, dshape_cx);
   cbasis1d.Eval(ip.y, shape_cy, dshape_cy);
   cbasis1d.Eval(ip.z, shape_cz, dshape_cz);
   if (obasis1d.IsIntegratedType())
   {
      obasis1d.EvalIntegrated(dshape_cx, shape_ox);
      obasis1d.EvalIntegrated(dshape_cy, shape_oy);
      obasis1d.EvalIntegrated(dshape_cz, shape_oz);
   }
   else
   {
      obasis1d.Eval(ip.x, shape_ox);
      obasis1d.Eval(ip.y, shape_oy);
      obasis1d.Eval(ip.z, shape_oz);
   }

   int o = 0;
   // x-components
   for (int k = 0; k < pp1; k++)
      for (int j = 0; j < pp1; j++)
         for (int i = 0; i <= pp1; i++)
         {
            int idx, s;
            if ((idx = dof_map[o++]) < 0)
            {
               idx = -1 - idx, s = -1;
            }
            else
            {
               s = +1;
            }
            divshape(idx) = s*dshape_cx(i)*shape_oy(j)*shape_oz(k);
         }
   // y-components
   for (int k = 0; k < pp1; k++)
      for (int j = 0; j <= pp1; j++)
         for (int i = 0; i < pp1; i++)
         {
            int idx, s;
            if ((idx = dof_map[o++]) < 0)
            {
               idx = -1 - idx, s = -1;
            }
            else
            {
               s = +1;
            }
            divshape(idx) = s*shape_ox(i)*dshape_cy(j)*shape_oz(k);
         }
   // z-components
   for (int k = 0; k <= pp1; k++)
      for (int j = 0; j < pp1; j++)
         for (int i = 0; i < pp1; i++)
         {
            int idx, s;
            if ((idx = dof_map[o++]) < 0)
            {
               idx = -1 - idx, s = -1;
            }
            else
            {
               s = +1;
            }
            divshape(idx) = s*shape_ox(i)*shape_oy(j)*dshape_cz(k);
         }
}

void RT_HexahedronElement::ProjectIntegrated(VectorCoefficient &vc,
                                             ElementTransformation &Trans,
                                             Vector &dofs) const
{
   MFEM_ASSERT(obasis1d.IsIntegratedType(), "Not integrated type");
   double vq[Geometry::MaxDim];
   Vector xq(vq, vc.GetVDim());

   const IntegrationRule &ir2d = IntRules.Get(Geometry::SQUARE, order);
   const int nqpt = ir2d.GetNPoints();

   IntegrationPoint ip3d;

   int o = 0;
   for (int c = 0; c < 3; c++)
   {
      int im = (c == 0) ? order + 1 : order;
      int jm = (c == 1) ? order + 1 : order;
      int km = (c == 2) ? order + 1 : order;
      for (int k = 0; k < km; k++)
         for (int j = 0; j < jm; j++)
            for (int i = 0; i < im; i++)
            {
               int idx = dof_map[o++];
               if (idx < 0) { idx = -1 - idx; }
               int ic1, ic2;
               if (c == 0) { ic1 = j; ic2 = k; }
               else if (c == 1) { ic1 = i; ic2 = k; }
               else { ic1 = i; ic2 = j; }
               const double h1 = cp[ic1+1] - cp[ic1];
               const double h2 = cp[ic2+1] - cp[ic2];
               double val = 0.0;
               for (int q = 0; q < nqpt; q++)
               {
                  const IntegrationPoint &ip2d = ir2d.IntPoint(q);
                  if (c == 0) { ip3d.Set3(cp[i], cp[j] + h1*ip2d.x, cp[k] + h2*ip2d.y); }
                  else if (c == 1) { ip3d.Set3(cp[i] + h1*ip2d.x, cp[j], cp[k] + h2*ip2d.y); }
                  else { ip3d.Set3(cp[i] + h1*ip2d.x, cp[j] + h2*ip2d.y, cp[k]); }
                  Trans.SetIntPoint(&ip3d);
                  vc.Eval(xq, Trans, ip3d);
                  // nk^t adj(J) xq
                  const double ipval
                     = Trans.AdjugateJacobian().InnerProduct(vq, nk + dof2nk[idx]*dim);
                  val += ip2d.weight*ipval;
               }
               dofs(idx) = val*h1*h2;
            }
   }
}


const double RT_TriangleElement::nk[6] =
{ 0., -1., 1., 1., -1., 0. };

const double RT_TriangleElement::c = 1./3.;

RT_TriangleElement::RT_TriangleElement(const int p)
   : VectorFiniteElement(2, 2, 0, Geometry::TRIANGLE, (p + 1)*(p + 3), p + 1,
                         H_DIV, FunctionSpace::Pk),
     dof2nk(dof)
{
   const double *iop = (p > 0) ? poly1d.OpenPoints(p - 1) : NULL;
   const double *bop = poly1d.OpenPoints(p);

#ifndef MFEM_THREAD_SAFE
   shape_x.SetSize(p + 1);
   shape_y.SetSize(p + 1);
   shape_l.SetSize(p + 1);
   dshape_x.SetSize(p + 1);
   dshape_y.SetSize(p + 1);
   dshape_l.SetSize(p + 1);
   u.SetSize(dof, dim);
   divu.SetSize(dof);
#else
   Vector shape_x(p + 1), shape_y(p + 1), shape_l(p + 1);
#endif

   // edges
   int o = 0;
   for (int i = 0; i <= p; i++)  // (0,1)
   {
      Nodes.IntPoint(o).Set2(bop[i], 0.);
      dof2nk[o++] = 0;
   }
   for (int i = 0; i <= p; i++)  // (1,2)
   {
      Nodes.IntPoint(o).Set2(bop[p-i], bop[i]);
      dof2nk[o++] = 1;
   }
   for (int i = 0; i <= p; i++)  // (2,0)
   {
      Nodes.IntPoint(o).Set2(0., bop[p-i]);
      dof2nk[o++] = 2;
   }

   // interior
   for (int j = 0; j < p; j++)
      for (int i = 0; i + j < p; i++)
      {
         double w = iop[i] + iop[j] + iop[p-1-i-j];
         Nodes.IntPoint(o).Set2(iop[i]/w, iop[j]/w);
         dof2nk[o++] = 0;
         Nodes.IntPoint(o).Set2(iop[i]/w, iop[j]/w);
         dof2nk[o++] = 2;
      }

   DenseMatrix T(dof);
   for (int k = 0; k < dof; k++)
   {
      const IntegrationPoint &ip = Nodes.IntPoint(k);
      poly1d.CalcBasis(p, ip.x, shape_x);
      poly1d.CalcBasis(p, ip.y, shape_y);
      poly1d.CalcBasis(p, 1. - ip.x - ip.y, shape_l);
      const double *n_k = nk + 2*dof2nk[k];

      o = 0;
      for (int j = 0; j <= p; j++)
         for (int i = 0; i + j <= p; i++)
         {
            double s = shape_x(i)*shape_y(j)*shape_l(p-i-j);
            T(o++, k) = s*n_k[0];
            T(o++, k) = s*n_k[1];
         }
      for (int i = 0; i <= p; i++)
      {
         double s = shape_x(i)*shape_y(p-i);
         T(o++, k) = s*((ip.x - c)*n_k[0] + (ip.y - c)*n_k[1]);
      }
   }

   Ti.Factor(T);
   // mfem::out << "RT_TriangleElement(" << p << ") : "; Ti.TestInversion();
}

void RT_TriangleElement::CalcVShape(const IntegrationPoint &ip,
                                    DenseMatrix &shape) const
{
   const int p = order - 1;

#ifdef MFEM_THREAD_SAFE
   Vector shape_x(p + 1), shape_y(p + 1), shape_l(p + 1);
   DenseMatrix u(dof, dim);
#endif

   poly1d.CalcBasis(p, ip.x, shape_x);
   poly1d.CalcBasis(p, ip.y, shape_y);
   poly1d.CalcBasis(p, 1. - ip.x - ip.y, shape_l);

   int o = 0;
   for (int j = 0; j <= p; j++)
      for (int i = 0; i + j <= p; i++)
      {
         double s = shape_x(i)*shape_y(j)*shape_l(p-i-j);
         u(o,0) = s;  u(o,1) = 0;  o++;
         u(o,0) = 0;  u(o,1) = s;  o++;
      }
   for (int i = 0; i <= p; i++)
   {
      double s = shape_x(i)*shape_y(p-i);
      u(o,0) = (ip.x - c)*s;
      u(o,1) = (ip.y - c)*s;
      o++;
   }

   Ti.Mult(u, shape);
}

void RT_TriangleElement::CalcDivShape(const IntegrationPoint &ip,
                                      Vector &divshape) const
{
   const int p = order - 1;

#ifdef MFEM_THREAD_SAFE
   Vector shape_x(p + 1),  shape_y(p + 1),  shape_l(p + 1);
   Vector dshape_x(p + 1), dshape_y(p + 1), dshape_l(p + 1);
   Vector divu(dof);
#endif

   poly1d.CalcBasis(p, ip.x, shape_x, dshape_x);
   poly1d.CalcBasis(p, ip.y, shape_y, dshape_y);
   poly1d.CalcBasis(p, 1. - ip.x - ip.y, shape_l, dshape_l);

   int o = 0;
   for (int j = 0; j <= p; j++)
      for (int i = 0; i + j <= p; i++)
      {
         int k = p - i - j;
         divu(o++) = (dshape_x(i)*shape_l(k) -
                      shape_x(i)*dshape_l(k))*shape_y(j);
         divu(o++) = (dshape_y(j)*shape_l(k) -
                      shape_y(j)*dshape_l(k))*shape_x(i);
      }
   for (int i = 0; i <= p; i++)
   {
      int j = p - i;
      divu(o++) = ((shape_x(i) + (ip.x - c)*dshape_x(i))*shape_y(j) +
                   (shape_y(j) + (ip.y - c)*dshape_y(j))*shape_x(i));
   }

   Ti.Mult(divu, divshape);
}


const double RT_TetrahedronElement::nk[12] =
{ 1,1,1,  -1,0,0,  0,-1,0,  0,0,-1 };
// { .5,.5,.5, -.5,0,0, 0,-.5,0, 0,0,-.5}; // n_F |F|

const double RT_TetrahedronElement::c = 1./4.;

RT_TetrahedronElement::RT_TetrahedronElement(const int p)
   : VectorFiniteElement(3, 3, 0, Geometry::TETRAHEDRON,
                         (p + 1)*(p + 2)*(p + 4)/2,
                         p + 1, H_DIV, FunctionSpace::Pk),
     dof2nk(dof)
{
   const double *iop = (p > 0) ? poly1d.OpenPoints(p - 1) : NULL;
   const double *bop = poly1d.OpenPoints(p);

#ifndef MFEM_THREAD_SAFE
   shape_x.SetSize(p + 1);
   shape_y.SetSize(p + 1);
   shape_z.SetSize(p + 1);
   shape_l.SetSize(p + 1);
   dshape_x.SetSize(p + 1);
   dshape_y.SetSize(p + 1);
   dshape_z.SetSize(p + 1);
   dshape_l.SetSize(p + 1);
   u.SetSize(dof, dim);
   divu.SetSize(dof);
#else
   Vector shape_x(p + 1), shape_y(p + 1), shape_z(p + 1), shape_l(p + 1);
#endif

   int o = 0;
   // faces (see Mesh::GenerateFaces in mesh/mesh.cpp,
   //        the constructor of H1_TetrahedronElement)
   for (int j = 0; j <= p; j++)
      for (int i = 0; i + j <= p; i++)  // (1,2,3)
      {
         double w = bop[i] + bop[j] + bop[p-i-j];
         Nodes.IntPoint(o).Set3(bop[p-i-j]/w, bop[i]/w, bop[j]/w);
         dof2nk[o++] = 0;
      }
   for (int j = 0; j <= p; j++)
      for (int i = 0; i + j <= p; i++)  // (0,3,2)
      {
         double w = bop[i] + bop[j] + bop[p-i-j];
         Nodes.IntPoint(o).Set3(0., bop[j]/w, bop[i]/w);
         dof2nk[o++] = 1;
      }
   for (int j = 0; j <= p; j++)
      for (int i = 0; i + j <= p; i++)  // (0,1,3)
      {
         double w = bop[i] + bop[j] + bop[p-i-j];
         Nodes.IntPoint(o).Set3(bop[i]/w, 0., bop[j]/w);
         dof2nk[o++] = 2;
      }
   for (int j = 0; j <= p; j++)
      for (int i = 0; i + j <= p; i++)  // (0,2,1)
      {
         double w = bop[i] + bop[j] + bop[p-i-j];
         Nodes.IntPoint(o).Set3(bop[j]/w, bop[i]/w, 0.);
         dof2nk[o++] = 3;
      }

   // interior
   for (int k = 0; k < p; k++)
      for (int j = 0; j + k < p; j++)
         for (int i = 0; i + j + k < p; i++)
         {
            double w = iop[i] + iop[j] + iop[k] + iop[p-1-i-j-k];
            Nodes.IntPoint(o).Set3(iop[i]/w, iop[j]/w, iop[k]/w);
            dof2nk[o++] = 1;
            Nodes.IntPoint(o).Set3(iop[i]/w, iop[j]/w, iop[k]/w);
            dof2nk[o++] = 2;
            Nodes.IntPoint(o).Set3(iop[i]/w, iop[j]/w, iop[k]/w);
            dof2nk[o++] = 3;
         }

   DenseMatrix T(dof);
   for (int m = 0; m < dof; m++)
   {
      const IntegrationPoint &ip = Nodes.IntPoint(m);
      poly1d.CalcBasis(p, ip.x, shape_x);
      poly1d.CalcBasis(p, ip.y, shape_y);
      poly1d.CalcBasis(p, ip.z, shape_z);
      poly1d.CalcBasis(p, 1. - ip.x - ip.y - ip.z, shape_l);
      const double *nm = nk + 3*dof2nk[m];

      o = 0;
      for (int k = 0; k <= p; k++)
         for (int j = 0; j + k <= p; j++)
            for (int i = 0; i + j + k <= p; i++)
            {
               double s = shape_x(i)*shape_y(j)*shape_z(k)*shape_l(p-i-j-k);
               T(o++, m) = s * nm[0];
               T(o++, m) = s * nm[1];
               T(o++, m) = s * nm[2];
            }
      for (int j = 0; j <= p; j++)
         for (int i = 0; i + j <= p; i++)
         {
            double s = shape_x(i)*shape_y(j)*shape_z(p-i-j);
            T(o++, m) = s*((ip.x - c)*nm[0] + (ip.y - c)*nm[1] +
                           (ip.z - c)*nm[2]);
         }
   }

   Ti.Factor(T);
   // mfem::out << "RT_TetrahedronElement(" << p << ") : "; Ti.TestInversion();
}

void RT_TetrahedronElement::CalcVShape(const IntegrationPoint &ip,
                                       DenseMatrix &shape) const
{
   const int p = order - 1;

#ifdef MFEM_THREAD_SAFE
   Vector shape_x(p + 1), shape_y(p + 1), shape_z(p + 1), shape_l(p + 1);
   DenseMatrix u(dof, dim);
#endif

   poly1d.CalcBasis(p, ip.x, shape_x);
   poly1d.CalcBasis(p, ip.y, shape_y);
   poly1d.CalcBasis(p, ip.z, shape_z);
   poly1d.CalcBasis(p, 1. - ip.x - ip.y - ip.z, shape_l);

   int o = 0;
   for (int k = 0; k <= p; k++)
      for (int j = 0; j + k <= p; j++)
         for (int i = 0; i + j + k <= p; i++)
         {
            double s = shape_x(i)*shape_y(j)*shape_z(k)*shape_l(p-i-j-k);
            u(o,0) = s;  u(o,1) = 0;  u(o,2) = 0;  o++;
            u(o,0) = 0;  u(o,1) = s;  u(o,2) = 0;  o++;
            u(o,0) = 0;  u(o,1) = 0;  u(o,2) = s;  o++;
         }
   for (int j = 0; j <= p; j++)
      for (int i = 0; i + j <= p; i++)
      {
         double s = shape_x(i)*shape_y(j)*shape_z(p-i-j);
         u(o,0) = (ip.x - c)*s;  u(o,1) = (ip.y - c)*s;  u(o,2) = (ip.z - c)*s;
         o++;
      }

   Ti.Mult(u, shape);
}

void RT_TetrahedronElement::CalcDivShape(const IntegrationPoint &ip,
                                         Vector &divshape) const
{
   const int p = order - 1;

#ifdef MFEM_THREAD_SAFE
   Vector shape_x(p + 1),  shape_y(p + 1),  shape_z(p + 1),  shape_l(p + 1);
   Vector dshape_x(p + 1), dshape_y(p + 1), dshape_z(p + 1), dshape_l(p + 1);
   Vector divu(dof);
#endif

   poly1d.CalcBasis(p, ip.x, shape_x, dshape_x);
   poly1d.CalcBasis(p, ip.y, shape_y, dshape_y);
   poly1d.CalcBasis(p, ip.z, shape_z, dshape_z);
   poly1d.CalcBasis(p, 1. - ip.x - ip.y - ip.z, shape_l, dshape_l);

   int o = 0;
   for (int k = 0; k <= p; k++)
      for (int j = 0; j + k <= p; j++)
         for (int i = 0; i + j + k <= p; i++)
         {
            int l = p - i - j - k;
            divu(o++) = (dshape_x(i)*shape_l(l) -
                         shape_x(i)*dshape_l(l))*shape_y(j)*shape_z(k);
            divu(o++) = (dshape_y(j)*shape_l(l) -
                         shape_y(j)*dshape_l(l))*shape_x(i)*shape_z(k);
            divu(o++) = (dshape_z(k)*shape_l(l) -
                         shape_z(k)*dshape_l(l))*shape_x(i)*shape_y(j);
         }
   for (int j = 0; j <= p; j++)
      for (int i = 0; i + j <= p; i++)
      {
         int k = p - i - j;
         divu(o++) =
            (shape_x(i) + (ip.x - c)*dshape_x(i))*shape_y(j)*shape_z(k) +
            (shape_y(j) + (ip.y - c)*dshape_y(j))*shape_x(i)*shape_z(k) +
            (shape_z(k) + (ip.z - c)*dshape_z(k))*shape_x(i)*shape_y(j);
      }

   Ti.Mult(divu, divshape);
}

<<<<<<< HEAD
const double RT_R1D_SegmentElement::nk[9] = { 1.,0.,0., 0.,1.,0., 0.,0.,1. };

RT_R1D_SegmentElement::RT_R1D_SegmentElement(const int p,
                                             const int cb_type,
                                             const int ob_type)
   : VectorFiniteElement(1, 3, 0, Geometry::SEGMENT, 3 * p + 4, p + 1,
                         H_DIV, FunctionSpace::Pk),
     dof2nk(dof),
     cbasis1d(poly1d.GetBasis(p + 1, VerifyClosed(cb_type))),
     obasis1d(poly1d.GetBasis(p, VerifyOpen(ob_type)))
{
   const double *cp = poly1d.ClosedPoints(p + 1, cb_type);
   const double *op = poly1d.OpenPoints(p, ob_type);

#ifndef MFEM_THREAD_SAFE
   shape_cx.SetSize(p + 2);
   shape_ox.SetSize(p + 1);
   dshape_cx.SetSize(p + 2);
#endif

   dof_map.SetSize(dof);

   int o = 0;
   // nodes
   // (0)
   Nodes.IntPoint(o).x = cp[0]; // x-directed
   dof_map[0] = o; dof2nk[o++] = 0;

   // (1)
   Nodes.IntPoint(o).x = cp[p+1]; // x-directed
   dof_map[p+1] = o; dof2nk[o++] = 0;

   // interior
   // x-components
   for (int i = 1; i <= p; i++)
   {
      Nodes.IntPoint(o).x = cp[i];
      dof_map[i] = o; dof2nk[o++] = 0;
   }
   // y-components
   for (int i = 0; i <= p; i++)
   {
      Nodes.IntPoint(o).x = op[i];
      dof_map[p+i+2] = o; dof2nk[o++] = 1;
   }
   // z-components
   for (int i = 0; i <= p; i++)
   {
      Nodes.IntPoint(o).x = op[i];
      dof_map[2*p+3+i] = o; dof2nk[o++] = 2;
   }
}

void RT_R1D_SegmentElement::CalcVShape(const IntegrationPoint &ip,
                                       DenseMatrix &shape) const
{
   const int p = order;

#ifdef MFEM_THREAD_SAFE
   Vector shape_cx(p + 1), shape_ox(p);
#endif

   cbasis1d.Eval(ip.x, shape_cx);
   obasis1d.Eval(ip.x, shape_ox);

   int o = 0;
   // x-components
   for (int i = 0; i <= p; i++)
   {
      int idx = dof_map[o++];
      shape(idx,0) = shape_cx(i);
      shape(idx,1) = 0.;
      shape(idx,2) = 0.;
   }
   // y-components
   for (int i = 0; i < p; i++)
   {
      int idx = dof_map[o++];
      shape(idx,0) = 0.;
      shape(idx,1) = shape_ox(i);
      shape(idx,2) = 0.;
   }
   // z-components
   for (int i = 0; i < p; i++)
   {
      int idx = dof_map[o++];
      shape(idx,0) = 0.;
      shape(idx,1) = 0.;
      shape(idx,2) = shape_ox(i);
   }
}

void RT_R1D_SegmentElement::CalcVShape(ElementTransformation &Trans,
                                       DenseMatrix &shape) const
{
   CalcVShape(Trans.GetIntPoint(), shape);
   const DenseMatrix & J = Trans.Jacobian();
   MFEM_ASSERT(J.Width() == 1 && J.Height() == 1,
               "RT_R1D_SegmentElement cannot be embedded in "
               "2 or 3 dimensional spaces");
   for (int i=0; i<dof; i++)
   {
      shape(i, 0) *= J(0,0);
   }
   shape *= (1.0 / Trans.Weight());
}

void RT_R1D_SegmentElement::CalcDivShape(const IntegrationPoint &ip,
                                         Vector &divshape) const
{
   const int p = order;

#ifdef MFEM_THREAD_SAFE
   Vector shape_cx(p + 1);
   Vector dshape_cx(p + 1);
#endif

   cbasis1d.Eval(ip.x, shape_cx, dshape_cx);

   int o = 0;
   // x-components
   for (int i = 0; i <= p; i++)
   {
      int idx = dof_map[o++];
      divshape(idx) = dshape_cx(i);
   }
   // y-components
   for (int i = 0; i < p; i++)
   {
      int idx = dof_map[o++];
      divshape(idx) = 0.;
   }
   // z-components
   for (int i = 0; i < p; i++)
   {
      int idx = dof_map[o++];
      divshape(idx) = 0.;
   }
}

void RT_R1D_SegmentElement::Project(VectorCoefficient &vc,
                                    ElementTransformation &Trans,
                                    Vector &dofs) const
{
   double data[3];
   Vector vk1(data, 1);
   Vector vk3(data, 3);

   double * nk_ptr = const_cast<double*>(nk);

   for (int k = 0; k < dof; k++)
   {
      Trans.SetIntPoint(&Nodes.IntPoint(k));

      vc.Eval(vk3, Trans, Nodes.IntPoint(k));
      // dof_k = nk^t adj(J) vk
      Vector n1(&nk_ptr[dof2nk[k] * 3], 1);
      Vector n3(&nk_ptr[dof2nk[k] * 3], 3);

      dofs(k) = Trans.AdjugateJacobian().InnerProduct(vk1, n1) +
                Trans.Weight() * vk3(1) * n3(1) +
                Trans.Weight() * vk3(2) * n3(2);
   }
}

void RT_R1D_SegmentElement::Project(const FiniteElement &fe,
                                    ElementTransformation &Trans,
                                    DenseMatrix &I) const
{
   if (fe.GetRangeType() == SCALAR)
   {
      double vk[Geometry::MaxDim];
      Vector shape(fe.GetDof());

      double * nk_ptr = const_cast<double*>(nk);

      I.SetSize(dof, vdim*fe.GetDof());
      for (int k = 0; k < dof; k++)
      {
         const IntegrationPoint &ip = Nodes.IntPoint(k);

         Vector n1(&nk_ptr[dof2nk[k] * 3], 1);
         Vector n3(&nk_ptr[dof2nk[k] * 3], 3);

         fe.CalcShape(ip, shape);
         Trans.SetIntPoint(&ip);
         // Transform RT face normals from reference to physical space
         // vk = adj(J)^T nk
         Trans.AdjugateJacobian().MultTranspose(n1, vk);
         vk[1] = n3[1] * Trans.Weight();
         vk[2] = n3[2] * Trans.Weight();
         if (fe.GetMapType() == INTEGRAL)
         {
            double w = 1.0/Trans.Weight();
            for (int d = 0; d < 1; d++)
            {
               vk[d] *= w;
            }
         }

         for (int j = 0; j < shape.Size(); j++)
         {
            double s = shape(j);
            if (fabs(s) < 1e-12)
            {
               s = 0.0;
            }
            // Project scalar basis function multiplied by each coordinate
            // direction onto the transformed face normals
            for (int d = 0; d < vdim; d++)
            {
               I(k,j+d*shape.Size()) = s*vk[d];
            }
         }
      }
   }
   else
   {
      double vk[Geometry::MaxDim];
      DenseMatrix vshape(fe.GetDof(), fe.GetVDim());

      double * nk_ptr = const_cast<double*>(nk);

      I.SetSize(dof, fe.GetDof());
      for (int k = 0; k < dof; k++)
      {
         const IntegrationPoint &ip = Nodes.IntPoint(k);

         Vector n1(&nk_ptr[dof2nk[k] * 3], 1);
         Vector n3(&nk_ptr[dof2nk[k] * 3], 3);

         Trans.SetIntPoint(&ip);
         // Transform RT face normals from reference to physical space
         // vk = adj(J)^T nk
         Trans.AdjugateJacobian().MultTranspose(n1, vk);
         // Compute fe basis functions in physical space
         fe.CalcVShape(Trans, vshape);
         // Project fe basis functions onto transformed face normals
         for (int j=0; j<vshape.Height(); j++)
         {
            I(k, j) = 0.0;
            I(k, j) += vshape(j, 0) * vk[0];
            if (vshape.Width() == 3)
            {
               I(k, j) += Trans.Weight() * vshape(j, 1) * n3(1);
               I(k, j) += Trans.Weight() * vshape(j, 2) * n3(2);
            }
         }
      }
   }
}

void RT_R1D_SegmentElement::ProjectCurl(const FiniteElement &fe,
                                        ElementTransformation &Trans,
                                        DenseMatrix &curl) const
{
   DenseMatrix curl_shape(fe.GetDof(), fe.GetVDim());
   Vector curl_k(fe.GetDof());

   double * nk_ptr = const_cast<double*>(nk);

   curl.SetSize(dof, fe.GetDof());
   for (int k = 0; k < dof; k++)
   {
      fe.CalcCurlShape(Nodes.IntPoint(k), curl_shape);
      curl_shape.Mult(nk_ptr + dof2nk[k] * 3, curl_k);
      for (int j = 0; j < curl_k.Size(); j++)
      {
         curl(k,j) = (fabs(curl_k(j)) < 1e-12) ? 0.0 : curl_k(j);
      }
   }
}

const double RT_R2D_SegmentElement::nk[2] = { 0.,1.};

RT_R2D_SegmentElement::RT_R2D_SegmentElement(const int p,
                                             const int ob_type)
   : VectorFiniteElement(1, 2, 0, Geometry::SEGMENT, p + 1, p + 1,
                         H_DIV, FunctionSpace::Pk),
     dof2nk(dof),
     obasis1d(poly1d.GetBasis(p, VerifyOpen(ob_type)))
{
   const double *op = poly1d.OpenPoints(p, ob_type);

#ifndef MFEM_THREAD_SAFE
   shape_ox.SetSize(p+1);
#endif

   dof_map.SetSize(dof);

   int o = 0;
   // interior
   // z-components
   for (int i = 0; i <= p; i++)
   {
      Nodes.IntPoint(o).x = op[i];
      dof_map[i] = o; dof2nk[o++] = 0;
   }
}

void RT_R2D_SegmentElement::CalcVShape(const IntegrationPoint &ip,
                                       DenseMatrix &shape) const
{
   const int p = order;

#ifdef MFEM_THREAD_SAFE
   Vector shape_ox(p);
#endif

   obasis1d.Eval(ip.x, shape_ox);

   int o = 0;
   // z-components
   for (int i = 0; i <= p; i++)
   {
      int idx = dof_map[o++];
      shape(idx,0) = shape_ox(i);
      shape(idx,1) = 0.;
   }
}

void RT_R2D_SegmentElement::CalcVShape(ElementTransformation &Trans,
                                       DenseMatrix &shape) const
{
   CalcVShape(Trans.GetIntPoint(), shape);
   const DenseMatrix & J = Trans.Jacobian();
   MFEM_ASSERT(J.Width() == 1 && J.Height() == 1,
               "RT_R2D_SegmentElement cannot be embedded in "
               "2 or 3 dimensional spaces");
   for (int i=0; i<dof; i++)
   {
      shape(i, 0) *= J(0,0);
   }
   shape *= (1.0 / Trans.Weight());
}

void RT_R2D_SegmentElement::CalcDivShape(const IntegrationPoint &ip,
                                         Vector &div_shape) const
{
   div_shape = 0.0;
}

void RT_R2D_SegmentElement::LocalInterpolation(const VectorFiniteElement &cfe,
                                               ElementTransformation &Trans,
                                               DenseMatrix &I) const
{
   double vk[Geometry::MaxDim]; vk[1] = 0.0; vk[2] = 0.0;
   Vector xk(vk, dim);
   IntegrationPoint ip;
   DenseMatrix vshape(cfe.GetDof(), vdim);

   double * nk_ptr = const_cast<double*>(nk);

   I.SetSize(dof, vshape.Height());

   // assuming Trans is linear; this should be ok for all refinement types
   Trans.SetIntPoint(&Geometries.GetCenter(geom_type));
   const DenseMatrix &adjJ = Trans.AdjugateJacobian();
   for (int k = 0; k < dof; k++)
   {
      Vector n2(&nk_ptr[dof2nk[k] * 2], 2);

      Trans.Transform(Nodes.IntPoint(k), xk);
      ip.Set3(vk);
      cfe.CalcVShape(ip, vshape);
      // xk = |J| J^{-t} n_k
      adjJ.MultTranspose(n2, vk);
      // I_k = vshape_k.adj(J)^t.n_k, k=1,...,dof
      for (int j = 0; j < vshape.Height(); j++)
      {
         double Ikj = 0.;
         /*
              for (int i = 0; i < dim; i++)
              {
                 Ikj += vshape(j, i) * vk[i];
              }
         */
         Ikj += Trans.Weight() * vshape(j, 1) * n2(1);
         I(k, j) = (fabs(Ikj) < 1e-12) ? 0.0 : Ikj;
      }
   }
}

RT_R2D_FiniteElement::RT_R2D_FiniteElement(int p, Geometry::Type G, int Do,
                                           const double *nk_fe)
   : VectorFiniteElement(2, 3, 0, G, Do, p + 1,
                         H_DIV, FunctionSpace::Pk),
     nk(nk_fe),
     dof_map(dof),
     dof2nk(dof)
{}

void RT_R2D_FiniteElement::CalcVShape(ElementTransformation &Trans,
                                      DenseMatrix &shape) const
{
   CalcVShape(Trans.GetIntPoint(), shape);
   const DenseMatrix & J = Trans.Jacobian();
   MFEM_ASSERT(J.Width() == 2 && J.Height() == 2,
               "RT_R2D_FiniteElement cannot be embedded in "
               "3 dimensional spaces");
   for (int i=0; i<dof; i++)
   {
      double sx = shape(i, 0);
      double sy = shape(i, 1);
      shape(i, 0) = sx * J(0, 0) + sy * J(0, 1);
      shape(i, 1) = sx * J(1, 0) + sy * J(1, 1);
   }
   shape *= (1.0 / Trans.Weight());
}

void
RT_R2D_FiniteElement::LocalInterpolation(const VectorFiniteElement &cfe,
                                         ElementTransformation &Trans,
                                         DenseMatrix &I) const
{
   double vk[Geometry::MaxDim]; vk[2] = 0.0;
   Vector xk(vk, dim);
   IntegrationPoint ip;
   DenseMatrix vshape(cfe.GetDof(), vdim);

   double * nk_ptr = const_cast<double*>(nk);

   I.SetSize(dof, vshape.Height());

   // assuming Trans is linear; this should be ok for all refinement types
   Trans.SetIntPoint(&Geometries.GetCenter(geom_type));
   const DenseMatrix &adjJ = Trans.AdjugateJacobian();
   for (int k = 0; k < dof; k++)
   {
      Vector n2(&nk_ptr[dof2nk[k] * 3], 2);
      Vector n3(&nk_ptr[dof2nk[k] * 3], 3);

      Trans.Transform(Nodes.IntPoint(k), xk);
      ip.Set3(vk);
      cfe.CalcVShape(ip, vshape);
      // xk = |J| J^{-t} n_k
      adjJ.MultTranspose(n2, vk);
      // I_k = vshape_k.adj(J)^t.n_k, k=1,...,dof
      for (int j = 0; j < vshape.Height(); j++)
      {
         double Ikj = 0.;
         for (int i = 0; i < dim; i++)
         {
            Ikj += vshape(j, i) * vk[i];
         }
         Ikj += Trans.Weight() * vshape(j, 2) * n3(2);
         I(k, j) = (fabs(Ikj) < 1e-12) ? 0.0 : Ikj;
      }
   }
}

void RT_R2D_FiniteElement::GetLocalRestriction(ElementTransformation &Trans,
                                               DenseMatrix &R) const
{
   double pt_data[Geometry::MaxDim];
   IntegrationPoint ip;
   Vector pt(pt_data, dim);

#ifdef MFEM_THREAD_SAFE
   DenseMatrix vshape(dof, vdim);
#endif

   double * nk_ptr = const_cast<double*>(nk);

   Trans.SetIntPoint(&Geometries.GetCenter(geom_type));
   const DenseMatrix &J = Trans.Jacobian();
   const double weight = Trans.Weight();
   for (int j = 0; j < dof; j++)
   {
      Vector n2(&nk_ptr[dof2nk[j] * 3], 2);
      Vector n3(&nk_ptr[dof2nk[j] * 3], 3);

      InvertLinearTrans(Trans, Nodes.IntPoint(j), pt);
      ip.Set(pt_data, dim);
      if (Geometries.CheckPoint(geom_type, ip)) // do we need an epsilon here?
      {
         CalcVShape(ip, vshape);
         J.MultTranspose(n2, pt_data);
         pt /= weight;
         for (int k = 0; k < dof; k++)
         {
            double R_jk = 0.0;
            for (int d = 0; d < dim; d++)
            {
               R_jk += vshape(k,d)*pt_data[d];
            }
            R_jk += vshape(k,2) * n3(2);
            R(j,k) = R_jk;
         }
      }
      else
      {
         // Set the whole row to avoid valgrind warnings in R.Threshold().
         R.SetRow(j, infinity());
      }
   }
   R.Threshold(1e-12);
}

void RT_R2D_FiniteElement::Project(VectorCoefficient &vc,
                                   ElementTransformation &Trans,
                                   Vector &dofs) const
{
   double data[3];
   Vector vk2(data, 2);
   Vector vk3(data, 3);

   double * nk_ptr = const_cast<double*>(nk);

   for (int k = 0; k < dof; k++)
   {
      Trans.SetIntPoint(&Nodes.IntPoint(k));

      vc.Eval(vk3, Trans, Nodes.IntPoint(k));
      // dof_k = nk^t adj(J) vk
      Vector n2(&nk_ptr[dof2nk[k] * 3], 2);
      Vector n3(&nk_ptr[dof2nk[k] * 3], 3);

      dofs(k) = Trans.AdjugateJacobian().InnerProduct(vk2, n2) +
                Trans.Weight() * vk3(2) * n3(2);
   }
}

void RT_R2D_FiniteElement::Project(const FiniteElement &fe,
                                   ElementTransformation &Trans,
                                   DenseMatrix &I) const
{
   if (fe.GetRangeType() == SCALAR)
   {
      double vk[Geometry::MaxDim];
      Vector shape(fe.GetDof());

      double * nk_ptr = const_cast<double*>(nk);

      I.SetSize(dof, vdim*fe.GetDof());
      for (int k = 0; k < dof; k++)
      {
         const IntegrationPoint &ip = Nodes.IntPoint(k);

         Vector n2(&nk_ptr[dof2nk[k] * 3], 2);
         Vector n3(&nk_ptr[dof2nk[k] * 3], 3);

         fe.CalcShape(ip, shape);
         Trans.SetIntPoint(&ip);
         // Transform RT face normals from reference to physical space
         // vk = adj(J)^T nk
         Trans.AdjugateJacobian().MultTranspose(n2, vk);
         vk[2] = n3[2] * Trans.Weight();
         if (fe.GetMapType() == INTEGRAL)
         {
            double w = 1.0/Trans.Weight();
            for (int d = 0; d < 2; d++)
            {
               vk[d] *= w;
            }
         }

         for (int j = 0; j < shape.Size(); j++)
         {
            double s = shape(j);
            if (fabs(s) < 1e-12)
            {
               s = 0.0;
            }
            // Project scalar basis function multiplied by each coordinate
            // direction onto the transformed face normals
            for (int d = 0; d < vdim; d++)
            {
               I(k,j+d*shape.Size()) = s*vk[d];
            }
         }
      }
   }
   else
   {
      double vk[Geometry::MaxDim];
      DenseMatrix vshape(fe.GetDof(), fe.GetVDim());

      double * nk_ptr = const_cast<double*>(nk);

      I.SetSize(dof, fe.GetDof());
      for (int k = 0; k < dof; k++)
      {
         const IntegrationPoint &ip = Nodes.IntPoint(k);

         Vector n2(&nk_ptr[dof2nk[k] * 3], 2);
         Vector n3(&nk_ptr[dof2nk[k] * 3], 3);

         Trans.SetIntPoint(&ip);
         // Transform RT face normals from reference to physical space
         // vk = adj(J)^T nk
         Trans.AdjugateJacobian().MultTranspose(n2, vk);
         // Compute fe basis functions in physical space
         fe.CalcVShape(Trans, vshape);
         // Project fe basis functions onto transformed face normals
         for (int j=0; j<vshape.Height(); j++)
         {
            I(k, j) = 0.0;
            for (int i=0; i<2; i++)
            {
               I(k, j) += vshape(j, i) * vk[i];
            }
            if (vshape.Width() == 3)
            {
               I(k, j) += Trans.Weight() * vshape(j, 2) * n3(2);
            }
         }
      }
   }
}

void RT_R2D_FiniteElement::ProjectCurl(const FiniteElement &fe,
                                       ElementTransformation &Trans,
                                       DenseMatrix &curl) const
{
   DenseMatrix curl_shape(fe.GetDof(), fe.GetVDim());
   Vector curl_k(fe.GetDof());

   double * nk_ptr = const_cast<double*>(nk);

   curl.SetSize(dof, fe.GetDof());
   for (int k = 0; k < dof; k++)
   {
      fe.CalcCurlShape(Nodes.IntPoint(k), curl_shape);
      curl_shape.Mult(nk_ptr + dof2nk[k] * 3, curl_k);
      for (int j = 0; j < curl_k.Size(); j++)
      {
         curl(k,j) = (fabs(curl_k(j)) < 1e-12) ? 0.0 : curl_k(j);
      }
   }
}

const double RT_R2D_TriangleElement::nk_t[12] =
{ 0.,-1.,0.,  1.,1.,0.,  -1.,0.,0., 0.,0.,1. };

RT_R2D_TriangleElement::RT_R2D_TriangleElement(const int p)
   : RT_R2D_FiniteElement(p, Geometry::TRIANGLE, ((p + 1)*(3 * p + 8))/2, nk_t),
     RT_FE(p),
     L2_FE(p)
{
   L2_FE.SetMapType(INTEGRAL);

#ifndef MFEM_THREAD_SAFE
   rt_shape.SetSize(RT_FE.GetDof(), 2);
   l2_shape.SetSize(L2_FE.GetDof());
   rt_dshape.SetSize(RT_FE.GetDof());
#endif

   int o = 0;
   int r = 0;
   int l = 0;

   // Three edges
   for (int e=0; e<3; e++)
   {
      // Dofs in the plane
      for (int i=0; i<=p; i++)
      {
         dof_map[o] = r++; dof2nk[o++] = e;
      }
   }

   // Interior dofs in the plane
   for (int j = 0; j < p; j++)
      for (int i = 0; i + j < p; i++)
      {
         dof_map[o] = r++; dof2nk[o++] = 0;
         dof_map[o] = r++; dof2nk[o++] = 2;
      }

   // Interior z-directed dofs
   for (int j = 0; j <= p; j++)
      for (int i = 0; i + j <= p; i++)
      {
         dof_map[o] = -1 - l++; dof2nk[o++] = 3;
      }

   MFEM_VERIFY(r == RT_FE.GetDof(),
               "RT_R2D_Triangle incorrect number of RT dofs.");
   MFEM_VERIFY(l == L2_FE.GetDof(),
               "RT_R2D_Triangle incorrect number of L2 dofs.");
   MFEM_VERIFY(o == GetDof(),
               "RT_R2D_Triangle incorrect number of dofs.");

   const IntegrationRule & rt_Nodes = RT_FE.GetNodes();
   const IntegrationRule & l2_Nodes = L2_FE.GetNodes();

   for (int i=0; i<dof; i++)
   {
      int idx = dof_map[i];
      if (idx >= 0)
      {
         const IntegrationPoint & ip = rt_Nodes.IntPoint(idx);
         Nodes.IntPoint(i).Set2(ip.x, ip.y);
      }
      else
      {
         const IntegrationPoint & ip = l2_Nodes.IntPoint(-idx-1);
         Nodes.IntPoint(i).Set2(ip.x, ip.y);
      }
   }
}

void RT_R2D_TriangleElement::CalcVShape(const IntegrationPoint &ip,
                                        DenseMatrix &shape) const
{
#ifdef MFEM_THREAD_SAFE
   DenseMatrix rt_shape(RT_FE.GetDof(), 2);
   Vector      l2_shape(L2_FE.GetDof());
#endif

   RT_FE.CalcVShape(ip, rt_shape);
   L2_FE.CalcShape(ip, l2_shape);

   for (int i=0; i<dof; i++)
   {
      int idx = dof_map[i];
      if (idx >= 0)
      {
         shape(i, 0) = rt_shape(idx, 0);
         shape(i, 1) = rt_shape(idx, 1);
=======
const double RT_WedgeElement::nk[15] =
{ 0,0,-1, 0,0,1, 0,-1,0, 1,1,0, -1,0,0};

RT_WedgeElement::RT_WedgeElement(const int p)
   : VectorFiniteElement(3, Geometry::PRISM,
                         (p + 2) * ((p + 1) * (p + 2)) / 2 +
                         (p + 1) * (p + 1) * (p + 3), p + 1,
                         H_DIV, FunctionSpace::Pk),
     dof2nk(dof),
     t_dof(dof),
     s_dof(dof),
     L2TriangleFE(p),
     RTTriangleFE(p),
     H1SegmentFE(p + 1),
     L2SegmentFE(p)
{
   MFEM_ASSERT(L2TriangleFE.GetDof() * H1SegmentFE.GetDof() +
               RTTriangleFE.GetDof() * L2SegmentFE.GetDof() == dof,
               "Mismatch in number of degrees of freedom "
               "when building RT_WedgeElement!");

   const int pm1 = p - 1;

#ifndef MFEM_THREAD_SAFE
   tl2_shape.SetSize(L2TriangleFE.GetDof());
   sh1_shape.SetSize(H1SegmentFE.GetDof());
   trt_shape.SetSize(RTTriangleFE.GetDof(), 2);
   sl2_shape.SetSize(L2SegmentFE.GetDof());
   sh1_dshape.SetSize(H1SegmentFE.GetDof(), 1);
   trt_dshape.SetSize(RTTriangleFE.GetDof());
#endif

   const IntegrationRule &tl2_n = L2TriangleFE.GetNodes();
   const IntegrationRule &trt_n = RTTriangleFE.GetNodes();
   const IntegrationRule &sh1_n = H1SegmentFE.GetNodes();
   const IntegrationRule &sl2_n = L2SegmentFE.GetNodes();

   // faces
   int o = 0;
   int l = 0;
   // (0,2,1) -- bottom
   for (int j = 0; j <= p; j++)
      for (int i = 0; i + j <= p; i++)
      {
         l = j + i * (2 * p + 3 - i) / 2;
         t_dof[o] = l; s_dof[o] = 0; dof2nk[o] = 0;
         const IntegrationPoint & t_ip = tl2_n.IntPoint(t_dof[o]);
         Nodes.IntPoint(o).Set3(t_ip.x, t_ip.y, sh1_n.IntPoint(s_dof[o]).x);
         o++;
      }
   // (3,4,5) -- top
   l = 0;
   for (int j = 0; j <= p; j++)
      for (int i = 0; i + j <= p; i++)
      {
         t_dof[o] = l; s_dof[o] = 1; dof2nk[o] = 1; l++;
         const IntegrationPoint & t_ip = tl2_n.IntPoint(t_dof[o]);
         Nodes.IntPoint(o).Set3(t_ip.x, t_ip.y, sh1_n.IntPoint(s_dof[o]).x);
         o++;
      }
   // (0, 1, 4, 3) -- xz plane
   for (int j = 0; j <= p; j++)
      for (int i = 0; i <= p; i++)
      {
         t_dof[o] = i; s_dof[o] = j; dof2nk[o] = 2;
         const IntegrationPoint & t_ip = trt_n.IntPoint(t_dof[o]);
         Nodes.IntPoint(o).Set3(t_ip.x, t_ip.y, sl2_n.IntPoint(s_dof[o]).x);
         o++;
      }
   // (1, 2, 5, 4) -- (y-x)z plane
   for (int j = 0; j <= p; j++)
      for (int i = 0; i <= p; i++)
      {
         t_dof[o] = p + 1 + i; s_dof[o] = j; dof2nk[o] = 3;
         const IntegrationPoint & t_ip = trt_n.IntPoint(t_dof[o]);
         Nodes.IntPoint(o).Set3(t_ip.x, t_ip.y, sl2_n.IntPoint(s_dof[o]).x);
         o++;
      }
   // (2, 0, 3, 5) -- yz plane
   for (int j = 0; j <= p; j++)
      for (int i = 0; i <= p; i++)
      {
         t_dof[o] = 2 * p + 2 + i; s_dof[o] = j; dof2nk[o] = 4;
         const IntegrationPoint & t_ip = trt_n.IntPoint(t_dof[o]);
         Nodes.IntPoint(o).Set3(t_ip.x, t_ip.y, sl2_n.IntPoint(s_dof[o]).x);
         o++;
      }

   // interior
   for (int k = 0; k < L2SegmentFE.GetDof(); k++)
   {
      l = 0;
      for (int j = 0; j <= pm1; j++)
         for (int i = 0; i + j <= pm1; i++)
         {
            t_dof[o] = 3 * (p + 1) + 2 * l;     s_dof[o] = k;
            dof2nk[o] = 2;
            const IntegrationPoint & t_ip0 = trt_n.IntPoint(t_dof[o]);
            const IntegrationPoint & s_ip0 = sl2_n.IntPoint(s_dof[o]);
            Nodes.IntPoint(o).Set3(t_ip0.x, t_ip0.y, s_ip0.x);
            o++;
            t_dof[o] = 3 * (p + 1) + 2 * l + 1; s_dof[o] = k;
            dof2nk[o] = 4; l++;
            const IntegrationPoint & t_ip1 = trt_n.IntPoint(t_dof[o]);
            const IntegrationPoint & s_ip1 = sl2_n.IntPoint(s_dof[o]);
            Nodes.IntPoint(o).Set3(t_ip1.x, t_ip1.y, s_ip1.x);
            o++;
         }
   }
   for (int k = 2; k < H1SegmentFE.GetDof(); k++)
   {
      for (l = 0; l < L2TriangleFE.GetDof(); l++)
      {
         t_dof[o] = l; s_dof[o] = k; dof2nk[o] = 1;
         const IntegrationPoint & t_ip = tl2_n.IntPoint(t_dof[o]);
         Nodes.IntPoint(o).Set3(t_ip.x, t_ip.y, sh1_n.IntPoint(s_dof[o]).x);
         o++;
      }
   }
}

void RT_WedgeElement::CalcVShape(const IntegrationPoint &ip,
                                 DenseMatrix &shape) const
{
#ifdef MFEM_THREAD_SAFE
   DenseMatrix trt_shape(RTTriangleFE.GetDof(), 2);
   Vector tl2_shape(L2TriangleFE.GetDof());
   Vector sh1_shape(H1SegmentFE.GetDof());
   Vector sl2_shape(L2SegmentFE.GetDof());
#endif

   IntegrationPoint ipz; ipz.x = ip.z; ipz.y = 0.0; ipz.z = 0.0;

   L2TriangleFE.CalcShape(ip, tl2_shape);
   RTTriangleFE.CalcVShape(ip, trt_shape);
   H1SegmentFE.CalcShape(ipz, sh1_shape);
   L2SegmentFE.CalcShape(ipz, sl2_shape);

   for (int i=0; i<dof; i++)
   {
      if ( dof2nk[i] >= 2 )
      {
         shape(i, 0) = trt_shape(t_dof[i], 0) * sl2_shape[s_dof[i]];
         shape(i, 1) = trt_shape(t_dof[i], 1) * sl2_shape[s_dof[i]];
>>>>>>> 9a016d85
         shape(i, 2) = 0.0;
      }
      else
      {
<<<<<<< HEAD
         shape(i, 0) = 0.0;
         shape(i, 1) = 0.0;
         shape(i, 2) = l2_shape(-idx-1);
      }
   }
}

void RT_R2D_TriangleElement::CalcDivShape(const IntegrationPoint &ip,
                                          Vector &div_shape) const
{
#ifdef MFEM_THREAD_SAFE
   Vector rt_dshape(RT_FE.GetDof());
#endif

   RT_FE.CalcDivShape(ip, rt_dshape);

   for (int i=0; i<dof; i++)
   {
      int idx = dof_map[i];
      if (idx >= 0)
      {
         div_shape(i) = rt_dshape(idx);
      }
      else
      {
         div_shape(i) = 0.0;
      }
   }
}

const double RT_R2D_QuadrilateralElement::nk_q[15] =
{ 0., -1., 0.,  1., 0., 0.,  0., 1., 0.,  -1., 0., 0.,  0., 0., 1. };

RT_R2D_QuadrilateralElement::RT_R2D_QuadrilateralElement(const int p,
                                                         const int cb_type,
                                                         const int ob_type)
   : RT_R2D_FiniteElement(p, Geometry::SQUARE, (3*p + 5)*(p + 1), nk_q),
     cbasis1d(poly1d.GetBasis(p + 1, VerifyClosed(cb_type))),
     obasis1d(poly1d.GetBasis(p, VerifyOpen(ob_type)))
{
   const double *cp = poly1d.ClosedPoints(p + 1, cb_type);
   const double *op = poly1d.OpenPoints(p, ob_type);
   const int dofx = (p + 1)*(p + 2);
   const int dofy = (p + 1)*(p + 2);
   const int dofxy = dofx + dofy;

#ifndef MFEM_THREAD_SAFE
   shape_cx.SetSize(p + 2);
   shape_ox.SetSize(p + 1);
   shape_cy.SetSize(p + 2);
   shape_oy.SetSize(p + 1);
   dshape_cx.SetSize(p + 2);
   dshape_cy.SetSize(p + 2);
#endif

   // edges
   int o = 0;
   for (int i = 0; i <= p; i++)  // (0,1)
   {
      dof_map[dofx + i + 0*(p + 1)] = o++;
   }
   for (int i = 0; i <= p; i++)  // (1,2)
   {
      dof_map[(p + 1) + i*(p + 2)] = o++;
   }
   for (int i = 0; i <= p; i++)  // (2,3)
   {
      dof_map[dofx + (p - i) + (p + 1)*(p + 1)] = o++;
   }
   for (int i = 0; i <= p; i++)  // (3,0)
   {
      dof_map[0 + (p - i)*(p + 2)] = o++;
   }

   // interior
   for (int j = 0; j <= p; j++)  // x-components
      for (int i = 1; i <= p; i++)
      {
         dof_map[i + j*(p + 2)] = o++;
      }
   for (int j = 1; j <= p; j++)  // y-components
      for (int i = 0; i <= p; i++)
      {
         dof_map[dofx + i + j*(p + 1)] = o++;
      }
   for (int j = 0; j <= p; j++)  // z-components
      for (int i = 0; i <= p; i++)
      {
         dof_map[dofxy + i + j*(p + 1)] = o++;
      }

   // dof orientations
   // x-components
   for (int j = 0; j <= p; j++)
      for (int i = 0; i <= p/2; i++)
      {
         int idx = i + j*(p + 2);
         dof_map[idx] = -1 - dof_map[idx];
      }
   if (p%2 == 1)
      for (int j = p/2 + 1; j <= p; j++)
      {
         int idx = (p/2 + 1) + j*(p + 2);
         dof_map[idx] = -1 - dof_map[idx];
      }
   // y-components
   for (int j = 0; j <= p/2; j++)
      for (int i = 0; i <= p; i++)
      {
         int idx = dofx + i + j*(p + 1);
         dof_map[idx] = -1 - dof_map[idx];
      }
   if (p%2 == 1)
      for (int i = 0; i <= p/2; i++)
      {
         int idx = dofx + i + (p/2 + 1)*(p + 1);
         dof_map[idx] = -1 - dof_map[idx];
      }

   o = 0;
   for (int j = 0; j <= p; j++)
      for (int i = 0; i <= p + 1; i++)
      {
         int idx;
         if ((idx = dof_map[o++]) < 0)
         {
            idx = -1 - idx;
            dof2nk[idx] = 3;
         }
         else
         {
            dof2nk[idx] = 1;
         }
         Nodes.IntPoint(idx).Set2(cp[i], op[j]);
      }
   for (int j = 0; j <= p + 1; j++)
      for (int i = 0; i <= p; i++)
      {
         int idx;
         if ((idx = dof_map[o++]) < 0)
         {
            idx = -1 - idx;
            dof2nk[idx] = 0;
         }
         else
         {
            dof2nk[idx] = 2;
         }
         Nodes.IntPoint(idx).Set2(op[i], cp[j]);
      }
   for (int j = 0; j <= p; j++)
      for (int i = 0; i <= p; i++)
      {
         int idx = dof_map[o++];
         dof2nk[idx] = 4;
         Nodes.IntPoint(idx).Set2(op[i], op[j]);
      }
}

void RT_R2D_QuadrilateralElement::CalcVShape(const IntegrationPoint &ip,
                                             DenseMatrix &shape) const
{
   const int pp1 = order;

#ifdef MFEM_THREAD_SAFE
   Vector shape_cx(pp1 + 1), shape_ox(pp1), shape_cy(pp1 + 1), shape_oy(pp1);
#endif

   cbasis1d.Eval(ip.x, shape_cx);
   obasis1d.Eval(ip.x, shape_ox);
   cbasis1d.Eval(ip.y, shape_cy);
   obasis1d.Eval(ip.y, shape_oy);

   int o = 0;
   for (int j = 0; j < pp1; j++)
      for (int i = 0; i <= pp1; i++)
      {
         int idx, s;
         if ((idx = dof_map[o++]) < 0)
         {
            idx = -1 - idx, s = -1;
         }
         else
         {
            s = +1;
         }
         shape(idx,0) = s*shape_cx(i)*shape_oy(j);
         shape(idx,1) = 0.;
         shape(idx,2) = 0.;
      }
   for (int j = 0; j <= pp1; j++)
      for (int i = 0; i < pp1; i++)
      {
         int idx, s;
         if ((idx = dof_map[o++]) < 0)
         {
            idx = -1 - idx, s = -1;
         }
         else
         {
            s = +1;
         }
         shape(idx,0) = 0.;
         shape(idx,1) = s*shape_ox(i)*shape_cy(j);
         shape(idx,2) = 0.;
      }
   for (int j = 0; j < pp1; j++)
      for (int i = 0; i < pp1; i++)
      {
         int idx = dof_map[o++];
         shape(idx,0) = 0.;
         shape(idx,1) = 0.;
         shape(idx,2) = shape_ox(i)*shape_oy(j);
      }
}

void RT_R2D_QuadrilateralElement::CalcDivShape(const IntegrationPoint &ip,
                                               Vector &divshape) const
{
   const int pp1 = order;

#ifdef MFEM_THREAD_SAFE
   Vector shape_cx(pp1 + 1), shape_ox(pp1), shape_cy(pp1 + 1), shape_oy(pp1);
   Vector dshape_cx(pp1 + 1), dshape_cy(pp1 + 1);
#endif

   cbasis1d.Eval(ip.x, shape_cx, dshape_cx);
   obasis1d.Eval(ip.x, shape_ox);
   cbasis1d.Eval(ip.y, shape_cy, dshape_cy);
   obasis1d.Eval(ip.y, shape_oy);

   int o = 0;
   for (int j = 0; j < pp1; j++)
      for (int i = 0; i <= pp1; i++)
      {
         int idx, s;
         if ((idx = dof_map[o++]) < 0)
         {
            idx = -1 - idx, s = -1;
         }
         else
         {
            s = +1;
         }
         divshape(idx) = s*dshape_cx(i)*shape_oy(j);
      }
   for (int j = 0; j <= pp1; j++)
      for (int i = 0; i < pp1; i++)
      {
         int idx, s;
         if ((idx = dof_map[o++]) < 0)
         {
            idx = -1 - idx, s = -1;
         }
         else
         {
            s = +1;
         }
         divshape(idx) = s*shape_ox(i)*dshape_cy(j);
      }
   for (int j = 0; j < pp1; j++)
      for (int i = 0; i < pp1; i++)
      {
         int idx = dof_map[o++];
         divshape(idx) = 0.;
      }
}

=======
         double s = (dof2nk[i] == 0) ? -1.0 : 1.0;
         shape(i, 0) = 0.0;
         shape(i, 1) = 0.0;
         shape(i, 2) = s * tl2_shape[t_dof[i]] * sh1_shape(s_dof[i]);
      }
   }
}

void RT_WedgeElement::CalcDivShape(const IntegrationPoint &ip,
                                   Vector &divshape) const
{
#ifdef MFEM_THREAD_SAFE
   Vector      trt_dshape(RTSegmentFE.GetDof());
   Vector      tl2_shape(L2TriangleFE.GetDof());
   Vector      sl2_shape(L2SegmentFE.GetDof());
   DenseMatrix sh1_dshape(H1SegmentFE.GetDof(), 1);
#endif

   IntegrationPoint ipz; ipz.x = ip.z; ipz.y = 0.0; ipz.z = 0.0;

   RTTriangleFE.CalcDivShape(ip, trt_dshape);
   L2TriangleFE.CalcShape(ip, tl2_shape);

   L2SegmentFE.CalcShape(ipz, sl2_shape);
   H1SegmentFE.CalcDShape(ipz, sh1_dshape);

   for (int i=0; i<dof; i++)
   {
      if ( dof2nk[i] >= 2 )
      {
         divshape(i) = trt_dshape(t_dof[i]) * sl2_shape(s_dof[i]);
      }
      else
      {
         double s = (dof2nk[i] == 0) ? -1.0 : 1.0;
         divshape(i) = s * tl2_shape(t_dof[i]) * sh1_dshape(s_dof[i], 0);
      }
   }
}

>>>>>>> 9a016d85
}<|MERGE_RESOLUTION|>--- conflicted
+++ resolved
@@ -1019,729 +1019,6 @@
    Ti.Mult(divu, divshape);
 }
 
-<<<<<<< HEAD
-const double RT_R1D_SegmentElement::nk[9] = { 1.,0.,0., 0.,1.,0., 0.,0.,1. };
-
-RT_R1D_SegmentElement::RT_R1D_SegmentElement(const int p,
-                                             const int cb_type,
-                                             const int ob_type)
-   : VectorFiniteElement(1, 3, 0, Geometry::SEGMENT, 3 * p + 4, p + 1,
-                         H_DIV, FunctionSpace::Pk),
-     dof2nk(dof),
-     cbasis1d(poly1d.GetBasis(p + 1, VerifyClosed(cb_type))),
-     obasis1d(poly1d.GetBasis(p, VerifyOpen(ob_type)))
-{
-   const double *cp = poly1d.ClosedPoints(p + 1, cb_type);
-   const double *op = poly1d.OpenPoints(p, ob_type);
-
-#ifndef MFEM_THREAD_SAFE
-   shape_cx.SetSize(p + 2);
-   shape_ox.SetSize(p + 1);
-   dshape_cx.SetSize(p + 2);
-#endif
-
-   dof_map.SetSize(dof);
-
-   int o = 0;
-   // nodes
-   // (0)
-   Nodes.IntPoint(o).x = cp[0]; // x-directed
-   dof_map[0] = o; dof2nk[o++] = 0;
-
-   // (1)
-   Nodes.IntPoint(o).x = cp[p+1]; // x-directed
-   dof_map[p+1] = o; dof2nk[o++] = 0;
-
-   // interior
-   // x-components
-   for (int i = 1; i <= p; i++)
-   {
-      Nodes.IntPoint(o).x = cp[i];
-      dof_map[i] = o; dof2nk[o++] = 0;
-   }
-   // y-components
-   for (int i = 0; i <= p; i++)
-   {
-      Nodes.IntPoint(o).x = op[i];
-      dof_map[p+i+2] = o; dof2nk[o++] = 1;
-   }
-   // z-components
-   for (int i = 0; i <= p; i++)
-   {
-      Nodes.IntPoint(o).x = op[i];
-      dof_map[2*p+3+i] = o; dof2nk[o++] = 2;
-   }
-}
-
-void RT_R1D_SegmentElement::CalcVShape(const IntegrationPoint &ip,
-                                       DenseMatrix &shape) const
-{
-   const int p = order;
-
-#ifdef MFEM_THREAD_SAFE
-   Vector shape_cx(p + 1), shape_ox(p);
-#endif
-
-   cbasis1d.Eval(ip.x, shape_cx);
-   obasis1d.Eval(ip.x, shape_ox);
-
-   int o = 0;
-   // x-components
-   for (int i = 0; i <= p; i++)
-   {
-      int idx = dof_map[o++];
-      shape(idx,0) = shape_cx(i);
-      shape(idx,1) = 0.;
-      shape(idx,2) = 0.;
-   }
-   // y-components
-   for (int i = 0; i < p; i++)
-   {
-      int idx = dof_map[o++];
-      shape(idx,0) = 0.;
-      shape(idx,1) = shape_ox(i);
-      shape(idx,2) = 0.;
-   }
-   // z-components
-   for (int i = 0; i < p; i++)
-   {
-      int idx = dof_map[o++];
-      shape(idx,0) = 0.;
-      shape(idx,1) = 0.;
-      shape(idx,2) = shape_ox(i);
-   }
-}
-
-void RT_R1D_SegmentElement::CalcVShape(ElementTransformation &Trans,
-                                       DenseMatrix &shape) const
-{
-   CalcVShape(Trans.GetIntPoint(), shape);
-   const DenseMatrix & J = Trans.Jacobian();
-   MFEM_ASSERT(J.Width() == 1 && J.Height() == 1,
-               "RT_R1D_SegmentElement cannot be embedded in "
-               "2 or 3 dimensional spaces");
-   for (int i=0; i<dof; i++)
-   {
-      shape(i, 0) *= J(0,0);
-   }
-   shape *= (1.0 / Trans.Weight());
-}
-
-void RT_R1D_SegmentElement::CalcDivShape(const IntegrationPoint &ip,
-                                         Vector &divshape) const
-{
-   const int p = order;
-
-#ifdef MFEM_THREAD_SAFE
-   Vector shape_cx(p + 1);
-   Vector dshape_cx(p + 1);
-#endif
-
-   cbasis1d.Eval(ip.x, shape_cx, dshape_cx);
-
-   int o = 0;
-   // x-components
-   for (int i = 0; i <= p; i++)
-   {
-      int idx = dof_map[o++];
-      divshape(idx) = dshape_cx(i);
-   }
-   // y-components
-   for (int i = 0; i < p; i++)
-   {
-      int idx = dof_map[o++];
-      divshape(idx) = 0.;
-   }
-   // z-components
-   for (int i = 0; i < p; i++)
-   {
-      int idx = dof_map[o++];
-      divshape(idx) = 0.;
-   }
-}
-
-void RT_R1D_SegmentElement::Project(VectorCoefficient &vc,
-                                    ElementTransformation &Trans,
-                                    Vector &dofs) const
-{
-   double data[3];
-   Vector vk1(data, 1);
-   Vector vk3(data, 3);
-
-   double * nk_ptr = const_cast<double*>(nk);
-
-   for (int k = 0; k < dof; k++)
-   {
-      Trans.SetIntPoint(&Nodes.IntPoint(k));
-
-      vc.Eval(vk3, Trans, Nodes.IntPoint(k));
-      // dof_k = nk^t adj(J) vk
-      Vector n1(&nk_ptr[dof2nk[k] * 3], 1);
-      Vector n3(&nk_ptr[dof2nk[k] * 3], 3);
-
-      dofs(k) = Trans.AdjugateJacobian().InnerProduct(vk1, n1) +
-                Trans.Weight() * vk3(1) * n3(1) +
-                Trans.Weight() * vk3(2) * n3(2);
-   }
-}
-
-void RT_R1D_SegmentElement::Project(const FiniteElement &fe,
-                                    ElementTransformation &Trans,
-                                    DenseMatrix &I) const
-{
-   if (fe.GetRangeType() == SCALAR)
-   {
-      double vk[Geometry::MaxDim];
-      Vector shape(fe.GetDof());
-
-      double * nk_ptr = const_cast<double*>(nk);
-
-      I.SetSize(dof, vdim*fe.GetDof());
-      for (int k = 0; k < dof; k++)
-      {
-         const IntegrationPoint &ip = Nodes.IntPoint(k);
-
-         Vector n1(&nk_ptr[dof2nk[k] * 3], 1);
-         Vector n3(&nk_ptr[dof2nk[k] * 3], 3);
-
-         fe.CalcShape(ip, shape);
-         Trans.SetIntPoint(&ip);
-         // Transform RT face normals from reference to physical space
-         // vk = adj(J)^T nk
-         Trans.AdjugateJacobian().MultTranspose(n1, vk);
-         vk[1] = n3[1] * Trans.Weight();
-         vk[2] = n3[2] * Trans.Weight();
-         if (fe.GetMapType() == INTEGRAL)
-         {
-            double w = 1.0/Trans.Weight();
-            for (int d = 0; d < 1; d++)
-            {
-               vk[d] *= w;
-            }
-         }
-
-         for (int j = 0; j < shape.Size(); j++)
-         {
-            double s = shape(j);
-            if (fabs(s) < 1e-12)
-            {
-               s = 0.0;
-            }
-            // Project scalar basis function multiplied by each coordinate
-            // direction onto the transformed face normals
-            for (int d = 0; d < vdim; d++)
-            {
-               I(k,j+d*shape.Size()) = s*vk[d];
-            }
-         }
-      }
-   }
-   else
-   {
-      double vk[Geometry::MaxDim];
-      DenseMatrix vshape(fe.GetDof(), fe.GetVDim());
-
-      double * nk_ptr = const_cast<double*>(nk);
-
-      I.SetSize(dof, fe.GetDof());
-      for (int k = 0; k < dof; k++)
-      {
-         const IntegrationPoint &ip = Nodes.IntPoint(k);
-
-         Vector n1(&nk_ptr[dof2nk[k] * 3], 1);
-         Vector n3(&nk_ptr[dof2nk[k] * 3], 3);
-
-         Trans.SetIntPoint(&ip);
-         // Transform RT face normals from reference to physical space
-         // vk = adj(J)^T nk
-         Trans.AdjugateJacobian().MultTranspose(n1, vk);
-         // Compute fe basis functions in physical space
-         fe.CalcVShape(Trans, vshape);
-         // Project fe basis functions onto transformed face normals
-         for (int j=0; j<vshape.Height(); j++)
-         {
-            I(k, j) = 0.0;
-            I(k, j) += vshape(j, 0) * vk[0];
-            if (vshape.Width() == 3)
-            {
-               I(k, j) += Trans.Weight() * vshape(j, 1) * n3(1);
-               I(k, j) += Trans.Weight() * vshape(j, 2) * n3(2);
-            }
-         }
-      }
-   }
-}
-
-void RT_R1D_SegmentElement::ProjectCurl(const FiniteElement &fe,
-                                        ElementTransformation &Trans,
-                                        DenseMatrix &curl) const
-{
-   DenseMatrix curl_shape(fe.GetDof(), fe.GetVDim());
-   Vector curl_k(fe.GetDof());
-
-   double * nk_ptr = const_cast<double*>(nk);
-
-   curl.SetSize(dof, fe.GetDof());
-   for (int k = 0; k < dof; k++)
-   {
-      fe.CalcCurlShape(Nodes.IntPoint(k), curl_shape);
-      curl_shape.Mult(nk_ptr + dof2nk[k] * 3, curl_k);
-      for (int j = 0; j < curl_k.Size(); j++)
-      {
-         curl(k,j) = (fabs(curl_k(j)) < 1e-12) ? 0.0 : curl_k(j);
-      }
-   }
-}
-
-const double RT_R2D_SegmentElement::nk[2] = { 0.,1.};
-
-RT_R2D_SegmentElement::RT_R2D_SegmentElement(const int p,
-                                             const int ob_type)
-   : VectorFiniteElement(1, 2, 0, Geometry::SEGMENT, p + 1, p + 1,
-                         H_DIV, FunctionSpace::Pk),
-     dof2nk(dof),
-     obasis1d(poly1d.GetBasis(p, VerifyOpen(ob_type)))
-{
-   const double *op = poly1d.OpenPoints(p, ob_type);
-
-#ifndef MFEM_THREAD_SAFE
-   shape_ox.SetSize(p+1);
-#endif
-
-   dof_map.SetSize(dof);
-
-   int o = 0;
-   // interior
-   // z-components
-   for (int i = 0; i <= p; i++)
-   {
-      Nodes.IntPoint(o).x = op[i];
-      dof_map[i] = o; dof2nk[o++] = 0;
-   }
-}
-
-void RT_R2D_SegmentElement::CalcVShape(const IntegrationPoint &ip,
-                                       DenseMatrix &shape) const
-{
-   const int p = order;
-
-#ifdef MFEM_THREAD_SAFE
-   Vector shape_ox(p);
-#endif
-
-   obasis1d.Eval(ip.x, shape_ox);
-
-   int o = 0;
-   // z-components
-   for (int i = 0; i <= p; i++)
-   {
-      int idx = dof_map[o++];
-      shape(idx,0) = shape_ox(i);
-      shape(idx,1) = 0.;
-   }
-}
-
-void RT_R2D_SegmentElement::CalcVShape(ElementTransformation &Trans,
-                                       DenseMatrix &shape) const
-{
-   CalcVShape(Trans.GetIntPoint(), shape);
-   const DenseMatrix & J = Trans.Jacobian();
-   MFEM_ASSERT(J.Width() == 1 && J.Height() == 1,
-               "RT_R2D_SegmentElement cannot be embedded in "
-               "2 or 3 dimensional spaces");
-   for (int i=0; i<dof; i++)
-   {
-      shape(i, 0) *= J(0,0);
-   }
-   shape *= (1.0 / Trans.Weight());
-}
-
-void RT_R2D_SegmentElement::CalcDivShape(const IntegrationPoint &ip,
-                                         Vector &div_shape) const
-{
-   div_shape = 0.0;
-}
-
-void RT_R2D_SegmentElement::LocalInterpolation(const VectorFiniteElement &cfe,
-                                               ElementTransformation &Trans,
-                                               DenseMatrix &I) const
-{
-   double vk[Geometry::MaxDim]; vk[1] = 0.0; vk[2] = 0.0;
-   Vector xk(vk, dim);
-   IntegrationPoint ip;
-   DenseMatrix vshape(cfe.GetDof(), vdim);
-
-   double * nk_ptr = const_cast<double*>(nk);
-
-   I.SetSize(dof, vshape.Height());
-
-   // assuming Trans is linear; this should be ok for all refinement types
-   Trans.SetIntPoint(&Geometries.GetCenter(geom_type));
-   const DenseMatrix &adjJ = Trans.AdjugateJacobian();
-   for (int k = 0; k < dof; k++)
-   {
-      Vector n2(&nk_ptr[dof2nk[k] * 2], 2);
-
-      Trans.Transform(Nodes.IntPoint(k), xk);
-      ip.Set3(vk);
-      cfe.CalcVShape(ip, vshape);
-      // xk = |J| J^{-t} n_k
-      adjJ.MultTranspose(n2, vk);
-      // I_k = vshape_k.adj(J)^t.n_k, k=1,...,dof
-      for (int j = 0; j < vshape.Height(); j++)
-      {
-         double Ikj = 0.;
-         /*
-              for (int i = 0; i < dim; i++)
-              {
-                 Ikj += vshape(j, i) * vk[i];
-              }
-         */
-         Ikj += Trans.Weight() * vshape(j, 1) * n2(1);
-         I(k, j) = (fabs(Ikj) < 1e-12) ? 0.0 : Ikj;
-      }
-   }
-}
-
-RT_R2D_FiniteElement::RT_R2D_FiniteElement(int p, Geometry::Type G, int Do,
-                                           const double *nk_fe)
-   : VectorFiniteElement(2, 3, 0, G, Do, p + 1,
-                         H_DIV, FunctionSpace::Pk),
-     nk(nk_fe),
-     dof_map(dof),
-     dof2nk(dof)
-{}
-
-void RT_R2D_FiniteElement::CalcVShape(ElementTransformation &Trans,
-                                      DenseMatrix &shape) const
-{
-   CalcVShape(Trans.GetIntPoint(), shape);
-   const DenseMatrix & J = Trans.Jacobian();
-   MFEM_ASSERT(J.Width() == 2 && J.Height() == 2,
-               "RT_R2D_FiniteElement cannot be embedded in "
-               "3 dimensional spaces");
-   for (int i=0; i<dof; i++)
-   {
-      double sx = shape(i, 0);
-      double sy = shape(i, 1);
-      shape(i, 0) = sx * J(0, 0) + sy * J(0, 1);
-      shape(i, 1) = sx * J(1, 0) + sy * J(1, 1);
-   }
-   shape *= (1.0 / Trans.Weight());
-}
-
-void
-RT_R2D_FiniteElement::LocalInterpolation(const VectorFiniteElement &cfe,
-                                         ElementTransformation &Trans,
-                                         DenseMatrix &I) const
-{
-   double vk[Geometry::MaxDim]; vk[2] = 0.0;
-   Vector xk(vk, dim);
-   IntegrationPoint ip;
-   DenseMatrix vshape(cfe.GetDof(), vdim);
-
-   double * nk_ptr = const_cast<double*>(nk);
-
-   I.SetSize(dof, vshape.Height());
-
-   // assuming Trans is linear; this should be ok for all refinement types
-   Trans.SetIntPoint(&Geometries.GetCenter(geom_type));
-   const DenseMatrix &adjJ = Trans.AdjugateJacobian();
-   for (int k = 0; k < dof; k++)
-   {
-      Vector n2(&nk_ptr[dof2nk[k] * 3], 2);
-      Vector n3(&nk_ptr[dof2nk[k] * 3], 3);
-
-      Trans.Transform(Nodes.IntPoint(k), xk);
-      ip.Set3(vk);
-      cfe.CalcVShape(ip, vshape);
-      // xk = |J| J^{-t} n_k
-      adjJ.MultTranspose(n2, vk);
-      // I_k = vshape_k.adj(J)^t.n_k, k=1,...,dof
-      for (int j = 0; j < vshape.Height(); j++)
-      {
-         double Ikj = 0.;
-         for (int i = 0; i < dim; i++)
-         {
-            Ikj += vshape(j, i) * vk[i];
-         }
-         Ikj += Trans.Weight() * vshape(j, 2) * n3(2);
-         I(k, j) = (fabs(Ikj) < 1e-12) ? 0.0 : Ikj;
-      }
-   }
-}
-
-void RT_R2D_FiniteElement::GetLocalRestriction(ElementTransformation &Trans,
-                                               DenseMatrix &R) const
-{
-   double pt_data[Geometry::MaxDim];
-   IntegrationPoint ip;
-   Vector pt(pt_data, dim);
-
-#ifdef MFEM_THREAD_SAFE
-   DenseMatrix vshape(dof, vdim);
-#endif
-
-   double * nk_ptr = const_cast<double*>(nk);
-
-   Trans.SetIntPoint(&Geometries.GetCenter(geom_type));
-   const DenseMatrix &J = Trans.Jacobian();
-   const double weight = Trans.Weight();
-   for (int j = 0; j < dof; j++)
-   {
-      Vector n2(&nk_ptr[dof2nk[j] * 3], 2);
-      Vector n3(&nk_ptr[dof2nk[j] * 3], 3);
-
-      InvertLinearTrans(Trans, Nodes.IntPoint(j), pt);
-      ip.Set(pt_data, dim);
-      if (Geometries.CheckPoint(geom_type, ip)) // do we need an epsilon here?
-      {
-         CalcVShape(ip, vshape);
-         J.MultTranspose(n2, pt_data);
-         pt /= weight;
-         for (int k = 0; k < dof; k++)
-         {
-            double R_jk = 0.0;
-            for (int d = 0; d < dim; d++)
-            {
-               R_jk += vshape(k,d)*pt_data[d];
-            }
-            R_jk += vshape(k,2) * n3(2);
-            R(j,k) = R_jk;
-         }
-      }
-      else
-      {
-         // Set the whole row to avoid valgrind warnings in R.Threshold().
-         R.SetRow(j, infinity());
-      }
-   }
-   R.Threshold(1e-12);
-}
-
-void RT_R2D_FiniteElement::Project(VectorCoefficient &vc,
-                                   ElementTransformation &Trans,
-                                   Vector &dofs) const
-{
-   double data[3];
-   Vector vk2(data, 2);
-   Vector vk3(data, 3);
-
-   double * nk_ptr = const_cast<double*>(nk);
-
-   for (int k = 0; k < dof; k++)
-   {
-      Trans.SetIntPoint(&Nodes.IntPoint(k));
-
-      vc.Eval(vk3, Trans, Nodes.IntPoint(k));
-      // dof_k = nk^t adj(J) vk
-      Vector n2(&nk_ptr[dof2nk[k] * 3], 2);
-      Vector n3(&nk_ptr[dof2nk[k] * 3], 3);
-
-      dofs(k) = Trans.AdjugateJacobian().InnerProduct(vk2, n2) +
-                Trans.Weight() * vk3(2) * n3(2);
-   }
-}
-
-void RT_R2D_FiniteElement::Project(const FiniteElement &fe,
-                                   ElementTransformation &Trans,
-                                   DenseMatrix &I) const
-{
-   if (fe.GetRangeType() == SCALAR)
-   {
-      double vk[Geometry::MaxDim];
-      Vector shape(fe.GetDof());
-
-      double * nk_ptr = const_cast<double*>(nk);
-
-      I.SetSize(dof, vdim*fe.GetDof());
-      for (int k = 0; k < dof; k++)
-      {
-         const IntegrationPoint &ip = Nodes.IntPoint(k);
-
-         Vector n2(&nk_ptr[dof2nk[k] * 3], 2);
-         Vector n3(&nk_ptr[dof2nk[k] * 3], 3);
-
-         fe.CalcShape(ip, shape);
-         Trans.SetIntPoint(&ip);
-         // Transform RT face normals from reference to physical space
-         // vk = adj(J)^T nk
-         Trans.AdjugateJacobian().MultTranspose(n2, vk);
-         vk[2] = n3[2] * Trans.Weight();
-         if (fe.GetMapType() == INTEGRAL)
-         {
-            double w = 1.0/Trans.Weight();
-            for (int d = 0; d < 2; d++)
-            {
-               vk[d] *= w;
-            }
-         }
-
-         for (int j = 0; j < shape.Size(); j++)
-         {
-            double s = shape(j);
-            if (fabs(s) < 1e-12)
-            {
-               s = 0.0;
-            }
-            // Project scalar basis function multiplied by each coordinate
-            // direction onto the transformed face normals
-            for (int d = 0; d < vdim; d++)
-            {
-               I(k,j+d*shape.Size()) = s*vk[d];
-            }
-         }
-      }
-   }
-   else
-   {
-      double vk[Geometry::MaxDim];
-      DenseMatrix vshape(fe.GetDof(), fe.GetVDim());
-
-      double * nk_ptr = const_cast<double*>(nk);
-
-      I.SetSize(dof, fe.GetDof());
-      for (int k = 0; k < dof; k++)
-      {
-         const IntegrationPoint &ip = Nodes.IntPoint(k);
-
-         Vector n2(&nk_ptr[dof2nk[k] * 3], 2);
-         Vector n3(&nk_ptr[dof2nk[k] * 3], 3);
-
-         Trans.SetIntPoint(&ip);
-         // Transform RT face normals from reference to physical space
-         // vk = adj(J)^T nk
-         Trans.AdjugateJacobian().MultTranspose(n2, vk);
-         // Compute fe basis functions in physical space
-         fe.CalcVShape(Trans, vshape);
-         // Project fe basis functions onto transformed face normals
-         for (int j=0; j<vshape.Height(); j++)
-         {
-            I(k, j) = 0.0;
-            for (int i=0; i<2; i++)
-            {
-               I(k, j) += vshape(j, i) * vk[i];
-            }
-            if (vshape.Width() == 3)
-            {
-               I(k, j) += Trans.Weight() * vshape(j, 2) * n3(2);
-            }
-         }
-      }
-   }
-}
-
-void RT_R2D_FiniteElement::ProjectCurl(const FiniteElement &fe,
-                                       ElementTransformation &Trans,
-                                       DenseMatrix &curl) const
-{
-   DenseMatrix curl_shape(fe.GetDof(), fe.GetVDim());
-   Vector curl_k(fe.GetDof());
-
-   double * nk_ptr = const_cast<double*>(nk);
-
-   curl.SetSize(dof, fe.GetDof());
-   for (int k = 0; k < dof; k++)
-   {
-      fe.CalcCurlShape(Nodes.IntPoint(k), curl_shape);
-      curl_shape.Mult(nk_ptr + dof2nk[k] * 3, curl_k);
-      for (int j = 0; j < curl_k.Size(); j++)
-      {
-         curl(k,j) = (fabs(curl_k(j)) < 1e-12) ? 0.0 : curl_k(j);
-      }
-   }
-}
-
-const double RT_R2D_TriangleElement::nk_t[12] =
-{ 0.,-1.,0.,  1.,1.,0.,  -1.,0.,0., 0.,0.,1. };
-
-RT_R2D_TriangleElement::RT_R2D_TriangleElement(const int p)
-   : RT_R2D_FiniteElement(p, Geometry::TRIANGLE, ((p + 1)*(3 * p + 8))/2, nk_t),
-     RT_FE(p),
-     L2_FE(p)
-{
-   L2_FE.SetMapType(INTEGRAL);
-
-#ifndef MFEM_THREAD_SAFE
-   rt_shape.SetSize(RT_FE.GetDof(), 2);
-   l2_shape.SetSize(L2_FE.GetDof());
-   rt_dshape.SetSize(RT_FE.GetDof());
-#endif
-
-   int o = 0;
-   int r = 0;
-   int l = 0;
-
-   // Three edges
-   for (int e=0; e<3; e++)
-   {
-      // Dofs in the plane
-      for (int i=0; i<=p; i++)
-      {
-         dof_map[o] = r++; dof2nk[o++] = e;
-      }
-   }
-
-   // Interior dofs in the plane
-   for (int j = 0; j < p; j++)
-      for (int i = 0; i + j < p; i++)
-      {
-         dof_map[o] = r++; dof2nk[o++] = 0;
-         dof_map[o] = r++; dof2nk[o++] = 2;
-      }
-
-   // Interior z-directed dofs
-   for (int j = 0; j <= p; j++)
-      for (int i = 0; i + j <= p; i++)
-      {
-         dof_map[o] = -1 - l++; dof2nk[o++] = 3;
-      }
-
-   MFEM_VERIFY(r == RT_FE.GetDof(),
-               "RT_R2D_Triangle incorrect number of RT dofs.");
-   MFEM_VERIFY(l == L2_FE.GetDof(),
-               "RT_R2D_Triangle incorrect number of L2 dofs.");
-   MFEM_VERIFY(o == GetDof(),
-               "RT_R2D_Triangle incorrect number of dofs.");
-
-   const IntegrationRule & rt_Nodes = RT_FE.GetNodes();
-   const IntegrationRule & l2_Nodes = L2_FE.GetNodes();
-
-   for (int i=0; i<dof; i++)
-   {
-      int idx = dof_map[i];
-      if (idx >= 0)
-      {
-         const IntegrationPoint & ip = rt_Nodes.IntPoint(idx);
-         Nodes.IntPoint(i).Set2(ip.x, ip.y);
-      }
-      else
-      {
-         const IntegrationPoint & ip = l2_Nodes.IntPoint(-idx-1);
-         Nodes.IntPoint(i).Set2(ip.x, ip.y);
-      }
-   }
-}
-
-void RT_R2D_TriangleElement::CalcVShape(const IntegrationPoint &ip,
-                                        DenseMatrix &shape) const
-{
-#ifdef MFEM_THREAD_SAFE
-   DenseMatrix rt_shape(RT_FE.GetDof(), 2);
-   Vector      l2_shape(L2_FE.GetDof());
-#endif
-
-   RT_FE.CalcVShape(ip, rt_shape);
-   L2_FE.CalcShape(ip, l2_shape);
-
-   for (int i=0; i<dof; i++)
-   {
-      int idx = dof_map[i];
-      if (idx >= 0)
-      {
-         shape(i, 0) = rt_shape(idx, 0);
-         shape(i, 1) = rt_shape(idx, 1);
-=======
 const double RT_WedgeElement::nk[15] =
 { 0,0,-1, 0,0,1, 0,-1,0, 1,1,0, -1,0,0};
 
@@ -1886,12 +1163,775 @@
       {
          shape(i, 0) = trt_shape(t_dof[i], 0) * sl2_shape[s_dof[i]];
          shape(i, 1) = trt_shape(t_dof[i], 1) * sl2_shape[s_dof[i]];
->>>>>>> 9a016d85
          shape(i, 2) = 0.0;
       }
       else
       {
-<<<<<<< HEAD
+         double s = (dof2nk[i] == 0) ? -1.0 : 1.0;
+         shape(i, 0) = 0.0;
+         shape(i, 1) = 0.0;
+         shape(i, 2) = s * tl2_shape[t_dof[i]] * sh1_shape(s_dof[i]);
+      }
+   }
+}
+
+void RT_WedgeElement::CalcDivShape(const IntegrationPoint &ip,
+                                   Vector &divshape) const
+{
+#ifdef MFEM_THREAD_SAFE
+   Vector      trt_dshape(RTSegmentFE.GetDof());
+   Vector      tl2_shape(L2TriangleFE.GetDof());
+   Vector      sl2_shape(L2SegmentFE.GetDof());
+   DenseMatrix sh1_dshape(H1SegmentFE.GetDof(), 1);
+#endif
+
+   IntegrationPoint ipz; ipz.x = ip.z; ipz.y = 0.0; ipz.z = 0.0;
+
+   RTTriangleFE.CalcDivShape(ip, trt_dshape);
+   L2TriangleFE.CalcShape(ip, tl2_shape);
+
+   L2SegmentFE.CalcShape(ipz, sl2_shape);
+   H1SegmentFE.CalcDShape(ipz, sh1_dshape);
+
+   for (int i=0; i<dof; i++)
+   {
+      if ( dof2nk[i] >= 2 )
+      {
+         divshape(i) = trt_dshape(t_dof[i]) * sl2_shape(s_dof[i]);
+      }
+      else
+      {
+         double s = (dof2nk[i] == 0) ? -1.0 : 1.0;
+         divshape(i) = s * tl2_shape(t_dof[i]) * sh1_dshape(s_dof[i], 0);
+      }
+   }
+}
+
+const double RT_R1D_SegmentElement::nk[9] = { 1.,0.,0., 0.,1.,0., 0.,0.,1. };
+
+RT_R1D_SegmentElement::RT_R1D_SegmentElement(const int p,
+                                             const int cb_type,
+                                             const int ob_type)
+   : VectorFiniteElement(1, 3, 0, Geometry::SEGMENT, 3 * p + 4, p + 1,
+                         H_DIV, FunctionSpace::Pk),
+     dof2nk(dof),
+     cbasis1d(poly1d.GetBasis(p + 1, VerifyClosed(cb_type))),
+     obasis1d(poly1d.GetBasis(p, VerifyOpen(ob_type)))
+{
+   const double *cp = poly1d.ClosedPoints(p + 1, cb_type);
+   const double *op = poly1d.OpenPoints(p, ob_type);
+
+#ifndef MFEM_THREAD_SAFE
+   shape_cx.SetSize(p + 2);
+   shape_ox.SetSize(p + 1);
+   dshape_cx.SetSize(p + 2);
+#endif
+
+   dof_map.SetSize(dof);
+
+   int o = 0;
+   // nodes
+   // (0)
+   Nodes.IntPoint(o).x = cp[0]; // x-directed
+   dof_map[0] = o; dof2nk[o++] = 0;
+
+   // (1)
+   Nodes.IntPoint(o).x = cp[p+1]; // x-directed
+   dof_map[p+1] = o; dof2nk[o++] = 0;
+
+   // interior
+   // x-components
+   for (int i = 1; i <= p; i++)
+   {
+      Nodes.IntPoint(o).x = cp[i];
+      dof_map[i] = o; dof2nk[o++] = 0;
+   }
+   // y-components
+   for (int i = 0; i <= p; i++)
+   {
+      Nodes.IntPoint(o).x = op[i];
+      dof_map[p+i+2] = o; dof2nk[o++] = 1;
+   }
+   // z-components
+   for (int i = 0; i <= p; i++)
+   {
+      Nodes.IntPoint(o).x = op[i];
+      dof_map[2*p+3+i] = o; dof2nk[o++] = 2;
+   }
+}
+
+void RT_R1D_SegmentElement::CalcVShape(const IntegrationPoint &ip,
+                                       DenseMatrix &shape) const
+{
+   const int p = order;
+
+#ifdef MFEM_THREAD_SAFE
+   Vector shape_cx(p + 1), shape_ox(p);
+#endif
+
+   cbasis1d.Eval(ip.x, shape_cx);
+   obasis1d.Eval(ip.x, shape_ox);
+
+   int o = 0;
+   // x-components
+   for (int i = 0; i <= p; i++)
+   {
+      int idx = dof_map[o++];
+      shape(idx,0) = shape_cx(i);
+      shape(idx,1) = 0.;
+      shape(idx,2) = 0.;
+   }
+   // y-components
+   for (int i = 0; i < p; i++)
+   {
+      int idx = dof_map[o++];
+      shape(idx,0) = 0.;
+      shape(idx,1) = shape_ox(i);
+      shape(idx,2) = 0.;
+   }
+   // z-components
+   for (int i = 0; i < p; i++)
+   {
+      int idx = dof_map[o++];
+      shape(idx,0) = 0.;
+      shape(idx,1) = 0.;
+      shape(idx,2) = shape_ox(i);
+   }
+}
+
+void RT_R1D_SegmentElement::CalcVShape(ElementTransformation &Trans,
+                                       DenseMatrix &shape) const
+{
+   CalcVShape(Trans.GetIntPoint(), shape);
+   const DenseMatrix & J = Trans.Jacobian();
+   MFEM_ASSERT(J.Width() == 1 && J.Height() == 1,
+               "RT_R1D_SegmentElement cannot be embedded in "
+               "2 or 3 dimensional spaces");
+   for (int i=0; i<dof; i++)
+   {
+      shape(i, 0) *= J(0,0);
+   }
+   shape *= (1.0 / Trans.Weight());
+}
+
+void RT_R1D_SegmentElement::CalcDivShape(const IntegrationPoint &ip,
+                                         Vector &divshape) const
+{
+   const int p = order;
+
+#ifdef MFEM_THREAD_SAFE
+   Vector shape_cx(p + 1);
+   Vector dshape_cx(p + 1);
+#endif
+
+   cbasis1d.Eval(ip.x, shape_cx, dshape_cx);
+
+   int o = 0;
+   // x-components
+   for (int i = 0; i <= p; i++)
+   {
+      int idx = dof_map[o++];
+      divshape(idx) = dshape_cx(i);
+   }
+   // y-components
+   for (int i = 0; i < p; i++)
+   {
+      int idx = dof_map[o++];
+      divshape(idx) = 0.;
+   }
+   // z-components
+   for (int i = 0; i < p; i++)
+   {
+      int idx = dof_map[o++];
+      divshape(idx) = 0.;
+   }
+}
+
+void RT_R1D_SegmentElement::Project(VectorCoefficient &vc,
+                                    ElementTransformation &Trans,
+                                    Vector &dofs) const
+{
+   double data[3];
+   Vector vk1(data, 1);
+   Vector vk3(data, 3);
+
+   double * nk_ptr = const_cast<double*>(nk);
+
+   for (int k = 0; k < dof; k++)
+   {
+      Trans.SetIntPoint(&Nodes.IntPoint(k));
+
+      vc.Eval(vk3, Trans, Nodes.IntPoint(k));
+      // dof_k = nk^t adj(J) vk
+      Vector n1(&nk_ptr[dof2nk[k] * 3], 1);
+      Vector n3(&nk_ptr[dof2nk[k] * 3], 3);
+
+      dofs(k) = Trans.AdjugateJacobian().InnerProduct(vk1, n1) +
+                Trans.Weight() * vk3(1) * n3(1) +
+                Trans.Weight() * vk3(2) * n3(2);
+   }
+}
+
+void RT_R1D_SegmentElement::Project(const FiniteElement &fe,
+                                    ElementTransformation &Trans,
+                                    DenseMatrix &I) const
+{
+   if (fe.GetRangeType() == SCALAR)
+   {
+      double vk[Geometry::MaxDim];
+      Vector shape(fe.GetDof());
+
+      double * nk_ptr = const_cast<double*>(nk);
+
+      I.SetSize(dof, vdim*fe.GetDof());
+      for (int k = 0; k < dof; k++)
+      {
+         const IntegrationPoint &ip = Nodes.IntPoint(k);
+
+         Vector n1(&nk_ptr[dof2nk[k] * 3], 1);
+         Vector n3(&nk_ptr[dof2nk[k] * 3], 3);
+
+         fe.CalcShape(ip, shape);
+         Trans.SetIntPoint(&ip);
+         // Transform RT face normals from reference to physical space
+         // vk = adj(J)^T nk
+         Trans.AdjugateJacobian().MultTranspose(n1, vk);
+         vk[1] = n3[1] * Trans.Weight();
+         vk[2] = n3[2] * Trans.Weight();
+         if (fe.GetMapType() == INTEGRAL)
+         {
+            double w = 1.0/Trans.Weight();
+            for (int d = 0; d < 1; d++)
+            {
+               vk[d] *= w;
+            }
+         }
+
+         for (int j = 0; j < shape.Size(); j++)
+         {
+            double s = shape(j);
+            if (fabs(s) < 1e-12)
+            {
+               s = 0.0;
+            }
+            // Project scalar basis function multiplied by each coordinate
+            // direction onto the transformed face normals
+            for (int d = 0; d < vdim; d++)
+            {
+               I(k,j+d*shape.Size()) = s*vk[d];
+            }
+         }
+      }
+   }
+   else
+   {
+      double vk[Geometry::MaxDim];
+      DenseMatrix vshape(fe.GetDof(), fe.GetVDim());
+
+      double * nk_ptr = const_cast<double*>(nk);
+
+      I.SetSize(dof, fe.GetDof());
+      for (int k = 0; k < dof; k++)
+      {
+         const IntegrationPoint &ip = Nodes.IntPoint(k);
+
+         Vector n1(&nk_ptr[dof2nk[k] * 3], 1);
+         Vector n3(&nk_ptr[dof2nk[k] * 3], 3);
+
+         Trans.SetIntPoint(&ip);
+         // Transform RT face normals from reference to physical space
+         // vk = adj(J)^T nk
+         Trans.AdjugateJacobian().MultTranspose(n1, vk);
+         // Compute fe basis functions in physical space
+         fe.CalcVShape(Trans, vshape);
+         // Project fe basis functions onto transformed face normals
+         for (int j=0; j<vshape.Height(); j++)
+         {
+            I(k, j) = 0.0;
+            I(k, j) += vshape(j, 0) * vk[0];
+            if (vshape.Width() == 3)
+            {
+               I(k, j) += Trans.Weight() * vshape(j, 1) * n3(1);
+               I(k, j) += Trans.Weight() * vshape(j, 2) * n3(2);
+            }
+         }
+      }
+   }
+}
+
+void RT_R1D_SegmentElement::ProjectCurl(const FiniteElement &fe,
+                                        ElementTransformation &Trans,
+                                        DenseMatrix &curl) const
+{
+   DenseMatrix curl_shape(fe.GetDof(), fe.GetVDim());
+   Vector curl_k(fe.GetDof());
+
+   double * nk_ptr = const_cast<double*>(nk);
+
+   curl.SetSize(dof, fe.GetDof());
+   for (int k = 0; k < dof; k++)
+   {
+      fe.CalcCurlShape(Nodes.IntPoint(k), curl_shape);
+      curl_shape.Mult(nk_ptr + dof2nk[k] * 3, curl_k);
+      for (int j = 0; j < curl_k.Size(); j++)
+      {
+         curl(k,j) = (fabs(curl_k(j)) < 1e-12) ? 0.0 : curl_k(j);
+      }
+   }
+}
+
+const double RT_R2D_SegmentElement::nk[2] = { 0.,1.};
+
+RT_R2D_SegmentElement::RT_R2D_SegmentElement(const int p,
+                                             const int ob_type)
+   : VectorFiniteElement(1, 2, 0, Geometry::SEGMENT, p + 1, p + 1,
+                         H_DIV, FunctionSpace::Pk),
+     dof2nk(dof),
+     obasis1d(poly1d.GetBasis(p, VerifyOpen(ob_type)))
+{
+   const double *op = poly1d.OpenPoints(p, ob_type);
+
+#ifndef MFEM_THREAD_SAFE
+   shape_ox.SetSize(p+1);
+#endif
+
+   dof_map.SetSize(dof);
+
+   int o = 0;
+   // interior
+   // z-components
+   for (int i = 0; i <= p; i++)
+   {
+      Nodes.IntPoint(o).x = op[i];
+      dof_map[i] = o; dof2nk[o++] = 0;
+   }
+}
+
+void RT_R2D_SegmentElement::CalcVShape(const IntegrationPoint &ip,
+                                       DenseMatrix &shape) const
+{
+   const int p = order;
+
+#ifdef MFEM_THREAD_SAFE
+   Vector shape_ox(p);
+#endif
+
+   obasis1d.Eval(ip.x, shape_ox);
+
+   int o = 0;
+   // z-components
+   for (int i = 0; i <= p; i++)
+   {
+      int idx = dof_map[o++];
+      shape(idx,0) = shape_ox(i);
+      shape(idx,1) = 0.;
+   }
+}
+
+void RT_R2D_SegmentElement::CalcVShape(ElementTransformation &Trans,
+                                       DenseMatrix &shape) const
+{
+   CalcVShape(Trans.GetIntPoint(), shape);
+   const DenseMatrix & J = Trans.Jacobian();
+   MFEM_ASSERT(J.Width() == 1 && J.Height() == 1,
+               "RT_R2D_SegmentElement cannot be embedded in "
+               "2 or 3 dimensional spaces");
+   for (int i=0; i<dof; i++)
+   {
+      shape(i, 0) *= J(0,0);
+   }
+   shape *= (1.0 / Trans.Weight());
+}
+
+void RT_R2D_SegmentElement::CalcDivShape(const IntegrationPoint &ip,
+                                         Vector &div_shape) const
+{
+   div_shape = 0.0;
+}
+
+void RT_R2D_SegmentElement::LocalInterpolation(const VectorFiniteElement &cfe,
+                                               ElementTransformation &Trans,
+                                               DenseMatrix &I) const
+{
+   double vk[Geometry::MaxDim]; vk[1] = 0.0; vk[2] = 0.0;
+   Vector xk(vk, dim);
+   IntegrationPoint ip;
+   DenseMatrix vshape(cfe.GetDof(), vdim);
+
+   double * nk_ptr = const_cast<double*>(nk);
+
+   I.SetSize(dof, vshape.Height());
+
+   // assuming Trans is linear; this should be ok for all refinement types
+   Trans.SetIntPoint(&Geometries.GetCenter(geom_type));
+   const DenseMatrix &adjJ = Trans.AdjugateJacobian();
+   for (int k = 0; k < dof; k++)
+   {
+      Vector n2(&nk_ptr[dof2nk[k] * 2], 2);
+
+      Trans.Transform(Nodes.IntPoint(k), xk);
+      ip.Set3(vk);
+      cfe.CalcVShape(ip, vshape);
+      // xk = |J| J^{-t} n_k
+      adjJ.MultTranspose(n2, vk);
+      // I_k = vshape_k.adj(J)^t.n_k, k=1,...,dof
+      for (int j = 0; j < vshape.Height(); j++)
+      {
+         double Ikj = 0.;
+         /*
+              for (int i = 0; i < dim; i++)
+              {
+                 Ikj += vshape(j, i) * vk[i];
+              }
+         */
+         Ikj += Trans.Weight() * vshape(j, 1) * n2(1);
+         I(k, j) = (fabs(Ikj) < 1e-12) ? 0.0 : Ikj;
+      }
+   }
+}
+
+RT_R2D_FiniteElement::RT_R2D_FiniteElement(int p, Geometry::Type G, int Do,
+                                           const double *nk_fe)
+   : VectorFiniteElement(2, 3, 0, G, Do, p + 1,
+                         H_DIV, FunctionSpace::Pk),
+     nk(nk_fe),
+     dof_map(dof),
+     dof2nk(dof)
+{}
+
+void RT_R2D_FiniteElement::CalcVShape(ElementTransformation &Trans,
+                                      DenseMatrix &shape) const
+{
+   CalcVShape(Trans.GetIntPoint(), shape);
+   const DenseMatrix & J = Trans.Jacobian();
+   MFEM_ASSERT(J.Width() == 2 && J.Height() == 2,
+               "RT_R2D_FiniteElement cannot be embedded in "
+               "3 dimensional spaces");
+   for (int i=0; i<dof; i++)
+   {
+      double sx = shape(i, 0);
+      double sy = shape(i, 1);
+      shape(i, 0) = sx * J(0, 0) + sy * J(0, 1);
+      shape(i, 1) = sx * J(1, 0) + sy * J(1, 1);
+   }
+   shape *= (1.0 / Trans.Weight());
+}
+
+void
+RT_R2D_FiniteElement::LocalInterpolation(const VectorFiniteElement &cfe,
+                                         ElementTransformation &Trans,
+                                         DenseMatrix &I) const
+{
+   double vk[Geometry::MaxDim]; vk[2] = 0.0;
+   Vector xk(vk, dim);
+   IntegrationPoint ip;
+   DenseMatrix vshape(cfe.GetDof(), vdim);
+
+   double * nk_ptr = const_cast<double*>(nk);
+
+   I.SetSize(dof, vshape.Height());
+
+   // assuming Trans is linear; this should be ok for all refinement types
+   Trans.SetIntPoint(&Geometries.GetCenter(geom_type));
+   const DenseMatrix &adjJ = Trans.AdjugateJacobian();
+   for (int k = 0; k < dof; k++)
+   {
+      Vector n2(&nk_ptr[dof2nk[k] * 3], 2);
+      Vector n3(&nk_ptr[dof2nk[k] * 3], 3);
+
+      Trans.Transform(Nodes.IntPoint(k), xk);
+      ip.Set3(vk);
+      cfe.CalcVShape(ip, vshape);
+      // xk = |J| J^{-t} n_k
+      adjJ.MultTranspose(n2, vk);
+      // I_k = vshape_k.adj(J)^t.n_k, k=1,...,dof
+      for (int j = 0; j < vshape.Height(); j++)
+      {
+         double Ikj = 0.;
+         for (int i = 0; i < dim; i++)
+         {
+            Ikj += vshape(j, i) * vk[i];
+         }
+         Ikj += Trans.Weight() * vshape(j, 2) * n3(2);
+         I(k, j) = (fabs(Ikj) < 1e-12) ? 0.0 : Ikj;
+      }
+   }
+}
+
+void RT_R2D_FiniteElement::GetLocalRestriction(ElementTransformation &Trans,
+                                               DenseMatrix &R) const
+{
+   double pt_data[Geometry::MaxDim];
+   IntegrationPoint ip;
+   Vector pt(pt_data, dim);
+
+#ifdef MFEM_THREAD_SAFE
+   DenseMatrix vshape(dof, vdim);
+#endif
+
+   double * nk_ptr = const_cast<double*>(nk);
+
+   Trans.SetIntPoint(&Geometries.GetCenter(geom_type));
+   const DenseMatrix &J = Trans.Jacobian();
+   const double weight = Trans.Weight();
+   for (int j = 0; j < dof; j++)
+   {
+      Vector n2(&nk_ptr[dof2nk[j] * 3], 2);
+      Vector n3(&nk_ptr[dof2nk[j] * 3], 3);
+
+      InvertLinearTrans(Trans, Nodes.IntPoint(j), pt);
+      ip.Set(pt_data, dim);
+      if (Geometries.CheckPoint(geom_type, ip)) // do we need an epsilon here?
+      {
+         CalcVShape(ip, vshape);
+         J.MultTranspose(n2, pt_data);
+         pt /= weight;
+         for (int k = 0; k < dof; k++)
+         {
+            double R_jk = 0.0;
+            for (int d = 0; d < dim; d++)
+            {
+               R_jk += vshape(k,d)*pt_data[d];
+            }
+            R_jk += vshape(k,2) * n3(2);
+            R(j,k) = R_jk;
+         }
+      }
+      else
+      {
+         // Set the whole row to avoid valgrind warnings in R.Threshold().
+         R.SetRow(j, infinity());
+      }
+   }
+   R.Threshold(1e-12);
+}
+
+void RT_R2D_FiniteElement::Project(VectorCoefficient &vc,
+                                   ElementTransformation &Trans,
+                                   Vector &dofs) const
+{
+   double data[3];
+   Vector vk2(data, 2);
+   Vector vk3(data, 3);
+
+   double * nk_ptr = const_cast<double*>(nk);
+
+   for (int k = 0; k < dof; k++)
+   {
+      Trans.SetIntPoint(&Nodes.IntPoint(k));
+
+      vc.Eval(vk3, Trans, Nodes.IntPoint(k));
+      // dof_k = nk^t adj(J) vk
+      Vector n2(&nk_ptr[dof2nk[k] * 3], 2);
+      Vector n3(&nk_ptr[dof2nk[k] * 3], 3);
+
+      dofs(k) = Trans.AdjugateJacobian().InnerProduct(vk2, n2) +
+                Trans.Weight() * vk3(2) * n3(2);
+   }
+}
+
+void RT_R2D_FiniteElement::Project(const FiniteElement &fe,
+                                   ElementTransformation &Trans,
+                                   DenseMatrix &I) const
+{
+   if (fe.GetRangeType() == SCALAR)
+   {
+      double vk[Geometry::MaxDim];
+      Vector shape(fe.GetDof());
+
+      double * nk_ptr = const_cast<double*>(nk);
+
+      I.SetSize(dof, vdim*fe.GetDof());
+      for (int k = 0; k < dof; k++)
+      {
+         const IntegrationPoint &ip = Nodes.IntPoint(k);
+
+         Vector n2(&nk_ptr[dof2nk[k] * 3], 2);
+         Vector n3(&nk_ptr[dof2nk[k] * 3], 3);
+
+         fe.CalcShape(ip, shape);
+         Trans.SetIntPoint(&ip);
+         // Transform RT face normals from reference to physical space
+         // vk = adj(J)^T nk
+         Trans.AdjugateJacobian().MultTranspose(n2, vk);
+         vk[2] = n3[2] * Trans.Weight();
+         if (fe.GetMapType() == INTEGRAL)
+         {
+            double w = 1.0/Trans.Weight();
+            for (int d = 0; d < 2; d++)
+            {
+               vk[d] *= w;
+            }
+         }
+
+         for (int j = 0; j < shape.Size(); j++)
+         {
+            double s = shape(j);
+            if (fabs(s) < 1e-12)
+            {
+               s = 0.0;
+            }
+            // Project scalar basis function multiplied by each coordinate
+            // direction onto the transformed face normals
+            for (int d = 0; d < vdim; d++)
+            {
+               I(k,j+d*shape.Size()) = s*vk[d];
+            }
+         }
+      }
+   }
+   else
+   {
+      double vk[Geometry::MaxDim];
+      DenseMatrix vshape(fe.GetDof(), fe.GetVDim());
+
+      double * nk_ptr = const_cast<double*>(nk);
+
+      I.SetSize(dof, fe.GetDof());
+      for (int k = 0; k < dof; k++)
+      {
+         const IntegrationPoint &ip = Nodes.IntPoint(k);
+
+         Vector n2(&nk_ptr[dof2nk[k] * 3], 2);
+         Vector n3(&nk_ptr[dof2nk[k] * 3], 3);
+
+         Trans.SetIntPoint(&ip);
+         // Transform RT face normals from reference to physical space
+         // vk = adj(J)^T nk
+         Trans.AdjugateJacobian().MultTranspose(n2, vk);
+         // Compute fe basis functions in physical space
+         fe.CalcVShape(Trans, vshape);
+         // Project fe basis functions onto transformed face normals
+         for (int j=0; j<vshape.Height(); j++)
+         {
+            I(k, j) = 0.0;
+            for (int i=0; i<2; i++)
+            {
+               I(k, j) += vshape(j, i) * vk[i];
+            }
+            if (vshape.Width() == 3)
+            {
+               I(k, j) += Trans.Weight() * vshape(j, 2) * n3(2);
+            }
+         }
+      }
+   }
+}
+
+void RT_R2D_FiniteElement::ProjectCurl(const FiniteElement &fe,
+                                       ElementTransformation &Trans,
+                                       DenseMatrix &curl) const
+{
+   DenseMatrix curl_shape(fe.GetDof(), fe.GetVDim());
+   Vector curl_k(fe.GetDof());
+
+   double * nk_ptr = const_cast<double*>(nk);
+
+   curl.SetSize(dof, fe.GetDof());
+   for (int k = 0; k < dof; k++)
+   {
+      fe.CalcCurlShape(Nodes.IntPoint(k), curl_shape);
+      curl_shape.Mult(nk_ptr + dof2nk[k] * 3, curl_k);
+      for (int j = 0; j < curl_k.Size(); j++)
+      {
+         curl(k,j) = (fabs(curl_k(j)) < 1e-12) ? 0.0 : curl_k(j);
+      }
+   }
+}
+
+const double RT_R2D_TriangleElement::nk_t[12] =
+{ 0.,-1.,0.,  1.,1.,0.,  -1.,0.,0., 0.,0.,1. };
+
+RT_R2D_TriangleElement::RT_R2D_TriangleElement(const int p)
+   : RT_R2D_FiniteElement(p, Geometry::TRIANGLE, ((p + 1)*(3 * p + 8))/2, nk_t),
+     RT_FE(p),
+     L2_FE(p)
+{
+   L2_FE.SetMapType(INTEGRAL);
+
+#ifndef MFEM_THREAD_SAFE
+   rt_shape.SetSize(RT_FE.GetDof(), 2);
+   l2_shape.SetSize(L2_FE.GetDof());
+   rt_dshape.SetSize(RT_FE.GetDof());
+#endif
+
+   int o = 0;
+   int r = 0;
+   int l = 0;
+
+   // Three edges
+   for (int e=0; e<3; e++)
+   {
+      // Dofs in the plane
+      for (int i=0; i<=p; i++)
+      {
+         dof_map[o] = r++; dof2nk[o++] = e;
+      }
+   }
+
+   // Interior dofs in the plane
+   for (int j = 0; j < p; j++)
+      for (int i = 0; i + j < p; i++)
+      {
+         dof_map[o] = r++; dof2nk[o++] = 0;
+         dof_map[o] = r++; dof2nk[o++] = 2;
+      }
+
+   // Interior z-directed dofs
+   for (int j = 0; j <= p; j++)
+      for (int i = 0; i + j <= p; i++)
+      {
+         dof_map[o] = -1 - l++; dof2nk[o++] = 3;
+      }
+
+   MFEM_VERIFY(r == RT_FE.GetDof(),
+               "RT_R2D_Triangle incorrect number of RT dofs.");
+   MFEM_VERIFY(l == L2_FE.GetDof(),
+               "RT_R2D_Triangle incorrect number of L2 dofs.");
+   MFEM_VERIFY(o == GetDof(),
+               "RT_R2D_Triangle incorrect number of dofs.");
+
+   const IntegrationRule & rt_Nodes = RT_FE.GetNodes();
+   const IntegrationRule & l2_Nodes = L2_FE.GetNodes();
+
+   for (int i=0; i<dof; i++)
+   {
+      int idx = dof_map[i];
+      if (idx >= 0)
+      {
+         const IntegrationPoint & ip = rt_Nodes.IntPoint(idx);
+         Nodes.IntPoint(i).Set2(ip.x, ip.y);
+      }
+      else
+      {
+         const IntegrationPoint & ip = l2_Nodes.IntPoint(-idx-1);
+         Nodes.IntPoint(i).Set2(ip.x, ip.y);
+      }
+   }
+}
+
+void RT_R2D_TriangleElement::CalcVShape(const IntegrationPoint &ip,
+                                        DenseMatrix &shape) const
+{
+#ifdef MFEM_THREAD_SAFE
+   DenseMatrix rt_shape(RT_FE.GetDof(), 2);
+   Vector      l2_shape(L2_FE.GetDof());
+#endif
+
+   RT_FE.CalcVShape(ip, rt_shape);
+   L2_FE.CalcShape(ip, l2_shape);
+
+   for (int i=0; i<dof; i++)
+   {
+      int idx = dof_map[i];
+      if (idx >= 0)
+      {
+         shape(i, 0) = rt_shape(idx, 0);
+         shape(i, 1) = rt_shape(idx, 1);
+         shape(i, 2) = 0.0;
+      }
+      else
+      {
          shape(i, 0) = 0.0;
          shape(i, 1) = 0.0;
          shape(i, 2) = l2_shape(-idx-1);
@@ -2160,46 +2200,4 @@
       }
 }
 
-=======
-         double s = (dof2nk[i] == 0) ? -1.0 : 1.0;
-         shape(i, 0) = 0.0;
-         shape(i, 1) = 0.0;
-         shape(i, 2) = s * tl2_shape[t_dof[i]] * sh1_shape(s_dof[i]);
-      }
-   }
-}
-
-void RT_WedgeElement::CalcDivShape(const IntegrationPoint &ip,
-                                   Vector &divshape) const
-{
-#ifdef MFEM_THREAD_SAFE
-   Vector      trt_dshape(RTSegmentFE.GetDof());
-   Vector      tl2_shape(L2TriangleFE.GetDof());
-   Vector      sl2_shape(L2SegmentFE.GetDof());
-   DenseMatrix sh1_dshape(H1SegmentFE.GetDof(), 1);
-#endif
-
-   IntegrationPoint ipz; ipz.x = ip.z; ipz.y = 0.0; ipz.z = 0.0;
-
-   RTTriangleFE.CalcDivShape(ip, trt_dshape);
-   L2TriangleFE.CalcShape(ip, tl2_shape);
-
-   L2SegmentFE.CalcShape(ipz, sl2_shape);
-   H1SegmentFE.CalcDShape(ipz, sh1_dshape);
-
-   for (int i=0; i<dof; i++)
-   {
-      if ( dof2nk[i] >= 2 )
-      {
-         divshape(i) = trt_dshape(t_dof[i]) * sl2_shape(s_dof[i]);
-      }
-      else
-      {
-         double s = (dof2nk[i] == 0) ? -1.0 : 1.0;
-         divshape(i) = s * tl2_shape(t_dof[i]) * sh1_dshape(s_dof[i], 0);
-      }
-   }
-}
-
->>>>>>> 9a016d85
 }