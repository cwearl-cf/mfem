// Copyright (c) 2010-2020, Lawrence Livermore National Security, LLC. Produced
// at the Lawrence Livermore National Laboratory. All Rights reserved. See files
// LICENSE and NOTICE for details. LLNL-CODE-806117.
//
// This file is part of the MFEM library. For more information and source code
// availability visit https://mfem.org.
//
// MFEM is free software; you can redistribute it and/or modify it under the
// terms of the BSD-3 license. We welcome feedback and contributions, see file
// CONTRIBUTING.md for details.

#ifndef MFEM_COEFFICIENT
#define MFEM_COEFFICIENT

#include "../config/config.hpp"
#include "../linalg/linalg.hpp"
#include "intrules.hpp"
#include "eltrans.hpp"

namespace mfem
{

class Mesh;

#ifdef MFEM_USE_MPI
class ParMesh;
#endif


/** @brief Base class Coefficients that optionally depend on space and time.
    These are used by the BilinearFormIntegrator, LinearFormIntegrator, and
    NonlinearFormIntegrator classes to represent the physical coefficients in
    the PDEs that are being discretized. */
class Coefficient
{
protected:
   double time;

public:
   Coefficient() { time = 0.; }

   /// Set the time for time dependent coefficients
   void SetTime(double t) { time = t; }

   /// Get the time for time dependent coefficients
   double GetTime() { return time; }

   /** @brief Evaluate the coefficient in the element described by @a T at the
       point @a ip. */
   /** @note When this method is called, the caller must make sure that the
       IntegrationPoint associated with @a T is the same as @a ip. This can be
       achieved by calling T.SetIntPoint(&ip). */
   virtual double Eval(ElementTransformation &T,
                       const IntegrationPoint &ip) = 0;

   /** @brief Evaluate the coefficient in the element described by @a T at the
       point @a ip at time @a t. */
   /** @note When this method is called, the caller must make sure that the
       IntegrationPoint associated with @a T is the same as @a ip. This can be
       achieved by calling T.SetIntPoint(&ip). */
   double Eval(ElementTransformation &T,
               const IntegrationPoint &ip, double t)
   {
      SetTime(t);
      return Eval(T, ip);
   }

   virtual ~Coefficient() { }
};


/// A coefficient that is constant across space and time
class ConstantCoefficient : public Coefficient
{
public:
   double constant;

   /// c is value of constant function
   explicit ConstantCoefficient(double c = 1.0) { constant=c; }

   /// Evaluate the coefficient at @a ip.
   virtual double Eval(ElementTransformation &T,
                       const IntegrationPoint &ip)
   { return (constant); }
};

<<<<<<< HEAD
/// class for quadrature coefficient
class QuadratureCoefficient : public Coefficient
{

private: 
  const int nip;
  const int NE;
public:
  Vector *qData{nullptr};

  //Set external data
  QuadratureCoefficient(Vector *Data, int in_nip, int in_NE)
    : qData(Data), nip(in_nip), NE(in_NE)
  { }

   virtual double Eval(ElementTransformation &T,
                       const IntegrationPoint &ip);

  Vector *Data()
  {
    return qData;
  }

};

/// class for piecewise constant coefficient
=======
/** @brief A piecewise constant coefficient with the constants keyed
    off the element attribute numbers. */
>>>>>>> 62e95fe7
class PWConstCoefficient : public Coefficient
{
private:
   Vector constants;

public:

   /// Constructs a piecewise constant coefficient in NumOfSubD subdomains
   explicit PWConstCoefficient(int NumOfSubD = 0) : constants(NumOfSubD)
   { constants = 0.0; }

   /// Construct the constant coefficient using a vector of constants.
   /** @a c should be a vector defined by attributes, so for region with
       attribute @a i @a c[i-1] is the coefficient in that region */
   PWConstCoefficient(Vector &c)
   { constants.SetSize(c.Size()); constants=c; }

   /// Update the constants with vector @a c.
   void UpdateConstants(Vector &c) { constants.SetSize(c.Size()); constants=c; }

   /// Return a reference to the i-th constant
   double &operator()(int i) { return constants(i-1); }

   /// Set the constants for all attributes to constant @a c.
   void operator=(double c) { constants = c; }

   /// Returns the number of constants representing different attributes.
   int GetNConst() { return constants.Size(); }

   /// Evaluate the coefficient.
   virtual double Eval(ElementTransformation &T,
                       const IntegrationPoint &ip);
};


/// A general C-function coefficient
class FunctionCoefficient : public Coefficient
{
protected:
   double (*Function)(const Vector &);
   double (*TDFunction)(const Vector &, double);

public:
   /// Define a time-independent coefficient from a pointer to a C-function
   FunctionCoefficient(double (*f)(const Vector &))
   {
      Function = f;
      TDFunction = NULL;
   }

   /// Define a time-dependent coefficient from a pointer to a C-function
   FunctionCoefficient(double (*tdf)(const Vector &, double))
   {
      Function = NULL;
      TDFunction = tdf;
   }

   /// (DEPRECATED) Define a time-independent coefficient from a C-function
   /** @deprecated Use the method where the C-function, @a f, uses a const
       Vector argument instead of Vector. */
   MFEM_DEPRECATED FunctionCoefficient(double (*f)(Vector &))
   {
      Function = reinterpret_cast<double(*)(const Vector&)>(f);
      TDFunction = NULL;
   }

   /// (DEPRECATED) Define a time-dependent coefficient from a C-function
   /** @deprecated Use the method where the C-function, @a tdf, uses a const
       Vector argument instead of Vector. */
   MFEM_DEPRECATED FunctionCoefficient(double (*tdf)(Vector &, double))
   {
      Function = NULL;
      TDFunction = reinterpret_cast<double(*)(const Vector&,double)>(tdf);
   }

   /// Evaluate the coefficient at @a ip.
   virtual double Eval(ElementTransformation &T,
                       const IntegrationPoint &ip);
};

class GridFunction;

/// Coefficient defined by a GridFunction. This coefficient is mesh dependent.
class GridFunctionCoefficient : public Coefficient
{
private:
   const GridFunction *GridF;
   int Component;

public:
   GridFunctionCoefficient() : GridF(NULL), Component(1) { }
   /** Construct GridFunctionCoefficient from a given GridFunction, and
       optionally specify a component to use if it is a vector GridFunction. */
   GridFunctionCoefficient (const GridFunction *gf, int comp = 1)
   { GridF = gf; Component = comp; }

   /// Set the internal GridFunction
   void SetGridFunction(const GridFunction *gf) { GridF = gf; }

   /// Get the internal GridFunction
   const GridFunction * GetGridFunction() const { return GridF; }

   /// Evaluate the coefficient at @a ip.
   virtual double Eval(ElementTransformation &T,
                       const IntegrationPoint &ip);
};


/** @brief A coefficient that depends on 1 or 2 parent coefficients and a
    transformation rule represented by a C-function.

    \f$ C(x,t) = T(Q1(x,t)) \f$ or \f$ C(x,t) = T(Q1(x,t), Q2(x,t)) \f$

    where T is the transformation rule, and Q1/Q2 are the parent coefficients.*/
class TransformedCoefficient : public Coefficient
{
private:
   Coefficient * Q1;
   Coefficient * Q2;
   double (*Transform1)(double);
   double (*Transform2)(double,double);

public:
   TransformedCoefficient (Coefficient * q,double (*F)(double))
      : Q1(q), Transform1(F) { Q2 = 0; Transform2 = 0; }
   TransformedCoefficient (Coefficient * q1,Coefficient * q2,
                           double (*F)(double,double))
      : Q1(q1), Q2(q2), Transform2(F) { Transform1 = 0; }

   /// Evaluate the coefficient at @a ip.
   virtual double Eval(ElementTransformation &T, const IntegrationPoint &ip);
};

/** @brief Delta function coefficient optionally multiplied by a weight
    coefficient and a scaled time dependent C-function.

    \f$ F(x,t) = w(x,t) s T(t) d(x - xc) \f$

    where w is the optional weight coefficient, @a s is a scale factor
    T is an optional time-dependent function and d is a delta function.

    WARNING this cannot be used as a normal coefficient.  The usual Eval
    method is disabled. */
class DeltaCoefficient : public Coefficient
{
protected:
   double center[3], scale, tol;
   Coefficient *weight;
   int sdim;
   double (*tdf)(double);

public:

   /// Construct a unit delta function centered at (0.0,0.0,0.0)
   DeltaCoefficient()
   {
      center[0] = center[1] = center[2] = 0.; scale = 1.; tol = 1e-12;
      weight = NULL; sdim = 0; tdf = NULL;
   }

   /// Construct a delta function scaled by @a s and centered at (x,0.0,0.0)
   DeltaCoefficient(double x, double s)
   {
      center[0] = x; center[1] = 0.; center[2] = 0.; scale = s; tol = 1e-12;
      weight = NULL; sdim = 1; tdf = NULL;
   }

   /// Construct a delta function scaled by @a s and centered at (x,y,0.0)
   DeltaCoefficient(double x, double y, double s)
   {
      center[0] = x; center[1] = y; center[2] = 0.; scale = s; tol = 1e-12;
      weight = NULL; sdim = 2; tdf = NULL;
   }

   /// Construct a delta function scaled by @a s and centered at (x,y,z)
   DeltaCoefficient(double x, double y, double z, double s)
   {
      center[0] = x; center[1] = y; center[2] = z; scale = s; tol = 1e-12;
      weight = NULL; sdim = 3; tdf = NULL;
   }

   /// Set the center location of the delta function.
   void SetDeltaCenter(const Vector& center);

   /// Set the scale value multiplying the delta function.
   void SetScale(double _s) { scale = _s; }

   /// Set a time-dependent function that multiplies the Scale().
   void SetFunction(double (*f)(double)) { tdf = f; }

   /** @brief Set the tolerance used during projection onto GridFunction to
       identify the Mesh vertex where the Center() of the delta function
       lies. (default 1e-12)*/
   void SetTol(double _tol) { tol = _tol; }

   /// Set a weight Coefficient that multiplies the DeltaCoefficient.
   /** The weight Coefficient multiplies the value returned by EvalDelta() but
       not the value returned by Scale().
       The weight Coefficient is also used as the L2-weight function when
       projecting the DeltaCoefficient onto a GridFunction, so that the weighted
       integral of the projection is exactly equal to the Scale(). */
   void SetWeight(Coefficient *w) { weight = w; }

   /// Return a pointer to a c-array representing the center of the delta
   /// function.
   const double *Center() { return center; }

   /** @brief Return the scale factor times the optional time dependent
       function.  Returns \f$ s T(t) \f$ with \f$ T(t) = 1 \f$ when
       not set by the user. */
   double Scale() { return tdf ? (*tdf)(GetTime())*scale : scale; }

   /// Return the tolerance used to identify the mesh vertices
   double Tol() { return tol; }

   /// See SetWeight() for description of the weight Coefficient.
   Coefficient *Weight() { return weight; }

   /// Write the center of the delta function into @a center.
   void GetDeltaCenter(Vector& center);

   /// The value of the function assuming we are evaluating at the delta center.
   virtual double EvalDelta(ElementTransformation &T, const IntegrationPoint &ip);
   /** @brief A DeltaFunction cannot be evaluated. Calling this method will
       cause an MFEM error, terminating the application. */
   virtual double Eval(ElementTransformation &T, const IntegrationPoint &ip)
   { mfem_error("DeltaCoefficient::Eval"); return 0.; }
   virtual ~DeltaCoefficient() { delete weight; }
};

/** @brief Derived coefficient that takes the value of the parent coefficient
    for the active attributes and is zero otherwise. */
class RestrictedCoefficient : public Coefficient
{
private:
   Coefficient *c;
   Array<int> active_attr;

public:
   /** @brief Construct with a parent coefficient and an array with
       ones marking the attributes on which this coefficient should be
       active. */
   RestrictedCoefficient(Coefficient &_c, Array<int> &attr)
   { c = &_c; attr.Copy(active_attr); }

   /// Evaluate the coefficient at @a ip.
   virtual double Eval(ElementTransformation &T, const IntegrationPoint &ip)
   { return active_attr[T.Attribute-1] ? c->Eval(T, ip, GetTime()) : 0.0; }
};

/// Base class for vector Coefficients that optionally depend on time and space.
class VectorCoefficient
{
protected:
   int vdim;
   double time;

public:
   /// Initialize the VectorCoefficient with vector dimension @a vd.
   VectorCoefficient(int vd) { vdim = vd; time = 0.; }

   /// Set the time for time dependent coefficients
   void SetTime(double t) { time = t; }

   /// Get the time for time dependent coefficients
   double GetTime() { return time; }

   /// Returns dimension of the vector.
   int GetVDim() { return vdim; }

   /** @brief Evaluate the vector coefficient in the element described by @a T
       at the point @a ip, storing the result in @a V. */
   /** @note When this method is called, the caller must make sure that the
       IntegrationPoint associated with @a T is the same as @a ip. This can be
       achieved by calling T.SetIntPoint(&ip). */
   virtual void Eval(Vector &V, ElementTransformation &T,
                     const IntegrationPoint &ip) = 0;

   /** @brief Evaluate the vector coefficient in the element described by @a T
       at all points of @a ir, storing the result in @a M. */
   /** The dimensions of @a M are GetVDim() by ir.GetNPoints() and they must be
       set by the implementation of this method.

       The general implementation provided by the base class (using the Eval
       method for one IntegrationPoint at a time) can be overloaded for more
       efficient implementation.

       @note The IntegrationPoint associated with @a T is not used, and this
       method will generally modify this IntegrationPoint associated with @a T.
   */
   virtual void Eval(DenseMatrix &M, ElementTransformation &T,
                     const IntegrationRule &ir);

   virtual ~VectorCoefficient() { }
};


/// Vector coefficient that is constant in space and time.
class VectorConstantCoefficient : public VectorCoefficient
{
private:
   Vector vec;
public:
   /// Construct the coefficient with constant vector @a v.
   VectorConstantCoefficient(const Vector &v)
      : VectorCoefficient(v.Size()), vec(v) { }
   using VectorCoefficient::Eval;

   ///  Evaluate the vector coefficient at @a ip.
   virtual void Eval(Vector &V, ElementTransformation &T,
                     const IntegrationPoint &ip) { V = vec; }

   /// Return a reference to the constant vector in this class.
   const Vector& GetVec() { return vec; }
};

/// A general C-function vector coefficient
class VectorFunctionCoefficient : public VectorCoefficient
{
private:
   void (*Function)(const Vector &, Vector &);
   void (*TDFunction)(const Vector &, double, Vector &);
   Coefficient *Q;

public:
   /// Construct a time-independent vector coefficient from a C-function
   VectorFunctionCoefficient(int dim, void (*F)(const Vector &, Vector &),
                             Coefficient *q = NULL)
      : VectorCoefficient(dim), Q(q)
   {
      Function = F;
      TDFunction = NULL;
   }

   /// Construct a time-dependent vector coefficient from a C-function
   VectorFunctionCoefficient(int dim,
                             void (*TDF)(const Vector &, double, Vector &),
                             Coefficient *q = NULL)
      : VectorCoefficient(dim), Q(q)
   {
      Function = NULL;
      TDFunction = TDF;
   }

   using VectorCoefficient::Eval;
   /// Evaluate the vector coefficient at @a ip.
   virtual void Eval(Vector &V, ElementTransformation &T,
                     const IntegrationPoint &ip);

   virtual ~VectorFunctionCoefficient() { }
};

/** @brief Vector coefficient defined by an array of scalar coefficients.
    Coefficients that are not set will evaluate to zero in the vector. This
    object takes ownership of the array of coefficients inside it and deletes
    them at object destruction. */
class VectorArrayCoefficient : public VectorCoefficient
{
private:
   Array<Coefficient*> Coeff;
   Array<bool> ownCoeff;

public:
   /** @brief Construct vector of dim coefficients.  The actual coefficients
       still need to be added with Set(). */
   explicit VectorArrayCoefficient(int dim);

   /// Returns i'th coefficient.
   Coefficient* GetCoeff(int i) { return Coeff[i]; }

   /// Returns the entire array of coefficients.
   Coefficient **GetCoeffs() { return Coeff; }

   /// Sets coefficient in the vector.
   void Set(int i, Coefficient *c, bool own=true);

   /// Evaluates i'th component of the vector of coefficients and returns the
   /// value.
   double Eval(int i, ElementTransformation &T, const IntegrationPoint &ip)
   { return Coeff[i] ? Coeff[i]->Eval(T, ip, GetTime()) : 0.0; }

   using VectorCoefficient::Eval;
   /** @brief Evaluate the coefficient. Each element of vector V comes from the
       associated array of scalar coefficients. */
   virtual void Eval(Vector &V, ElementTransformation &T,
                     const IntegrationPoint &ip);

   /// Destroys vector coefficient.
   virtual ~VectorArrayCoefficient();
};

/// Vector coefficient defined by a vector GridFunction
class VectorGridFunctionCoefficient : public VectorCoefficient
{
protected:
   const GridFunction *GridFunc;

public:
   /** @brief Construct an empty coefficient.  Calling Eval() before the grid
       function is set will cause a segfault. */
   VectorGridFunctionCoefficient() : VectorCoefficient(0), GridFunc(NULL) { }

   /** @brief  Construct the coefficient with grid function @a gf.  The
       grid function is not owned by the coefficient. */
   VectorGridFunctionCoefficient(const GridFunction *gf);

   /** @brief Set the grid function for this coefficient. Also sets the Vector
       dimension to match that of the @a gf. */
   void SetGridFunction(const GridFunction *gf);

   ///  Returns a pointer to the grid function in this Coefficient
   const GridFunction * GetGridFunction() const { return GridFunc; }

   /// Evaluate the vector coefficient at @a ip.
   virtual void Eval(Vector &V, ElementTransformation &T,
                     const IntegrationPoint &ip);

   /** @brief Evaluate the vector coefficients at all of the locations in the
       integration rule and write the vectors into the columns of matrix @a
       M. */
   virtual void Eval(DenseMatrix &M, ElementTransformation &T,
                     const IntegrationRule &ir);

   virtual ~VectorGridFunctionCoefficient() { }
};

/// Vector coefficient defined as the Gradient of a scalar GridFunction
class GradientGridFunctionCoefficient : public VectorCoefficient
{
protected:
   const GridFunction *GridFunc;

public:

   /** @brief Construct the coefficient with a scalar grid function @a gf. The
       grid function is not owned by the coefficient. */
   GradientGridFunctionCoefficient(const GridFunction *gf);

   ///Set the scalar grid function.
   void SetGridFunction(const GridFunction *gf);

   ///Get the scalar grid function.
   const GridFunction * GetGridFunction() const { return GridFunc; }

   /// Evaluate the gradient vector coefficient at @a ip.
   virtual void Eval(Vector &V, ElementTransformation &T,
                     const IntegrationPoint &ip);

   /** @brief Evaluate the gradient vector coefficient at all of the locations
       in the integration rule and write the vectors into columns of matrix @a
       M. */
   virtual void Eval(DenseMatrix &M, ElementTransformation &T,
                     const IntegrationRule &ir);

   virtual ~GradientGridFunctionCoefficient() { }
};

/// Vector coefficient defined as the Curl of a vector GridFunction
class CurlGridFunctionCoefficient : public VectorCoefficient
{
protected:
   const GridFunction *GridFunc;

public:
   /** @brief Construct the coefficient with a vector grid function @a gf. The
       grid function is not owned by the coefficient. */
   CurlGridFunctionCoefficient(const GridFunction *gf);

   /// Set the vector grid function.
   void SetGridFunction(const GridFunction *gf);

   /// Get the vector grid function.
   const GridFunction * GetGridFunction() const { return GridFunc; }

   using VectorCoefficient::Eval;
   /// Evaluate the vector curl coefficient at @a ip.
   virtual void Eval(Vector &V, ElementTransformation &T,
                     const IntegrationPoint &ip);

   virtual ~CurlGridFunctionCoefficient() { }
};

/// Scalar coefficient defined as the Divergence of a vector GridFunction
class DivergenceGridFunctionCoefficient : public Coefficient
{
protected:
   const GridFunction *GridFunc;

public:
   /** @brief Construct the coefficient with a vector grid function @a gf. The
       grid function is not owned by the coefficient. */
   DivergenceGridFunctionCoefficient(const GridFunction *gf);

   /// Set the vector grid function.
   void SetGridFunction(const GridFunction *gf) { GridFunc = gf; }

   /// Get the vector grid function.
   const GridFunction * GetGridFunction() const { return GridFunc; }

   /// Evaluate the scalar divergence coefficient at @a ip.
   virtual double Eval(ElementTransformation &T,
                       const IntegrationPoint &ip);

   virtual ~DivergenceGridFunctionCoefficient() { }
};

/** @brief Vector coefficient defined by a scalar DeltaCoefficient and a
    constant vector direction.

    WARNING this cannot be used as a normal coefficient. The usual Eval method
    is disabled. */
class VectorDeltaCoefficient : public VectorCoefficient
{
protected:
   Vector dir;
   DeltaCoefficient d;

public:
   /// Construct with a vector of dimension @a _vdim.
   VectorDeltaCoefficient(int _vdim)
      : VectorCoefficient(_vdim), dir(_vdim), d() { }

   /** @brief Construct with a Vector object representing the direction and a
       unit delta function centered at (0.0,0.0,0.0) */
   VectorDeltaCoefficient(const Vector& _dir)
      : VectorCoefficient(_dir.Size()), dir(_dir), d() { }

   /** @brief Construct with a Vector object representing the direction and a
       delta function scaled by @a s and centered at (x,0.0,0.0) */
   VectorDeltaCoefficient(const Vector& _dir, double x, double s)
      : VectorCoefficient(_dir.Size()), dir(_dir), d(x,s) { }

   /** @brief Construct with a Vector object representing the direction and a
       delta function scaled by @a s and centered at (x,y,0.0) */
   VectorDeltaCoefficient(const Vector& _dir, double x, double y, double s)
      : VectorCoefficient(_dir.Size()), dir(_dir), d(x,y,s) { }

   /** @brief Construct with a Vector object representing the direction and a
       delta function scaled by @a s and centered at (x,y,z) */
   VectorDeltaCoefficient(const Vector& _dir, double x, double y, double z,
                          double s)
      : VectorCoefficient(_dir.Size()), dir(_dir), d(x,y,z,s) { }

   /// Replace the associated DeltaCoefficient with a new DeltaCoefficient.
   /** The new DeltaCoefficient cannot have a specified weight Coefficient, i.e.
       DeltaCoefficient::Weight() should return NULL. */
   void SetDeltaCoefficient(const DeltaCoefficient& _d) { d = _d; }

   /// Return the associated scalar DeltaCoefficient.
   DeltaCoefficient& GetDeltaCoefficient() { return d; }

   void SetScale(double s) { d.SetScale(s); }
   void SetDirection(const Vector& _d);

   void SetDeltaCenter(const Vector& center) { d.SetDeltaCenter(center); }
   void GetDeltaCenter(Vector& center) { d.GetDeltaCenter(center); }

   /** @brief Return the specified direction vector multiplied by the value
       returned by DeltaCoefficient::EvalDelta() of the associated scalar
       DeltaCoefficient. */
   virtual void EvalDelta(Vector &V, ElementTransformation &T,
                          const IntegrationPoint &ip);

   using VectorCoefficient::Eval;
   /** @brief A VectorDeltaFunction cannot be evaluated. Calling this method
       will cause an MFEM error, terminating the application. */
   virtual void Eval(Vector &V, ElementTransformation &T,
                     const IntegrationPoint &ip)
   { mfem_error("VectorDeltaCoefficient::Eval"); }
   virtual ~VectorDeltaCoefficient() { }
};

/** @brief Derived vector coefficient that has the value of the parent vector
    where it is active and is zero otherwise. */
class VectorRestrictedCoefficient : public VectorCoefficient
{
private:
   VectorCoefficient *c;
   Array<int> active_attr;

public:
   /** @brief Construct with a parent vector coefficient and an array of zeros
       and ones representing the attributes for which this coefficient should be
       active. */
   VectorRestrictedCoefficient(VectorCoefficient &vc, Array<int> &attr)
      : VectorCoefficient(vc.GetVDim())
   { c = &vc; attr.Copy(active_attr); }

   /// Evaluate the vector coefficient at @a ip.
   virtual void Eval(Vector &V, ElementTransformation &T,
                     const IntegrationPoint &ip);

   /** @brief Evaluate the vector coefficient at all of the locations in the
       integration rule and write the vectors into the columns of matrix @a
       M. */
   virtual void Eval(DenseMatrix &M, ElementTransformation &T,
                     const IntegrationRule &ir);
};


/// Base class for Matrix Coefficients that optionally depend on time and space.
class MatrixCoefficient
{
protected:
   int height, width;
   double time;

public:
   /// Construct a dim x dim matrix coefficient.
   explicit MatrixCoefficient(int dim) { height = width = dim; time = 0.; }

   /// Construct a h x w matrix coefficient.
   MatrixCoefficient(int h, int w) : height(h), width(w), time(0.) { }

   /// Set the time for time dependent coefficients
   void SetTime(double t) { time = t; }

   /// Get the time for time dependent coefficients
   double GetTime() { return time; }

   /// Get the height of the matrix.
   int GetHeight() const { return height; }

   /// Get the width of the matrix.
   int GetWidth() const { return width; }

   /// For backward compatibility get the width of the matrix.
   int GetVDim() const { return width; }

   /** @brief Evaluate the matrix coefficient in the element described by @a T
       at the point @a ip, storing the result in @a K. */
   /** @note When this method is called, the caller must make sure that the
       IntegrationPoint associated with @a T is the same as @a ip. This can be
       achieved by calling T.SetIntPoint(&ip). */
   virtual void Eval(DenseMatrix &K, ElementTransformation &T,
                     const IntegrationPoint &ip) = 0;

   virtual ~MatrixCoefficient() { }
};


/// A matrix coefficient that is constant in space and time.
class MatrixConstantCoefficient : public MatrixCoefficient
{
private:
   DenseMatrix mat;
public:
   ///Construct using matrix @a m for the constant.
   MatrixConstantCoefficient(const DenseMatrix &m)
      : MatrixCoefficient(m.Height(), m.Width()), mat(m) { }
   using MatrixCoefficient::Eval;
   /// Evaluate the matrix coefficient at @a ip.
   virtual void Eval(DenseMatrix &M, ElementTransformation &T,
                     const IntegrationPoint &ip) { M = mat; }
};


/** @brief A matrix coefficient with an optional scalar coefficient multiplier
    \a q.  The matrix function can either be represented by a C-function or a
    constant matrix provided when constructing this object.  */
class MatrixFunctionCoefficient : public MatrixCoefficient
{
private:
   void (*Function)(const Vector &, DenseMatrix &);
   void (*TDFunction)(const Vector &, double, DenseMatrix &);
   Coefficient *Q;
   DenseMatrix mat;

public:
   /// Construct a square matrix coefficient from a C-function without time
   /// dependence.
   MatrixFunctionCoefficient(int dim, void (*F)(const Vector &, DenseMatrix &),
                             Coefficient *q = NULL)
      : MatrixCoefficient(dim), Q(q)
   {
      Function = F;
      TDFunction = NULL;
      mat.SetSize(0);
   }

   /// Construct a constant matrix coefficient times a scalar Coefficient
   MatrixFunctionCoefficient(const DenseMatrix &m, Coefficient &q)
      : MatrixCoefficient(m.Height(), m.Width()), Q(&q)
   {
      Function = NULL;
      TDFunction = NULL;
      mat = m;
   }

   /// Construct a square matrix coefficient from a C-function with
   /// time-dependence.
   MatrixFunctionCoefficient(int dim,
                             void (*TDF)(const Vector &, double, DenseMatrix &),
                             Coefficient *q = NULL)
      : MatrixCoefficient(dim), Q(q)
   {
      Function = NULL;
      TDFunction = TDF;
      mat.SetSize(0);
   }

   /// Evaluate the matrix coefficient at @a ip.
   virtual void Eval(DenseMatrix &K, ElementTransformation &T,
                     const IntegrationPoint &ip);

   virtual ~MatrixFunctionCoefficient() { }
};



/** @brief Matrix coefficient defined by a matrix of scalar coefficients.
    Coefficients that are not set will evaluate to zero in the vector. The
    coefficient is stored as a flat Array with indexing (i,j) -> i*width+j. */
class MatrixArrayCoefficient : public MatrixCoefficient
{
private:
   Array<Coefficient *> Coeff;
   Array<bool> ownCoeff;

public:
   /** @brief Construct a coefficient matrix of dimensions @a dim * @a dim. The
       actual coefficients still need to be added with Set(). */
   explicit MatrixArrayCoefficient (int dim);

   /// Get the coefficient located at (i,j) in the matrix.
   Coefficient* GetCoeff (int i, int j) { return Coeff[i*width+j]; }

   /** @brief Set the coefficient located at (i,j) in the matrix.  By default by
       default this will take ownership of the Coefficient passed in, but this
       can be overridden with the @a own parameter. */
   void Set(int i, int j, Coefficient * c, bool own=true);

   /// Evaluate coefficient located at (i,j) in the matrix using integration
   /// point @a ip.
   double Eval(int i, int j, ElementTransformation &T, const IntegrationPoint &ip)
   { return Coeff[i*width+j] ? Coeff[i*width+j] -> Eval(T, ip, GetTime()) : 0.0; }

   /// Evaluate the matrix coefficient @a ip.
   virtual void Eval(DenseMatrix &K, ElementTransformation &T,
                     const IntegrationPoint &ip);

   virtual ~MatrixArrayCoefficient();
};


/** @brief Derived matrix coefficient that has the value of the parent matrix
    coefficient where it is active and is zero otherwise. */
class MatrixRestrictedCoefficient : public MatrixCoefficient
{
private:
   MatrixCoefficient *c;
   Array<int> active_attr;

public:
   /** @brief Construct with a parent matrix coefficient and an array of zeros
       and ones representing the attributes for which this coefficient should be
       active. */
   MatrixRestrictedCoefficient(MatrixCoefficient &mc, Array<int> &attr)
      : MatrixCoefficient(mc.GetHeight(), mc.GetWidth())
   { c = &mc; attr.Copy(active_attr); }

   /// Evaluate the matrix coefficient at @a ip.
   virtual void Eval(DenseMatrix &K, ElementTransformation &T,
                     const IntegrationPoint &ip);
};

/// Coefficients based on sums, products, or other functions of coefficients.
///@{
/** Scalar coefficient defined as the linear combination of two scalar
    coefficients or a scalar and a scalar coefficient */
class SumCoefficient : public Coefficient
{
private:
   double aConst;
   Coefficient * a;
   Coefficient * b;

   double alpha;
   double beta;

public:
   /// Constructor with one coefficient.  Result is _alpha * A + _beta * B
   SumCoefficient(double A, Coefficient &B,
                  double _alpha = 1.0, double _beta = 1.0)
      : aConst(A), a(NULL), b(&B), alpha(_alpha), beta(_beta) { }

   /// Constructor with two coefficients.  Result is _alpha * A + _beta * B.
   SumCoefficient(Coefficient &A, Coefficient &B,
                  double _alpha = 1.0, double _beta = 1.0)
      : aConst(0.0), a(&A), b(&B), alpha(_alpha), beta(_beta) { }

   /// Reset the first term in the linear combination as a constant
   void SetAConst(double A) { a = NULL; aConst = A; }
   /// Return the first term in the linear combination
   double GetAConst() const { return aConst; }

   /// Reset the first term in the linear combination
   void SetACoef(Coefficient &A) { a = &A; }
   /// Return the first term in the linear combination
   Coefficient * GetACoef() const { return a; }

   /// Reset the second term in the linear combination
   void SetBCoef(Coefficient &B) { b = &B; }
   /// Return the second term in the linear combination
   Coefficient * GetBCoef() const { return b; }

   /// Reset the factor in front of the first term in the linear combination
   void SetAlpha(double _alpha) { alpha = _alpha; }
   /// Return the factor in front of the first term in the linear combination
   double GetAlpha() const { return alpha; }

   /// Reset the factor in front of the second term in the linear combination
   void SetBeta(double _beta) { beta = _beta; }
   /// Return the factor in front of the second term in the linear combination
   double GetBeta() const { return beta; }

   /// Evaluate the coefficient at @a ip.
   virtual double Eval(ElementTransformation &T,
                       const IntegrationPoint &ip)
   {
      return alpha * ((a == NULL ) ? aConst : a->Eval(T, ip) )
             + beta * b->Eval(T, ip);
   }
};

/** Scalar coefficient defined as the product of two scalar coefficients or
    a scalar and a scalar coefficient. */
class ProductCoefficient : public Coefficient
{
private:
   double aConst;
   Coefficient * a;
   Coefficient * b;

public:
   /// Constructor with one coefficient.  Result is A * B.
   ProductCoefficient(double A, Coefficient &B)
      : aConst(A), a(NULL), b(&B) { }

   /// Constructor with two coefficients.  Result is A * B.
   ProductCoefficient(Coefficient &A, Coefficient &B)
      : aConst(0.0), a(&A), b(&B) { }

   /// Reset the first term in the product as a constant
   void SetAConst(double A) { a = NULL; aConst = A; }
   /// Return the first term in the product
   double GetAConst() const { return aConst; }

   /// Reset the first term in the product
   void SetACoef(Coefficient &A) { a = &A; }
   /// Return the first term in the product
   Coefficient * GetACoef() const { return a; }

   /// Reset the second term in the product
   void SetBCoef(Coefficient &B) { b = &B; }
   /// Return the second term in the product
   Coefficient * GetBCoef() const { return b; }

   /// Evaluate the coefficient at @a ip.
   virtual double Eval(ElementTransformation &T,
                       const IntegrationPoint &ip)
   { return ((a == NULL ) ? aConst : a->Eval(T, ip) ) * b->Eval(T, ip); }
};

/** Scalar coefficient defined as the ratio of two scalars where one or both
    scalars are scalar coefficients. */
class RatioCoefficient : public Coefficient
{
private:
   double aConst;
   double bConst;
   Coefficient * a;
   Coefficient * b;

public:
   /** Initialize a coefficient which returns A / B where @a A is a
       constant and @a B is a scalar coefficient */
   RatioCoefficient(double A, Coefficient &B)
      : aConst(A), bConst(1.0), a(NULL), b(&B) { }
   /** Initialize a coefficient which returns A / B where @a A and @a B are both
       scalar coefficients */
   RatioCoefficient(Coefficient &A, Coefficient &B)
      : aConst(0.0), bConst(1.0), a(&A), b(&B) { }
   /** Initialize a coefficient which returns A / B where @a A is a
       scalar coefficient and @a B is a constant */
   RatioCoefficient(Coefficient &A, double B)
      : aConst(0.0), bConst(B), a(&A), b(NULL) { }

   /// Reset the numerator in the ratio as a constant
   void SetAConst(double A) { a = NULL; aConst = A; }
   /// Return the numerator of the ratio
   double GetAConst() const { return aConst; }

   /// Reset the denominator in the ratio as a constant
   void SetBConst(double B) { b = NULL; bConst = B; }
   /// Return the denominator of the ratio
   double GetBConst() const { return bConst; }

   /// Reset the numerator in the ratio
   void SetACoef(Coefficient &A) { a = &A; }
   /// Return the numerator of the ratio
   Coefficient * GetACoef() const { return a; }

   /// Reset the denominator in the ratio
   void SetBCoef(Coefficient &B) { b = &B; }
   /// Return the denominator of the ratio
   Coefficient * GetBCoef() const { return b; }

   /// Evaluate the coefficient
   virtual double Eval(ElementTransformation &T,
                       const IntegrationPoint &ip)
   {
      double den = (b == NULL ) ? bConst : b->Eval(T, ip);
      MFEM_ASSERT(den != 0.0, "Division by zero in RatioCoefficient");
      return ((a == NULL ) ? aConst : a->Eval(T, ip) ) / den;
   }
};

/// Scalar coefficient defined as a scalar raised to a power
class PowerCoefficient : public Coefficient
{
private:
   Coefficient * a;

   double p;

public:
   /// Construct with a coefficient and a constant power @a _p.  Result is A^p.
   PowerCoefficient(Coefficient &A, double _p)
      : a(&A), p(_p) { }

   /// Reset the base coefficient
   void SetACoef(Coefficient &A) { a = &A; }
   /// Return the base coefficient
   Coefficient * GetACoef() const { return a; }

   /// Reset the exponent
   void SetExponent(double _p) { p = _p; }
   /// Return the exponent
   double GetExponent() const { return p; }

   /// Evaluate the coefficient at @a ip.
   virtual double Eval(ElementTransformation &T,
                       const IntegrationPoint &ip)
   { return pow(a->Eval(T, ip), p); }
};


/// Scalar coefficient defined as the inner product of two vector coefficients
class InnerProductCoefficient : public Coefficient
{
private:
   VectorCoefficient * a;
   VectorCoefficient * b;

   mutable Vector va;
   mutable Vector vb;
public:
   /// Construct with the two vector coefficients.  Result is \f$ A \cdot B \f$.
   InnerProductCoefficient(VectorCoefficient &A, VectorCoefficient &B);

   /// Reset the first vector in the inner product
   void SetACoef(VectorCoefficient &A) { a = &A; }
   /// Return the first vector coefficient in the inner product
   VectorCoefficient * GetACoef() const { return a; }

   /// Reset the second vector in the inner product
   void SetBCoef(VectorCoefficient &B) { b = &B; }
   /// Return the second vector coefficient in the inner product
   VectorCoefficient * GetBCoef() const { return b; }

   /// Evaluate the coefficient at @a ip.
   virtual double Eval(ElementTransformation &T,
                       const IntegrationPoint &ip);
};

/// Scalar coefficient defined as a cross product of two vectors in the xy-plane.
class VectorRotProductCoefficient : public Coefficient
{
private:
   VectorCoefficient * a;
   VectorCoefficient * b;

   mutable Vector va;
   mutable Vector vb;

public:
   /// Constructor with two vector coefficients.  Result is \f$ A_x B_y - A_y * B_x; \f$.
   VectorRotProductCoefficient(VectorCoefficient &A, VectorCoefficient &B);

   /// Reset the first vector in the product
   void SetACoef(VectorCoefficient &A) { a = &A; }
   /// Return the first vector of the product
   VectorCoefficient * GetACoef() const { return a; }

   /// Reset the second vector in the product
   void SetBCoef(VectorCoefficient &B) { b = &B; }
   /// Return the second vector of the product
   VectorCoefficient * GetBCoef() const { return b; }

   /// Evaluate the coefficient at @a ip.
   virtual double Eval(ElementTransformation &T,
                       const IntegrationPoint &ip);
};

/// Scalar coefficient defined as the determinant of a matrix coefficient
class DeterminantCoefficient : public Coefficient
{
private:
   MatrixCoefficient * a;

   mutable DenseMatrix ma;

public:
   /// Construct with the matrix.
   DeterminantCoefficient(MatrixCoefficient &A);

   /// Reset the matrix coefficient
   void SetACoef(MatrixCoefficient &A) { a = &A; }
   /// Return the matrix coefficient
   MatrixCoefficient * GetACoef() const { return a; }

   /// Evaluate the determinant coefficient at @a ip.
   virtual double Eval(ElementTransformation &T,
                       const IntegrationPoint &ip);
};

/// Vector coefficient defined as the linear combination of two vectors
class VectorSumCoefficient : public VectorCoefficient
{
private:
   VectorCoefficient * ACoef;
   VectorCoefficient * BCoef;

   Vector A;
   Vector B;

   Coefficient * alphaCoef;
   Coefficient * betaCoef;

   double alpha;
   double beta;

   mutable Vector va;

public:
   /** Constructor with no coefficients.
       To be used with the various "Set" methods */
   VectorSumCoefficient(int dim);

   /** Constructor with two vector coefficients.
       Result is _alpha * A + _beta * B */
   VectorSumCoefficient(VectorCoefficient &A, VectorCoefficient &B,
                        double _alpha = 1.0, double _beta = 1.0);

   /** Constructor with scalar coefficients.
       Result is _alpha * _A + _beta * _B */
   VectorSumCoefficient(VectorCoefficient &_A, VectorCoefficient &_B,
                        Coefficient &_alpha, Coefficient &_beta);

   /// Reset the first vector coefficient
   void SetACoef(VectorCoefficient &A) { ACoef = &A; }
   /// Return the first vector coefficient
   VectorCoefficient * GetACoef() const { return ACoef; }

   /// Reset the second vector coefficient
   void SetBCoef(VectorCoefficient &B) { BCoef = &B; }
   /// Return the second vector coefficient
   VectorCoefficient * GetBCoef() const { return BCoef; }

   /// Reset the factor in front of the first vector coefficient
   void SetAlphaCoef(Coefficient &A) { alphaCoef = &A; }
   /// Return the factor in front of the first vector coefficient
   Coefficient * GetAlphaCoef() const { return alphaCoef; }

   /// Reset the factor in front of the second vector coefficient
   void SetBetaCoef(Coefficient &B) { betaCoef = &B; }
   /// Return the factor in front of the second vector coefficient
   Coefficient * GetBetaCoef() const { return betaCoef; }

   /// Reset the first vector as a constant
   void SetA(const Vector &_A) { A = _A; ACoef = NULL; }
   /// Return the first vector constant
   const Vector & GetA() const { return A; }

   /// Reset the second vector as a constant
   void SetB(const Vector &_B) { B = _B; BCoef = NULL; }
   /// Return the second vector constant
   const Vector & GetB() const { return B; }

   /// Reset the factor in front of the first vector coefficient as a constant
   void SetAlpha(double _alpha) { alpha = _alpha; alphaCoef = NULL; }
   /// Return the factor in front of the first vector coefficient
   double GetAlpha() const { return alpha; }

   /// Reset the factor in front of the second vector coefficient as a constant
   void SetBeta(double _beta) { beta = _beta; betaCoef = NULL; }
   /// Return the factor in front of the second vector coefficient
   double GetBeta() const { return beta; }

   /// Evaluate the coefficient at @a ip.
   virtual void Eval(Vector &V, ElementTransformation &T,
                     const IntegrationPoint &ip);
   using VectorCoefficient::Eval;
};

/// Vector coefficient defined as a product of scalar and vector coefficients.
class ScalarVectorProductCoefficient : public VectorCoefficient
{
private:
   double aConst;
   Coefficient * a;
   VectorCoefficient * b;

public:
   /// Constructor with constant and vector coefficient.  Result is A * B.
   ScalarVectorProductCoefficient(double A, VectorCoefficient &B);

   /// Constructor with two coefficients.  Result is A * B.
   ScalarVectorProductCoefficient(Coefficient &A, VectorCoefficient &B);

   /// Reset the scalar factor as a constant
   void SetAConst(double A) { a = NULL; aConst = A; }
   /// Return the scalar factor
   double GetAConst() const { return aConst; }

   /// Reset the scalar factor
   void SetACoef(Coefficient &A) { a = &A; }
   /// Return the scalar factor
   Coefficient * GetACoef() const { return a; }

   /// Reset the vector factor
   void SetBCoef(VectorCoefficient &B) { b = &B; }
   /// Return the vector factor
   VectorCoefficient * GetBCoef() const { return b; }

   /// Evaluate the coefficient at @a ip.
   virtual void Eval(Vector &V, ElementTransformation &T,
                     const IntegrationPoint &ip);
   using VectorCoefficient::Eval;
};

/// Vector coefficient defined as a normalized vector field (returns v/|v|)
class NormalizedVectorCoefficient : public VectorCoefficient
{
private:
   VectorCoefficient * a;

   double tol;

public:
   /** @brief Return a vector normalized to a length of one

       This class evaluates the vector coefficient @a A and, if |A| > @a tol,
       returns the normalized vector A / |A|.  If |A| <= @a tol, the zero
       vector is returned.
   */
   NormalizedVectorCoefficient(VectorCoefficient &A, double tol = 1e-6);

   /// Reset the vector coefficient
   void SetACoef(VectorCoefficient &A) { a = &A; }
   /// Return the vector coefficient
   VectorCoefficient * GetACoef() const { return a; }

   /// Evaluate the coefficient at @a ip.
   virtual void Eval(Vector &V, ElementTransformation &T,
                     const IntegrationPoint &ip);
   using VectorCoefficient::Eval;
};

/// Vector coefficient defined as a cross product of two vectors
class VectorCrossProductCoefficient : public VectorCoefficient
{
private:
   VectorCoefficient * a;
   VectorCoefficient * b;

   mutable Vector va;
   mutable Vector vb;

public:
   /// Construct with the two coefficients.  Result is A x B.
   VectorCrossProductCoefficient(VectorCoefficient &A, VectorCoefficient &B);

   /// Reset the first term in the product
   void SetACoef(VectorCoefficient &A) { a = &A; }
   /// Return the first term in the product
   VectorCoefficient * GetACoef() const { return a; }

   /// Reset the second term in the product
   void SetBCoef(VectorCoefficient &B) { b = &B; }
   /// Return the second term in the product
   VectorCoefficient * GetBCoef() const { return b; }

   /// Evaluate the coefficient at @a ip.
   virtual void Eval(Vector &V, ElementTransformation &T,
                     const IntegrationPoint &ip);
   using VectorCoefficient::Eval;
};

/** @brief Vector coefficient defined as a product of a matrix coefficient and
    a vector coefficient. */
class MatrixVectorProductCoefficient : public VectorCoefficient
{
private:
   MatrixCoefficient * a;
   VectorCoefficient * b;

   mutable DenseMatrix ma;
   mutable Vector vb;

public:
   /// Constructor with two coefficients.  Result is A*B.
   MatrixVectorProductCoefficient(MatrixCoefficient &A, VectorCoefficient &B);

   /// Reset the matrix coefficient
   void SetACoef(MatrixCoefficient &A) { a = &A; }
   /// Return the matrix coefficient
   MatrixCoefficient * GetACoef() const { return a; }

   /// Reset the vector coefficient
   void SetBCoef(VectorCoefficient &B) { b = &B; }
   /// Return the vector coefficient
   VectorCoefficient * GetBCoef() const { return b; }

   /// Evaluate the vector coefficient at @a ip.
   virtual void Eval(Vector &V, ElementTransformation &T,
                     const IntegrationPoint &ip);
   using VectorCoefficient::Eval;
};

/// Convenient alias for the MatrixVectorProductCoefficient
typedef MatrixVectorProductCoefficient MatVecCoefficient;

/// Constant matrix coefficient defined as the identity of dimension d
class IdentityMatrixCoefficient : public MatrixCoefficient
{
private:
   int dim;

public:
   /// Construct with the dimension of the square identity matrix.
   IdentityMatrixCoefficient(int d)
      : MatrixCoefficient(d, d), dim(d) { }

   /// Evaluate the matrix coefficient at @a ip.
   virtual void Eval(DenseMatrix &M, ElementTransformation &T,
                     const IntegrationPoint &ip);
};

/// Matrix coefficient defined as the linear combination of two matrices
class MatrixSumCoefficient : public MatrixCoefficient
{
private:
   MatrixCoefficient * a;
   MatrixCoefficient * b;

   double alpha;
   double beta;

   mutable DenseMatrix ma;

public:
   /// Construct with the two coefficients.  Result is _alpha * A + _beta * B.
   MatrixSumCoefficient(MatrixCoefficient &A, MatrixCoefficient &B,
                        double _alpha = 1.0, double _beta = 1.0);

   /// Reset the first matrix coefficient
   void SetACoef(MatrixCoefficient &A) { a = &A; }
   /// Return the first matrix coefficient
   MatrixCoefficient * GetACoef() const { return a; }

   /// Reset the second matrix coefficient
   void SetBCoef(MatrixCoefficient &B) { b = &B; }
   /// Return the second matrix coefficient
   MatrixCoefficient * GetBCoef() const { return b; }

   /// Reset the factor in front of the first matrix coefficient
   void SetAlpha(double _alpha) { alpha = _alpha; }
   /// Return the factor in front of the first matrix coefficient
   double GetAlpha() const { return alpha; }

   /// Reset the factor in front of the second matrix coefficient
   void SetBeta(double _beta) { beta = _beta; }
   /// Return the factor in front of the second matrix coefficient
   double GetBeta() const { return beta; }

   /// Evaluate the matrix coefficient at @a ip.
   virtual void Eval(DenseMatrix &M, ElementTransformation &T,
                     const IntegrationPoint &ip);
};

/** @brief Matrix coefficient defined as a product of a scalar coefficient and a
    matrix coefficient.*/
class ScalarMatrixProductCoefficient : public MatrixCoefficient
{
private:
   double aConst;
   Coefficient * a;
   MatrixCoefficient * b;

public:
   /// Constructor with one coefficient.  Result is A*B.
   ScalarMatrixProductCoefficient(double A, MatrixCoefficient &B);

   /// Constructor with two coefficients.  Result is A*B.
   ScalarMatrixProductCoefficient(Coefficient &A, MatrixCoefficient &B);

   /// Reset the scalar factor as a constant
   void SetAConst(double A) { a = NULL; aConst = A; }
   /// Return the scalar factor
   double GetAConst() const { return aConst; }

   /// Reset the scalar factor
   void SetACoef(Coefficient &A) { a = &A; }
   /// Return the scalar factor
   Coefficient * GetACoef() const { return a; }

   /// Reset the matrix factor
   void SetBCoef(MatrixCoefficient &B) { b = &B; }
   /// Return the matrix factor
   MatrixCoefficient * GetBCoef() const { return b; }

   /// Evaluate the matrix coefficient at @a ip.
   virtual void Eval(DenseMatrix &M, ElementTransformation &T,
                     const IntegrationPoint &ip);
};

/// Matrix coefficient defined as the transpose a matrix coefficient
class TransposeMatrixCoefficient : public MatrixCoefficient
{
private:
   MatrixCoefficient * a;

public:
   /// Construct with the matrix coefficient.  Result is \f$ A^T \f$.
   TransposeMatrixCoefficient(MatrixCoefficient &A);

   /// Reset the matrix coefficient
   void SetACoef(MatrixCoefficient &A) { a = &A; }
   /// Return the matrix coefficient
   MatrixCoefficient * GetACoef() const { return a; }

   /// Evaluate the matrix coefficient at @a ip.
   virtual void Eval(DenseMatrix &M, ElementTransformation &T,
                     const IntegrationPoint &ip);
};

/// Matrix coefficient defined as the inverse a matrix coefficient.
class InverseMatrixCoefficient : public MatrixCoefficient
{
private:
   MatrixCoefficient * a;

public:
   /// Construct with the matrix coefficient.  Result is \f$ A^{-1} \f$.
   InverseMatrixCoefficient(MatrixCoefficient &A);

   /// Reset the matrix coefficient
   void SetACoef(MatrixCoefficient &A) { a = &A; }
   /// Return the matrix coefficient
   MatrixCoefficient * GetACoef() const { return a; }

   /// Evaluate the matrix coefficient at @a ip.
   virtual void Eval(DenseMatrix &M, ElementTransformation &T,
                     const IntegrationPoint &ip);
};

/// Matrix coefficient defined as the outer product of two vector coefficients.
class OuterProductCoefficient : public MatrixCoefficient
{
private:
   VectorCoefficient * a;
   VectorCoefficient * b;

   mutable Vector va;
   mutable Vector vb;

public:
   /// Construct with two vector coefficients.  Result is \f$ A B^T \f$.
   OuterProductCoefficient(VectorCoefficient &A, VectorCoefficient &B);

   /// Reset the first vector in the outer product
   void SetACoef(VectorCoefficient &A) { a = &A; }
   /// Return the first vector coefficient in the outer product
   VectorCoefficient * GetACoef() const { return a; }

   /// Reset the second vector in the outer product
   void SetBCoef(VectorCoefficient &B) { b = &B; }
   /// Return the second vector coefficient in the outer product
   VectorCoefficient * GetBCoef() const { return b; }

   /// Evaluate the matrix coefficient at @a ip.
   virtual void Eval(DenseMatrix &M, ElementTransformation &T,
                     const IntegrationPoint &ip);
};

/** @brief Matrix coefficient defined as -a k x k x, for a vector k and scalar a

    This coefficient returns \f$a * (|k|^2 I - k \otimes k)\f$, where I is
    the identity matrix and \f$\otimes\f$ indicates the outer product.  This
    can be evaluated for vectors of any dimension but in three
    dimensions it corresponds to computing the cross product with k twice.
*/
class CrossCrossCoefficient : public MatrixCoefficient
{
private:
   double aConst;
   Coefficient * a;
   VectorCoefficient * k;

   mutable Vector vk;

public:
   CrossCrossCoefficient(double A, VectorCoefficient &K);
   CrossCrossCoefficient(Coefficient &A, VectorCoefficient &K);

   /// Reset the scalar factor as a constant
   void SetAConst(double A) { a = NULL; aConst = A; }
   /// Return the scalar factor
   double GetAConst() const { return aConst; }

   /// Reset the scalar factor
   void SetACoef(Coefficient &A) { a = &A; }
   /// Return the scalar factor
   Coefficient * GetACoef() const { return a; }

   /// Reset the vector factor
   void SetKCoef(VectorCoefficient &K) { k = &K; }
   /// Return the vector factor
   VectorCoefficient * GetKCoef() const { return k; }

   /// Evaluate the matrix coefficient at @a ip.
   virtual void Eval(DenseMatrix &M, ElementTransformation &T,
                     const IntegrationPoint &ip);
};
///@}

class QuadratureFunction;

/** @brief Vector quadrature function coefficient which requires that the
    quadrature rules used for this vector coefficient be the same as those that
    live within the supplied QuadratureFunction. */
class VectorQuadratureFunctionCoefficient : public VectorCoefficient
{
private:
   const QuadratureFunction &QuadF; //do not own
   int index;

public:
   /// Constructor with a quadrature function as input
   VectorQuadratureFunctionCoefficient(QuadratureFunction &qf);

   /** Set the starting index within the QuadFunc that'll be used to project
       outwards as well as the corresponding length. The projected length should
       have the bounds of 1 <= length <= (length QuadFunc - index). */
   void SetComponent(int _index, int _length);

   const QuadratureFunction& GetQuadFunction() const { return QuadF; }

   using VectorCoefficient::Eval;
   virtual void Eval(Vector &V, ElementTransformation &T,
                     const IntegrationPoint &ip);

   virtual ~VectorQuadratureFunctionCoefficient() { }
};

/** @brief Quadrature function coefficient which requires that the quadrature
    rules used for this coefficient be the same as those that live within the
    supplied QuadratureFunction. */
class QuadratureFunctionCoefficient : public Coefficient
{
private:
   const QuadratureFunction &QuadF;

public:
   /// Constructor with a quadrature function as input
   QuadratureFunctionCoefficient(QuadratureFunction &qf);

   const QuadratureFunction& GetQuadFunction() const { return QuadF; }

   virtual double Eval(ElementTransformation &T, const IntegrationPoint &ip);

   virtual ~QuadratureFunctionCoefficient() { }
};

/** @brief Compute the Lp norm of a function f.
    \f$ \| f \|_{Lp} = ( \int_\Omega | f |^p d\Omega)^{1/p} \f$ */
double ComputeLpNorm(double p, Coefficient &coeff, Mesh &mesh,
                     const IntegrationRule *irs[]);

/** @brief Compute the Lp norm of a vector function f = {f_i}_i=1...N.
    \f$ \| f \|_{Lp} = ( \sum_i \| f_i \|_{Lp}^p )^{1/p} \f$ */
double ComputeLpNorm(double p, VectorCoefficient &coeff, Mesh &mesh,
                     const IntegrationRule *irs[]);

#ifdef MFEM_USE_MPI
/** @brief Compute the global Lp norm of a function f.
    \f$ \| f \|_{Lp} = ( \int_\Omega | f |^p d\Omega)^{1/p} \f$ */
double ComputeGlobalLpNorm(double p, Coefficient &coeff, ParMesh &pmesh,
                           const IntegrationRule *irs[]);

/** @brief Compute the global Lp norm of a vector function f = {f_i}_i=1...N.
    \f$ \| f \|_{Lp} = ( \sum_i \| f_i \|_{Lp}^p )^{1/p} \f$ */
double ComputeGlobalLpNorm(double p, VectorCoefficient &coeff, ParMesh &pmesh,
                           const IntegrationRule *irs[]);
#endif

}

#endif<|MERGE_RESOLUTION|>--- conflicted
+++ resolved
@@ -84,37 +84,35 @@
    { return (constant); }
 };
 
-<<<<<<< HEAD
+
 /// class for quadrature coefficient
 class QuadratureCoefficient : public Coefficient
 {
 
-private: 
-  const int nip;
-  const int NE;
-public:
-  Vector *qData{nullptr};
-
-  //Set external data
-  QuadratureCoefficient(Vector *Data, int in_nip, int in_NE)
-    : qData(Data), nip(in_nip), NE(in_NE)
-  { }
+private:
+   const int nip;
+   const int NE;
+public:
+   Vector *qData{nullptr};
+
+   //Set external data
+   QuadratureCoefficient(Vector *Data, int in_nip, int in_NE)
+      : qData(Data), nip(in_nip), NE(in_NE)
+   { }
 
    virtual double Eval(ElementTransformation &T,
                        const IntegrationPoint &ip);
 
-  Vector *Data()
-  {
-    return qData;
-  }
+   Vector *Data()
+   {
+      return qData;
+   }
 
 };
 
 /// class for piecewise constant coefficient
-=======
 /** @brief A piecewise constant coefficient with the constants keyed
     off the element attribute numbers. */
->>>>>>> 62e95fe7
 class PWConstCoefficient : public Coefficient
 {
 private:
