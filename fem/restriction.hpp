// Copyright (c) 2010-2021, Lawrence Livermore National Security, LLC. Produced
// at the Lawrence Livermore National Laboratory. All Rights reserved. See files
// LICENSE and NOTICE for details. LLNL-CODE-806117.
//
// This file is part of the MFEM library. For more information and source code
// availability visit https://mfem.org.
//
// MFEM is free software; you can redistribute it and/or modify it under the
// terms of the BSD-3 license. We welcome feedback and contributions, see file
// CONTRIBUTING.md for details.

#ifndef MFEM_RESTRICTION
#define MFEM_RESTRICTION

#include "../linalg/operator.hpp"
#include "../mesh/mesh.hpp"

namespace mfem
{

class FiniteElementSpace;
enum class ElementDofOrdering;

/// Operator that converts FiniteElementSpace L-vectors to E-vectors.
/** Objects of this type are typically created and owned by FiniteElementSpace
    objects, see FiniteElementSpace::GetElementRestriction(). */
class ElementRestriction : public Operator
{
private:
   /** This number defines the maximum number of elements any dof can belong to
       for the FillSparseMatrix method. */
   static const int MaxNbNbr = 16;

protected:
   const FiniteElementSpace &fes;
   const int ne;
   const int vdim;
   const bool byvdim;
   const int ndofs;
   const int dof;
   const int nedofs;
   Array<int> offsets;
   Array<int> indices;
   Array<int> gatherMap;

public:
   ElementRestriction(const FiniteElementSpace&, ElementDofOrdering);
   void Mult(const Vector &x, Vector &y) const;
   void MultTranspose(const Vector &x, Vector &y) const;

   /// Compute Mult without applying signs based on DOF orientations.
   void MultUnsigned(const Vector &x, Vector &y) const;
   /// Compute MultTranspose without applying signs based on DOF orientations.
   void MultTransposeUnsigned(const Vector &x, Vector &y) const;

   /// Compute MultTranspose by setting (rather than adding) element
   /// contributions; this is a left inverse of the Mult() operation
   void MultLeftInverse(const Vector &x, Vector &y) const;

   /// @brief Fills the E-vector y with `boolean` values 0.0 and 1.0 such that each
   /// each entry of the L-vector is uniquely represented in `y`.
   /** This means, the sum of the E-vector `y` is equal to the sum of the
       corresponding L-vector filled with ones. The boolean mask is required to
       emulate SetSubVector and its transpose on GPUs. This method is running on
       the host, since the `processed` array requires a large shared memory. */
   void BooleanMask(Vector& y) const;

   /// Fill a Sparse Matrix with Element Matrices.
   void FillSparseMatrix(const Vector &mat_ea, SparseMatrix &mat) const;

   /** Fill the I array of SparseMatrix corresponding to the sparsity pattern
       given by this ElementRestriction. */
   int FillI(SparseMatrix &mat) const;
   /** Fill the J and Data arrays of SparseMatrix corresponding to the sparsity
       pattern given by this ElementRestriction, and the values of ea_data. */
   void FillJAndData(const Vector &ea_data, SparseMatrix &mat) const;

   /**
    * @brief GatherMap
    * @return the mapping from L dofs to E dofs.
    */
   const Array<int> &GatherMap() const { return gatherMap; }
<<<<<<< HEAD
   const Array<int> &Indices() const { return indices; }
=======

   /**
    * @brief Indices
    * @return the local to global indices.
    */
   const Array<int> &Indices() const { return indices; }
   /**
    * @brief Offsets
    * @return the offsets for each global dof.
    */
>>>>>>> c9935c4c
   const Array<int> &Offsets() const { return offsets; }
};

/// Operator that converts L2 FiniteElementSpace L-vectors to E-vectors.
/** Objects of this type are typically created and owned by FiniteElementSpace
    objects, see FiniteElementSpace::GetElementRestriction(). L-vectors
    corresponding to grid functions in L2 finite element spaces differ from
    E-vectors only in the ordering of the degrees of freedom. */
class L2ElementRestriction : public Operator
{
   const int ne;
   const int vdim;
   const bool byvdim;
   const int ndof;
   const int ndofs;
public:
   L2ElementRestriction(const FiniteElementSpace&);
   void Mult(const Vector &x, Vector &y) const;
   void MultTranspose(const Vector &x, Vector &y) const;
   /** Fill the I array of SparseMatrix corresponding to the sparsity pattern
       given by this ElementRestriction. */
   void FillI(SparseMatrix &mat) const;
   /** Fill the J and Data arrays of SparseMatrix corresponding to the sparsity
       pattern given by this L2FaceRestriction, and the values of ea_data. */
   void FillJAndData(const Vector &ea_data, SparseMatrix &mat) const;
};

/** An enum type to specify if only e1 value is requested (SingleValued) or both
    e1 and e2 (DoubleValued). */
enum class L2FaceValues : bool {SingleValued, DoubleValued};

/** @brief Base class for operators that extracts Face degrees of freedom.

    In order to compute quantities on the faces of a mesh, it is often useful to
    extract the degrees of freedom on the faces of the elements. This class
    provides an interface for such operations.

    If the FiniteElementSpace is ordered by Ordering::byVDIM, then the expected
    format for the L-vector is (vdim x ndofs), otherwise if Ordering::byNODES
    the expected format is (ndofs x vdim), where ndofs is the total number of
    degrees of freedom.
    Since FiniteElementSpace can either be continuous or discontinuous, the
    degrees of freedom on a face can either be single valued or double valued,
    this is what we refer to as the multiplicity and is represented by the
    L2FaceValues enum type.
    The format of the output face E-vector of degrees of freedom is
    (face_dofs x vdim x multiplicity x nfaces), where face_dofs is the number of
    degrees of freedom on each face, and nfaces the number of faces of the
    requested FaceType (see FiniteElementSpace::GetNFbyType).

    @note Objects of this type are typically created and owned by
    FiniteElementSpace objects, see FiniteElementSpace::GetFaceRestriction(). */
class FaceRestriction : public Operator
{
public:
   FaceRestriction(): Operator() { }

   FaceRestriction(int h, int w): Operator(h, w) { }

   virtual ~FaceRestriction() { }

   /** @brief Extract the face degrees of freedom from @a x into @a y.

       @param[in]  x The L-vector of degrees of freedom.
       @param[out] y The degrees of freedom on the face, corresponding to a face
                     E-vector.
   */
   void Mult(const Vector &x, Vector &y) const override = 0;

   /** @brief Add the face degrees of freedom @a x to the element degrees of
       freedom @a y.

       @param[in]     x The face degrees of freedom on the face.
       @param[in,out] y The L-vector of degrees of freedom to which we add the
                        face degrees of freedom.
   */
   virtual void AddMultTranspose(const Vector &x, Vector &y) const = 0;

   /** @brief Set the face degrees of freedom in the element degrees of freedom
       @a y to the values given in @a x.

       @param[in]     x The face degrees of freedom on the face.
       @param[in,out] y The L-vector of degrees of freedom to which we add the
                        face degrees of freedom.
   */
   void MultTranspose(const Vector &x, Vector &y) const override
   {
      y = 0.0;
      AddMultTranspose(x, y);
   }
};

/// Operator that extracts Face degrees of freedom for H1 FiniteElementSpaces.
/** Objects of this type are typically created and owned by FiniteElementSpace
    objects, see FiniteElementSpace::GetFaceRestriction(). */
class H1FaceRestriction : public FaceRestriction
{
protected:
   const FiniteElementSpace &fes;
   const int nf;
   const int vdim;
   const bool byvdim;
   const int ndofs;
   const int dof;
   const int nfdofs;
   Array<int> scatter_indices;
   Array<int> offsets;
   Array<int> gather_indices;

public:
   /** @brief Constructor for a H1FaceRestriction.

       @param[in] fes The FiniteElementSpace on which this H1FaceRestriction
                      operates.
       @param[in] ordering The requested output ordering of the
                           H1FaceRestriction, either Native or Lexicographic.
       @param[in] type The requested type of faces on which this operator
                       extracts the degrees of freedom, either Interior or
                       Boundary.
   */
   H1FaceRestriction(const FiniteElementSpace& fes,
                     const ElementDofOrdering ordering,
                     const FaceType type);

   /** @brief Extract the face degrees of freedom from @a x into @a y.

       @param[in]  x The L-vector of degrees of freedom.
       @param[out] y The degrees of freedom on the face, corresponding to a face
                     E-vector.
   */
   void Mult(const Vector &x, Vector &y) const override;

   /** @brief Add the face degrees of freedom @a x to the element degrees of
       freedom @a y.

       @param[in]     x The face degrees of freedom on the face.
       @param[in,out] y The L-vector of degrees of freedom to which we add the
                        face degrees of freedom.
   */
   void AddMultTranspose(const Vector &x, Vector &y) const override;
};

/// Operator that extracts Face degrees of freedom on L2 FiniteElementSpaces.
/** Objects of this type are typically created and owned by FiniteElementSpace
    objects, see FiniteElementSpace::GetFaceRestriction(). */
class L2FaceRestriction : public FaceRestriction
{
protected:
   const FiniteElementSpace &fes;
   const int nf;
   const int ne;
   const int vdim;
   const bool byvdim;
   const int ndofs;
   const int dof;
   const int elemDofs;
   const L2FaceValues m;
   const int nfdofs;
   Array<int> scatter_indices1;
   Array<int> scatter_indices2;
   Array<int> offsets;
   Array<int> gather_indices;

   L2FaceRestriction(const FiniteElementSpace&,
                     const FaceType,
                     const L2FaceValues m = L2FaceValues::DoubleValued);

public:
   L2FaceRestriction(const FiniteElementSpace&,
                     const ElementDofOrdering,
                     const FaceType,
                     const L2FaceValues m = L2FaceValues::DoubleValued);

   /** @brief Extract the face degrees of freedom from @a x into @a y.

       @param[in]  x The L-vector of degrees of freedom.
       @param[out] y The degrees of freedom on the face, corresponding to a face
                     E-vector.
   */
   void Mult(const Vector &x, Vector &y) const override;

   /** @brief Add the face degrees of freedom @a x to the element degrees of
       freedom @a y.

       @param[in]     x The face degrees of freedom on the face.
       @param[in,out] y The L-vector of degrees of freedom to which we add the
                        face degrees of freedom.
   */
   void AddMultTranspose(const Vector &x, Vector &y) const override;

   /** Fill the I array of SparseMatrix corresponding to the sparsity pattern
       given by this L2FaceRestriction. */
   virtual void FillI(SparseMatrix &mat, const bool keep_nbr_block = false) const;

   /** Fill the J and Data arrays of SparseMatrix corresponding to the sparsity
       pattern given by this L2FaceRestriction, and the values of ea_data. */
   virtual void FillJAndData(const Vector &ea_data,
                             SparseMatrix &mat,
                             const bool keep_nbr_block = false) const;

   /// This methods adds the DG face matrices to the element matrices.
   void AddFaceMatricesToElementMatrices(Vector &fea_data,
                                         Vector &ea_data) const;
};

// Return the face degrees of freedom returned in Lexicographic order.
void GetFaceDofs(const int dim, const int face_id,
                 const int dof1d, Array<int> &faceMap);

// Convert from Native ordering to lexicographic ordering
int ToLexOrdering(const int dim, const int face_id, const int size1d,
                  const int index);

// Permute dofs or quads on a face for e2 to match with the ordering of e1
int PermuteFaceL2(const int dim, const int face_id1,
                  const int face_id2, const int orientation,
                  const int size1d, const int index);

}

#endif //MFEM_RESTRICTION<|MERGE_RESOLUTION|>--- conflicted
+++ resolved
@@ -80,9 +80,6 @@
     * @return the mapping from L dofs to E dofs.
     */
    const Array<int> &GatherMap() const { return gatherMap; }
-<<<<<<< HEAD
-   const Array<int> &Indices() const { return indices; }
-=======
 
    /**
     * @brief Indices
@@ -93,7 +90,6 @@
     * @brief Offsets
     * @return the offsets for each global dof.
     */
->>>>>>> c9935c4c
    const Array<int> &Offsets() const { return offsets; }
 };
 
