--- conflicted
+++ resolved
@@ -39,11 +39,8 @@
    Vector face_nbr_data;
 
    /** @brief Vector used as an MPI buffer to send face-neighbor data
-<<<<<<< HEAD
-        in ExchangeFaceNbrData() to neighboring processors. */
-=======
        in ExchangeFaceNbrData() to neighboring processors. */
->>>>>>> 1d35d74e
+
    //TODO: Use temporary memory to avoid CUDA malloc allocation cost.
    Vector send_data;
 
