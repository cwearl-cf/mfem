// Copyright (c) 2010-2021, Lawrence Livermore National Security, LLC. Produced
// at the Lawrence Livermore National Laboratory. All Rights reserved. See files
// LICENSE and NOTICE for details. LLNL-CODE-806117.
//
// This file is part of the MFEM library. For more information and source code
// availability visit https://mfem.org.
//
// MFEM is free software; you can redistribute it and/or modify it under the
// terms of the BSD-3 license. We welcome feedback and contributions, see file
// CONTRIBUTING.md for details.

// Implementation of class BilinearForm

#include "fem.hpp"
#include "../general/device.hpp"
#include <cmath>

namespace mfem
{

void BilinearForm::AllocMat()
{
   if (static_cond) { return; }

   if (precompute_sparsity == 0 || fes->GetVDim() > 1)
   {
      mat = new SparseMatrix(height);
      return;
   }

   const Table &elem_dof = fes->GetElementToDofTable();
   Table dof_dof;

   if (interior_face_integs.Size() > 0)
   {
      // the sparsity pattern is defined from the map: face->element->dof
      Table face_dof, dof_face;
      {
         Table *face_elem = fes->GetMesh()->GetFaceToElementTable();
         mfem::Mult(*face_elem, elem_dof, face_dof);
         delete face_elem;
      }
      Transpose(face_dof, dof_face, height);
      mfem::Mult(dof_face, face_dof, dof_dof);
   }
   else
   {
      // the sparsity pattern is defined from the map: element->dof
      Table dof_elem;
      Transpose(elem_dof, dof_elem, height);
      mfem::Mult(dof_elem, elem_dof, dof_dof);
   }

   dof_dof.SortRows();

   int *I = dof_dof.GetI();
   int *J = dof_dof.GetJ();
   double *data = Memory<double>(I[height]);

   mat = new SparseMatrix(I, J, data, height, height, true, true, true);
   *mat = 0.0;

   dof_dof.LoseData();
}

BilinearForm::BilinearForm(FiniteElementSpace * f)
   : Matrix (f->GetVSize())
{
   fes = f;
   sequence = f->GetSequence();
   mat = mat_e = NULL;
   extern_bfs = 0;
   element_matrices = NULL;
   static_cond = NULL;
   hybridization = NULL;
   precompute_sparsity = 0;
   diag_policy = DIAG_KEEP;

   assembly = AssemblyLevel::LEGACY;
   batch = 1;
   ext = NULL;
}

BilinearForm::BilinearForm (FiniteElementSpace * f, BilinearForm * bf, int ps)
   : Matrix (f->GetVSize())
{
   fes = f;
   sequence = f->GetSequence();
   mat_e = NULL;
   extern_bfs = 1;
   element_matrices = NULL;
   static_cond = NULL;
   hybridization = NULL;
   precompute_sparsity = ps;
   diag_policy = DIAG_KEEP;

   assembly = AssemblyLevel::LEGACY;
   batch = 1;
   ext = NULL;

   // Copy the pointers to the integrators
   domain_integs = bf->domain_integs;

   boundary_integs = bf->boundary_integs;
   boundary_integs_marker = bf->boundary_integs_marker;

   interior_face_integs = bf->interior_face_integs;

   boundary_face_integs = bf->boundary_face_integs;
   boundary_face_integs_marker = bf->boundary_face_integs_marker;

   AllocMat();
}

void BilinearForm::SetAssemblyLevel(AssemblyLevel assembly_level)
{
   if (ext)
   {
      MFEM_ABORT("the assembly level has already been set!");
   }
   assembly = assembly_level;
   switch (assembly)
   {
      case AssemblyLevel::LEGACY:
         break;
      case AssemblyLevel::FULL:
         ext = new FABilinearFormExtension(this);
         break;
      case AssemblyLevel::ELEMENT:
         ext = new EABilinearFormExtension(this);
         break;
      case AssemblyLevel::PARTIAL:
         ext = new PABilinearFormExtension(this);
         break;
      case AssemblyLevel::NONE:
         ext = new MFBilinearFormExtension(this);
         break;
      default:
         mfem_error("Unknown assembly level");
   }
}

void BilinearForm::EnableStaticCondensation()
{
   delete static_cond;
   if (assembly != AssemblyLevel::LEGACY)
   {
      static_cond = NULL;
      MFEM_WARNING("Static condensation not supported for this assembly level");
      return;
   }
   static_cond = new StaticCondensation(fes);
   if (static_cond->ReducesTrueVSize())
   {
      bool symmetric = false;      // TODO
      bool block_diagonal = false; // TODO
      static_cond->Init(symmetric, block_diagonal);
   }
   else
   {
      delete static_cond;
      static_cond = NULL;
   }
}

void BilinearForm::EnableHybridization(FiniteElementSpace *constr_space,
                                       BilinearFormIntegrator *constr_integ,
                                       const Array<int> &ess_tdof_list)
{
   delete hybridization;
   if (assembly != AssemblyLevel::LEGACY)
   {
      delete constr_integ;
      hybridization = NULL;
      MFEM_WARNING("Hybridization not supported for this assembly level");
      return;
   }
   hybridization = new Hybridization(fes, constr_space);
   hybridization->SetConstraintIntegrator(constr_integ);
   hybridization->Init(ess_tdof_list);
}

void BilinearForm::UseSparsity(int *I, int *J, bool isSorted)
{
   if (static_cond) { return; }

   if (mat)
   {
      if (mat->Finalized() && mat->GetI() == I && mat->GetJ() == J)
      {
         return; // mat is already using the given sparsity
      }
      delete mat;
   }
   height = width = fes->GetVSize();
   mat = new SparseMatrix(I, J, NULL, height, width, false, true, isSorted);
}

void BilinearForm::UseSparsity(SparseMatrix &A)
{
   MFEM_ASSERT(A.Height() == fes->GetVSize() && A.Width() == fes->GetVSize(),
               "invalid matrix A dimensions: "
               << A.Height() << " x " << A.Width());
   MFEM_ASSERT(A.Finalized(), "matrix A must be Finalized");

   UseSparsity(A.GetI(), A.GetJ(), A.ColumnsAreSorted());
}

double& BilinearForm::Elem (int i, int j)
{
   return mat -> Elem(i,j);
}

const double& BilinearForm::Elem (int i, int j) const
{
   return mat -> Elem(i,j);
}

MatrixInverse * BilinearForm::Inverse() const
{
   return mat -> Inverse();
}

void BilinearForm::Finalize (int skip_zeros)
{
   if (assembly == AssemblyLevel::LEGACY)
   {
      if (!static_cond) { mat->Finalize(skip_zeros); }
      if (mat_e) { mat_e->Finalize(skip_zeros); }
      if (static_cond) { static_cond->Finalize(); }
      if (hybridization) { hybridization->Finalize(); }
   }
}

void BilinearForm::AddDomainIntegrator(BilinearFormIntegrator *bfi)
{
   domain_integs.Append(bfi);
   domain_integs_marker.Append(NULL); // NULL marker means apply everywhere
}

void BilinearForm::AddDomainIntegrator(BilinearFormIntegrator *bfi,
                                       Array<int> &elem_marker)
{
   domain_integs.Append(bfi);
   domain_integs_marker.Append(&elem_marker);
}

void BilinearForm::AddBoundaryIntegrator (BilinearFormIntegrator * bfi)
{
   boundary_integs.Append (bfi);
   boundary_integs_marker.Append(NULL); // NULL marker means apply everywhere
}

void BilinearForm::AddBoundaryIntegrator (BilinearFormIntegrator * bfi,
                                          Array<int> &bdr_marker)
{
   boundary_integs.Append (bfi);
   boundary_integs_marker.Append(&bdr_marker);
}

void BilinearForm::AddInteriorFaceIntegrator(BilinearFormIntegrator * bfi)
{
   interior_face_integs.Append (bfi);
}

void BilinearForm::AddBdrFaceIntegrator(BilinearFormIntegrator *bfi)
{
   boundary_face_integs.Append(bfi);
   // NULL marker means apply everywhere
   boundary_face_integs_marker.Append(NULL);
}

void BilinearForm::AddBdrFaceIntegrator(BilinearFormIntegrator *bfi,
                                        Array<int> &bdr_marker)
{
   boundary_face_integs.Append(bfi);
   boundary_face_integs_marker.Append(&bdr_marker);
}

void BilinearForm::ComputeElementMatrix(int i, DenseMatrix &elmat)
{
   if (element_matrices)
   {
      elmat.SetSize(element_matrices->SizeI(), element_matrices->SizeJ());
      elmat = element_matrices->GetData(i);
      return;
   }

   if (domain_integs.Size())
   {
      const FiniteElement &fe = *fes->GetFE(i);
      ElementTransformation *eltrans = fes->GetElementTransformation(i);
      domain_integs[0]->AssembleElementMatrix(fe, *eltrans, elmat);
      for (int k = 1; k < domain_integs.Size(); k++)
      {
         domain_integs[k]->AssembleElementMatrix(fe, *eltrans, elemmat);
         elmat += elemmat;
      }
   }
   else
   {
      fes->GetElementVDofs(i, vdofs);
      elmat.SetSize(vdofs.Size());
      elmat = 0.0;
   }
}

void BilinearForm::ComputeBdrElementMatrix(int i, DenseMatrix &elmat)
{
   if (boundary_integs.Size())
   {
      const FiniteElement &be = *fes->GetBE(i);
      ElementTransformation *eltrans = fes->GetBdrElementTransformation(i);
      boundary_integs[0]->AssembleElementMatrix(be, *eltrans, elmat);
      for (int k = 1; k < boundary_integs.Size(); k++)
      {
         boundary_integs[k]->AssembleElementMatrix(be, *eltrans, elemmat);
         elmat += elemmat;
      }
   }
   else
   {
      fes->GetBdrElementVDofs(i, vdofs);
      elmat.SetSize(vdofs.Size());
      elmat = 0.0;
   }
}

void BilinearForm::AssembleElementMatrix(
   int i, const DenseMatrix &elmat, int skip_zeros)
{
   AssembleElementMatrix(i, elmat, vdofs, skip_zeros);
}

void BilinearForm::AssembleElementMatrix(
   int i, const DenseMatrix &elmat, Array<int> &vdofs, int skip_zeros)
{
   fes->GetElementVDofs(i, vdofs);
   if (static_cond)
   {
      static_cond->AssembleMatrix(i, elmat);
   }
   else
   {
      if (mat == NULL)
      {
         AllocMat();
      }
      mat->AddSubMatrix(vdofs, vdofs, elmat, skip_zeros);
      if (hybridization)
      {
         hybridization->AssembleMatrix(i, elmat);
      }
   }
}

void BilinearForm::AssembleBdrElementMatrix(
   int i, const DenseMatrix &elmat, int skip_zeros)
{
   AssembleBdrElementMatrix(i, elmat, vdofs, skip_zeros);
}

void BilinearForm::AssembleBdrElementMatrix(
   int i, const DenseMatrix &elmat, Array<int> &vdofs, int skip_zeros)
{
   fes->GetBdrElementVDofs(i, vdofs);
   if (static_cond)
   {
      static_cond->AssembleBdrMatrix(i, elmat);
   }
   else
   {
      if (mat == NULL)
      {
         AllocMat();
      }
      mat->AddSubMatrix(vdofs, vdofs, elmat, skip_zeros);
      if (hybridization)
      {
         hybridization->AssembleBdrMatrix(i, elmat);
      }
   }
}

void BilinearForm::Assemble(int skip_zeros)
{
   if (ext)
   {
      ext->Assemble();
      return;
   }

   ElementTransformation *eltrans;
   DofTransformation * doftrans;
   Mesh *mesh = fes -> GetMesh();
   DenseMatrix elmat, *elmat_p;

   if (mat == NULL)
   {
      AllocMat();
   }

#ifdef MFEM_USE_LEGACY_OPENMP
   int free_element_matrices = 0;
   if (!element_matrices)
   {
      ComputeElementMatrices();
      free_element_matrices = 1;
   }
#endif

   if (domain_integs.Size())
   {
      for (int k = 0; k < domain_integs.Size(); k++)
      {
         if (domain_integs_marker[k] != NULL)
         {
            MFEM_VERIFY(mesh->attributes.Size() ==
                        domain_integs_marker[k]->Size(),
                        "invalid element marker for domain integrator #"
                        << k << ", counting from zero");
         }
      }

      for (int i = 0; i < fes -> GetNE(); i++)
      {
         int elem_attr = fes->GetMesh()->GetAttribute(i);
         doftrans = fes->GetElementVDofs(i, vdofs);
         if (element_matrices)
         {
            elmat_p = &(*element_matrices)(i);
         }
         else
         {
            elmat.SetSize(0);
            for (int k = 0; k < domain_integs.Size(); k++)
            {
               if ( domain_integs_marker[k] == NULL ||
                    (*(domain_integs_marker[k]))[elem_attr-1] == 1)
               {
                  const FiniteElement &fe = *fes->GetFE(i);
                  eltrans = fes->GetElementTransformation(i);
                  domain_integs[k]->AssembleElementMatrix(fe, *eltrans, elemmat);
                  if (elmat.Size() == 0)
                  {
                     elmat = elemmat;
                  }
                  else
                  {
                     elmat += elemmat;
                  }
               }
            }
            if (elmat.Size() == 0)
            {
               continue;
            }
            else
            {
               elmat_p = &elmat;
            }
            if (doftrans)
            {
               doftrans->TransformDual(elmat);
            }
            elmat_p = &elmat;
         }
         if (static_cond)
         {
            static_cond->AssembleMatrix(i, *elmat_p);
         }
         else
         {
            mat->AddSubMatrix(vdofs, vdofs, *elmat_p, skip_zeros);
            if (hybridization)
            {
               hybridization->AssembleMatrix(i, *elmat_p);
            }
         }
      }
   }

   if (boundary_integs.Size())
   {
      // Which boundary attributes need to be processed?
      Array<int> bdr_attr_marker(mesh->bdr_attributes.Size() ?
                                 mesh->bdr_attributes.Max() : 0);
      bdr_attr_marker = 0;
      for (int k = 0; k < boundary_integs.Size(); k++)
      {
         if (boundary_integs_marker[k] == NULL)
         {
            bdr_attr_marker = 1;
            break;
         }
         Array<int> &bdr_marker = *boundary_integs_marker[k];
         MFEM_ASSERT(bdr_marker.Size() == bdr_attr_marker.Size(),
                     "invalid boundary marker for boundary integrator #"
                     << k << ", counting from zero");
         for (int i = 0; i < bdr_attr_marker.Size(); i++)
         {
            bdr_attr_marker[i] |= bdr_marker[i];
         }
      }

      for (int i = 0; i < fes -> GetNBE(); i++)
      {
         const int bdr_attr = mesh->GetBdrAttribute(i);
         if (bdr_attr_marker[bdr_attr-1] == 0) { continue; }

         const FiniteElement &be = *fes->GetBE(i);
         doftrans = fes -> GetBdrElementVDofs (i, vdofs);
         eltrans = fes -> GetBdrElementTransformation (i);
         int k = 0;
         for (; k < boundary_integs.Size(); k++)
         {
            if (boundary_integs_marker[k] &&
                (*boundary_integs_marker[k])[bdr_attr-1] == 0) { continue; }

            boundary_integs[k]->AssembleElementMatrix(be, *eltrans, elmat);
            k++;
            break;
         }
         for (; k < boundary_integs.Size(); k++)
         {
            if (boundary_integs_marker[k] &&
                (*boundary_integs_marker[k])[bdr_attr-1] == 0) { continue; }

            boundary_integs[k]->AssembleElementMatrix(be, *eltrans, elemmat);
            elmat += elemmat;
         }
         if (doftrans)
         {
            doftrans->TransformDual(elmat);
         }
         elmat_p = &elmat;
         if (!static_cond)
         {
            mat->AddSubMatrix(vdofs, vdofs, *elmat_p, skip_zeros);
            if (hybridization)
            {
               hybridization->AssembleBdrMatrix(i, *elmat_p);
            }
         }
         else
         {
            static_cond->AssembleBdrMatrix(i, *elmat_p);
         }
      }
   }

   if (interior_face_integs.Size())
   {
      FaceElementTransformations *tr;
      Array<int> vdofs2;

      int nfaces = mesh->GetNumFaces();
      for (int i = 0; i < nfaces; i++)
      {
         tr = mesh -> GetInteriorFaceTransformations (i);
         if (tr != NULL)
         {
            fes -> GetElementVDofs (tr -> Elem1No, vdofs);
            fes -> GetElementVDofs (tr -> Elem2No, vdofs2);
            vdofs.Append (vdofs2);
            for (int k = 0; k < interior_face_integs.Size(); k++)
            {
               interior_face_integs[k]->
               AssembleFaceMatrix(*fes->GetFE(tr->Elem1No),
                                  *fes->GetFE(tr->Elem2No),
                                  *tr, elemmat);
               mat -> AddSubMatrix (vdofs, vdofs, elemmat, skip_zeros);
            }
         }
      }
   }

   if (boundary_face_integs.Size())
   {
      FaceElementTransformations *tr;
      const FiniteElement *fe1, *fe2;

      // Which boundary attributes need to be processed?
      Array<int> bdr_attr_marker(mesh->bdr_attributes.Size() ?
                                 mesh->bdr_attributes.Max() : 0);
      bdr_attr_marker = 0;
      for (int k = 0; k < boundary_face_integs.Size(); k++)
      {
         if (boundary_face_integs_marker[k] == NULL)
         {
            bdr_attr_marker = 1;
            break;
         }
         Array<int> &bdr_marker = *boundary_face_integs_marker[k];
         MFEM_ASSERT(bdr_marker.Size() == bdr_attr_marker.Size(),
                     "invalid boundary marker for boundary face integrator #"
                     << k << ", counting from zero");
         for (int i = 0; i < bdr_attr_marker.Size(); i++)
         {
            bdr_attr_marker[i] |= bdr_marker[i];
         }
      }

      for (int i = 0; i < fes -> GetNBE(); i++)
      {
         const int bdr_attr = mesh->GetBdrAttribute(i);
         if (bdr_attr_marker[bdr_attr-1] == 0) { continue; }

         tr = mesh -> GetBdrFaceTransformations (i);
         if (tr != NULL)
         {
            fes -> GetElementVDofs (tr -> Elem1No, vdofs);
            fe1 = fes -> GetFE (tr -> Elem1No);
            // The fe2 object is really a dummy and not used on the boundaries,
            // but we can't dereference a NULL pointer, and we don't want to
            // actually make a fake element.
            fe2 = fe1;
            for (int k = 0; k < boundary_face_integs.Size(); k++)
            {
               if (boundary_face_integs_marker[k] &&
                   (*boundary_face_integs_marker[k])[bdr_attr-1] == 0)
               { continue; }

               boundary_face_integs[k] -> AssembleFaceMatrix (*fe1, *fe2, *tr,
                                                              elemmat);
               mat -> AddSubMatrix (vdofs, vdofs, elemmat, skip_zeros);
            }
         }
      }
   }

#ifdef MFEM_USE_LEGACY_OPENMP
   if (free_element_matrices)
   {
      FreeElementMatrices();
   }
#endif
}

void BilinearForm::ConformingAssemble()
{
   // Do not remove zero entries to preserve the symmetric structure of the
   // matrix which in turn will give rise to symmetric structure in the new
   // matrix. This ensures that subsequent calls to EliminateRowCol will work
   // correctly.
   Finalize(0);
   MFEM_ASSERT(mat, "the BilinearForm is not assembled");

   const SparseMatrix *P = fes->GetConformingProlongation();
   if (!P) { return; } // conforming mesh

   SparseMatrix *R = Transpose(*P);
   SparseMatrix *RA = mfem::Mult(*R, *mat);
   delete mat;
   if (mat_e)
   {
      SparseMatrix *RAe = mfem::Mult(*R, *mat_e);
      delete mat_e;
      mat_e = RAe;
   }
   delete R;
   mat = mfem::Mult(*RA, *P);
   delete RA;
   if (mat_e)
   {
      SparseMatrix *RAeP = mfem::Mult(*mat_e, *P);
      delete mat_e;
      mat_e = RAeP;
   }

   height = mat->Height();
   width = mat->Width();
}

void BilinearForm::AssembleDiagonal(Vector &diag) const
{
   MFEM_ASSERT(diag.Size() == fes->GetTrueVSize(),
               "Vector for holding diagonal has wrong size!");
   const SparseMatrix *cP = fes->GetConformingProlongation();
   if (!ext)
   {
      MFEM_ASSERT(mat, "the BilinearForm is not assembled!");
      MFEM_ASSERT(cP == nullptr || mat->Height() == cP->Width(),
                  "BilinearForm::ConformingAssemble() is not called!");
      mat->GetDiag(diag);
      return;
   }
   // Here, we have extension, ext.
   if (!cP)
   {
      ext->AssembleDiagonal(diag);
      return;
   }
   // Here, we have extension, ext, and conforming prolongation, cP.

   // For an AMR mesh, a convergent diagonal is assembled with |P^T| d_l,
   // where |P^T| has the entry-wise absolute values of the conforming
   // prolongation transpose operator.
   Vector local_diag(cP->Height());
   ext->AssembleDiagonal(local_diag);
   cP->AbsMultTranspose(local_diag, diag);
}

void BilinearForm::FormLinearSystem(const Array<int> &ess_tdof_list, Vector &x,
                                    Vector &b, OperatorHandle &A, Vector &X,
                                    Vector &B, int copy_interior)
{
   if (ext)
   {
      ext->FormLinearSystem(ess_tdof_list, x, b, A, X, B, copy_interior);
      return;
   }
   const SparseMatrix *P = fes->GetConformingProlongation();
   FormSystemMatrix(ess_tdof_list, A);

   // Transform the system and perform the elimination in B, based on the
   // essential BC values from x. Restrict the BC part of x in X, and set the
   // non-BC part to zero. Since there is no good initial guess for the Lagrange
   // multipliers, set X = 0.0 for hybridization.
   if (static_cond)
   {
      // Schur complement reduction to the exposed dofs
      static_cond->ReduceSystem(x, b, X, B, copy_interior);
   }
   else if (!P) // conforming space
   {
      if (hybridization)
      {
         // Reduction to the Lagrange multipliers system
         EliminateVDofsInRHS(ess_tdof_list, x, b);
         hybridization->ReduceRHS(b, B);
         X.SetSize(B.Size());
         X = 0.0;
      }
      else
      {
         // A, X and B point to the same data as mat, x and b
         EliminateVDofsInRHS(ess_tdof_list, x, b);
         X.MakeRef(x, 0, x.Size());
         B.MakeRef(b, 0, b.Size());
         if (!copy_interior) { X.SetSubVectorComplement(ess_tdof_list, 0.0); }
      }
   }
   else // non-conforming space
   {
      if (hybridization)
      {
         // Reduction to the Lagrange multipliers system
         const SparseMatrix *R = fes->GetConformingRestriction();
         Vector conf_b(P->Width()), conf_x(P->Width());
         P->MultTranspose(b, conf_b);
         R->Mult(x, conf_x);
         EliminateVDofsInRHS(ess_tdof_list, conf_x, conf_b);
         R->MultTranspose(conf_b, b); // store eliminated rhs in b
         hybridization->ReduceRHS(conf_b, B);
         X.SetSize(B.Size());
         X = 0.0;
      }
      else
      {
         // Variational restriction with P
         const SparseMatrix *R = fes->GetConformingRestriction();
         B.SetSize(P->Width());
         P->MultTranspose(b, B);
         X.SetSize(R->Height());
         R->Mult(x, X);
         EliminateVDofsInRHS(ess_tdof_list, X, B);
         if (!copy_interior) { X.SetSubVectorComplement(ess_tdof_list, 0.0); }
      }
   }
}

void BilinearForm::FormSystemMatrix(const Array<int> &ess_tdof_list,
                                    OperatorHandle &A)
{
   if (ext)
   {
      ext->FormSystemMatrix(ess_tdof_list, A);
      return;
   }

   // Finish the matrix assembly and perform BC elimination, storing the
   // eliminated part of the matrix.
   if (static_cond)
   {
      if (!static_cond->HasEliminatedBC())
      {
         static_cond->SetEssentialTrueDofs(ess_tdof_list);
         static_cond->Finalize(); // finalize Schur complement (to true dofs)
         static_cond->EliminateReducedTrueDofs(diag_policy);
         static_cond->Finalize(); // finalize eliminated part
      }
      A.Reset(&static_cond->GetMatrix(), false);
   }
   else
   {
      if (!mat_e)
      {
         const SparseMatrix *P = fes->GetConformingProlongation();
         if (P) { ConformingAssemble(); }
         EliminateVDofs(ess_tdof_list, diag_policy);
         const int remove_zeros = 0;
         Finalize(remove_zeros);
      }
      if (hybridization)
      {
         A.Reset(&hybridization->GetMatrix(), false);
      }
      else
      {
         A.Reset(mat, false);
      }
   }
}

void BilinearForm::RecoverFEMSolution(const Vector &X,
                                      const Vector &b, Vector &x)
{
   if (ext)
   {
      ext->RecoverFEMSolution(X, b, x);
      return;
   }

   const SparseMatrix *P = fes->GetConformingProlongation();
   if (!P) // conforming space
   {
      if (static_cond)
      {
         // Private dofs back solve
         static_cond->ComputeSolution(b, X, x);
      }
      else if (hybridization)
      {
         // Primal unknowns recovery
         hybridization->ComputeSolution(b, X, x);
      }
      else
      {
         // X and x point to the same data

         // If the validity flags of X's Memory were changed (e.g. if it was
         // moved to device memory) then we need to tell x about that.
         x.SyncMemory(X);
      }
   }
   else // non-conforming space
   {
      if (static_cond)
      {
         // Private dofs back solve
         static_cond->ComputeSolution(b, X, x);
      }
      else if (hybridization)
      {
         // Primal unknowns recovery
         Vector conf_b(P->Width()), conf_x(P->Width());
         P->MultTranspose(b, conf_b);
         const SparseMatrix *R = fes->GetConformingRestriction();
         R->Mult(x, conf_x); // get essential b.c. from x
         hybridization->ComputeSolution(conf_b, X, conf_x);
         x.SetSize(P->Height());
         P->Mult(conf_x, x);
      }
      else
      {
         // Apply conforming prolongation
         x.SetSize(P->Height());
         P->Mult(X, x);
      }
   }
}

void BilinearForm::ComputeElementMatrices()
{
   if (element_matrices || domain_integs.Size() == 0 || fes->GetNE() == 0)
   {
      return;
   }

   int num_elements = fes->GetNE();
   int num_dofs_per_el = fes->GetFE(0)->GetDof() * fes->GetVDim();

   element_matrices = new DenseTensor(num_dofs_per_el, num_dofs_per_el,
                                      num_elements);

   DenseMatrix tmp;
   IsoparametricTransformation eltrans;

#ifdef MFEM_USE_LEGACY_OPENMP
   #pragma omp parallel for private(tmp,eltrans)
#endif
   for (int i = 0; i < num_elements; i++)
   {
      DenseMatrix elmat(element_matrices->GetData(i),
                        num_dofs_per_el, num_dofs_per_el);
      const FiniteElement &fe = *fes->GetFE(i);
#ifdef MFEM_DEBUG
      if (num_dofs_per_el != fe.GetDof()*fes->GetVDim())
         mfem_error("BilinearForm::ComputeElementMatrices:"
                    " all elements must have same number of dofs");
#endif
      fes->GetElementTransformation(i, &eltrans);

      domain_integs[0]->AssembleElementMatrix(fe, eltrans, elmat);
      for (int k = 1; k < domain_integs.Size(); k++)
      {
         // note: some integrators may not be thread-safe
         domain_integs[k]->AssembleElementMatrix(fe, eltrans, tmp);
         elmat += tmp;
      }
      elmat.ClearExternalData();
   }
}

void BilinearForm::EliminateEssentialBC(const Array<int> &bdr_attr_is_ess,
                                        const Vector &sol, Vector &rhs,
                                        DiagonalPolicy dpolicy)
{
   Array<int> ess_dofs, conf_ess_dofs;
   fes->GetEssentialVDofs(bdr_attr_is_ess, ess_dofs);

   if (fes->GetVSize() == height)
   {
      EliminateEssentialBCFromDofs(ess_dofs, sol, rhs, dpolicy);
   }
   else
   {
      fes->GetRestrictionMatrix()->BooleanMult(ess_dofs, conf_ess_dofs);
      EliminateEssentialBCFromDofs(conf_ess_dofs, sol, rhs, dpolicy);
   }
}

void BilinearForm::EliminateEssentialBC(const Array<int> &bdr_attr_is_ess,
                                        DiagonalPolicy dpolicy)
{
   Array<int> ess_dofs, conf_ess_dofs;
   fes->GetEssentialVDofs(bdr_attr_is_ess, ess_dofs);

   if (fes->GetVSize() == height)
   {
      EliminateEssentialBCFromDofs(ess_dofs, dpolicy);
   }
   else
   {
      fes->GetRestrictionMatrix()->BooleanMult(ess_dofs, conf_ess_dofs);
      EliminateEssentialBCFromDofs(conf_ess_dofs, dpolicy);
   }
}

void BilinearForm::EliminateEssentialBCDiag (const Array<int> &bdr_attr_is_ess,
                                             double value)
{
   Array<int> ess_dofs, conf_ess_dofs;
   fes->GetEssentialVDofs(bdr_attr_is_ess, ess_dofs);

   if (fes->GetVSize() == height)
   {
      EliminateEssentialBCFromDofsDiag(ess_dofs, value);
   }
   else
   {
      fes->GetRestrictionMatrix()->BooleanMult(ess_dofs, conf_ess_dofs);
      EliminateEssentialBCFromDofsDiag(conf_ess_dofs, value);
   }
}

void BilinearForm::EliminateVDofs(const Array<int> &vdofs,
                                  const Vector &sol, Vector &rhs,
                                  DiagonalPolicy dpolicy)
{
   for (int i = 0; i < vdofs.Size(); i++)
   {
      int vdof = vdofs[i];
      if ( vdof >= 0 )
      {
         mat -> EliminateRowCol (vdof, sol(vdof), rhs, dpolicy);
      }
      else
      {
         mat -> EliminateRowCol (-1-vdof, sol(-1-vdof), rhs, dpolicy);
      }
   }
}

void BilinearForm::EliminateVDofs(const Array<int> &vdofs,
                                  DiagonalPolicy dpolicy)
{
   if (mat_e == NULL)
   {
      mat_e = new SparseMatrix(height);
   }

   for (int i = 0; i < vdofs.Size(); i++)
   {
      int vdof = vdofs[i];
      if ( vdof >= 0 )
      {
         mat -> EliminateRowCol (vdof, *mat_e, dpolicy);
      }
      else
      {
         mat -> EliminateRowCol (-1-vdof, *mat_e, dpolicy);
      }
   }
}

void BilinearForm::EliminateEssentialBCFromDofs(
   const Array<int> &ess_dofs, const Vector &sol, Vector &rhs,
   DiagonalPolicy dpolicy)
{
   MFEM_ASSERT(ess_dofs.Size() == height, "incorrect dof Array size");
   MFEM_ASSERT(sol.Size() == height, "incorrect sol Vector size");
   MFEM_ASSERT(rhs.Size() == height, "incorrect rhs Vector size");

   for (int i = 0; i < ess_dofs.Size(); i++)
      if (ess_dofs[i] < 0)
      {
         mat -> EliminateRowCol (i, sol(i), rhs, dpolicy);
      }
}

void BilinearForm::EliminateEssentialBCFromDofs (const Array<int> &ess_dofs,
                                                 DiagonalPolicy dpolicy)
{
   MFEM_ASSERT(ess_dofs.Size() == height, "incorrect dof Array size");

   for (int i = 0; i < ess_dofs.Size(); i++)
      if (ess_dofs[i] < 0)
      {
         mat -> EliminateRowCol (i, dpolicy);
      }
}

void BilinearForm::EliminateEssentialBCFromDofsDiag (const Array<int> &ess_dofs,
                                                     double value)
{
   MFEM_ASSERT(ess_dofs.Size() == height, "incorrect dof Array size");

   for (int i = 0; i < ess_dofs.Size(); i++)
      if (ess_dofs[i] < 0)
      {
         mat -> EliminateRowColDiag (i, value);
      }
}

void BilinearForm::EliminateVDofsInRHS(
   const Array<int> &vdofs, const Vector &x, Vector &b)
{
   mat_e->AddMult(x, b, -1.);
   mat->PartMult(vdofs, x, b);
}

void BilinearForm::Mult(const Vector &x, Vector &y) const
{
   if (ext)
   {
      ext->Mult(x, y);
   }
   else
   {
      mat->Mult(x, y);
   }
}

void BilinearForm::Update(FiniteElementSpace *nfes)
{
   bool full_update;

   if (nfes && nfes != fes)
   {
      full_update = true;
      fes = nfes;
   }
   else
   {
      // Check for different size (e.g. assembled form on non-conforming space)
      // or different sequence number.
      full_update = (fes->GetVSize() != Height() ||
                     sequence < fes->GetSequence());
   }

   delete mat_e;
   mat_e = NULL;
   FreeElementMatrices();
   delete static_cond;
   static_cond = NULL;

   if (full_update)
   {
      delete mat;
      mat = NULL;
      delete hybridization;
      hybridization = NULL;
      sequence = fes->GetSequence();
   }
   else
   {
      if (mat) { *mat = 0.0; }
      if (hybridization) { hybridization->Reset(); }
   }

   height = width = fes->GetVSize();

   if (ext) { ext->Update(); }
}

void BilinearForm::SetDiagonalPolicy(DiagonalPolicy policy)
{
   diag_policy = policy;
}

BilinearForm::~BilinearForm()
{
   delete mat_e;
   delete mat;
   delete element_matrices;
   delete static_cond;
   delete hybridization;

   if (!extern_bfs)
   {
      int k;
      for (k=0; k < domain_integs.Size(); k++) { delete domain_integs[k]; }
      for (k=0; k < boundary_integs.Size(); k++) { delete boundary_integs[k]; }
      for (k=0; k < interior_face_integs.Size(); k++)
      { delete interior_face_integs[k]; }
      for (k=0; k < boundary_face_integs.Size(); k++)
      { delete boundary_face_integs[k]; }
   }

   delete ext;
}


MixedBilinearForm::MixedBilinearForm (FiniteElementSpace *tr_fes,
                                      FiniteElementSpace *te_fes)
   : Matrix(te_fes->GetVSize(), tr_fes->GetVSize())
{
   trial_fes = tr_fes;
   test_fes = te_fes;
   mat = NULL;
   mat_e = NULL;
   extern_bfs = 0;
   assembly = AssemblyLevel::LEGACY;
   ext = NULL;
}

MixedBilinearForm::MixedBilinearForm (FiniteElementSpace *tr_fes,
                                      FiniteElementSpace *te_fes,
                                      MixedBilinearForm * mbf)
   : Matrix(te_fes->GetVSize(), tr_fes->GetVSize())
{
   trial_fes = tr_fes;
   test_fes = te_fes;
   mat = NULL;
   mat_e = NULL;
   extern_bfs = 1;
   ext = NULL;

   // Copy the pointers to the integrators
   domain_integs = mbf->domain_integs;
   boundary_integs = mbf->boundary_integs;
   trace_face_integs = mbf->trace_face_integs;
   boundary_trace_face_integs = mbf->boundary_trace_face_integs;

   boundary_integs_marker = mbf->boundary_integs_marker;
   boundary_trace_face_integs_marker = mbf->boundary_trace_face_integs_marker;

   assembly = AssemblyLevel::LEGACY;
   ext = NULL;
}

void MixedBilinearForm::SetAssemblyLevel(AssemblyLevel assembly_level)
{
   if (ext)
   {
      MFEM_ABORT("the assembly level has already been set!");
   }
   assembly = assembly_level;
   switch (assembly)
   {
      case AssemblyLevel::LEGACY:
         break;
      case AssemblyLevel::FULL:
         // ext = new FAMixedBilinearFormExtension(this);
         // Use the original BilinearForm implementation for now
         break;
      case AssemblyLevel::ELEMENT:
         mfem_error("Element assembly not supported yet... stay tuned!");
         // ext = new EAMixedBilinearFormExtension(this);
         break;
      case AssemblyLevel::PARTIAL:
         ext = new PAMixedBilinearFormExtension(this);
         break;
      case AssemblyLevel::NONE:
         mfem_error("Matrix-free action not supported yet... stay tuned!");
         // ext = new MFMixedBilinearFormExtension(this);
         break;
      default:
         mfem_error("Unknown assembly level");
   }
}

double & MixedBilinearForm::Elem (int i, int j)
{
   return (*mat)(i, j);
}

const double & MixedBilinearForm::Elem (int i, int j) const
{
   return (*mat)(i, j);
}

void MixedBilinearForm::Mult(const Vector & x, Vector & y) const
{
   y = 0.0;
   AddMult(x, y);
}

void MixedBilinearForm::AddMult(const Vector & x, Vector & y,
                                const double a) const
{
   if (ext)
   {
      ext->AddMult(x, y, a);
   }
   else
   {
      mat->AddMult(x, y, a);
   }
}

void MixedBilinearForm::MultTranspose(const Vector & x, Vector & y) const
{
   y = 0.0;
   AddMultTranspose(x, y);
}

void MixedBilinearForm::AddMultTranspose(const Vector & x, Vector & y,
                                         const double a) const
{
   if (ext)
   {
      ext->AddMultTranspose(x, y, a);
   }
   else
   {
      mat->AddMultTranspose(x, y, a);
   }
}

MatrixInverse * MixedBilinearForm::Inverse() const
{
   if (assembly != AssemblyLevel::LEGACY)
   {
      MFEM_WARNING("MixedBilinearForm::Inverse not possible with this "
                   "assembly level!");
      return NULL;
   }
   else
   {
      return mat -> Inverse ();
   }
}

void MixedBilinearForm::Finalize (int skip_zeros)
{
   if (assembly == AssemblyLevel::LEGACY)
   {
      mat -> Finalize (skip_zeros);
   }
}

void MixedBilinearForm::GetBlocks(Array2D<SparseMatrix *> &blocks) const
{
   MFEM_VERIFY(trial_fes->GetOrdering() == Ordering::byNODES &&
               test_fes->GetOrdering() == Ordering::byNODES,
               "MixedBilinearForm::GetBlocks: both trial and test spaces "
               "must use Ordering::byNODES!");

   blocks.SetSize(test_fes->GetVDim(), trial_fes->GetVDim());

   mat->GetBlocks(blocks);
}

void MixedBilinearForm::AddDomainIntegrator (BilinearFormIntegrator * bfi)
{
   domain_integs.Append (bfi);
}

void MixedBilinearForm::AddBoundaryIntegrator (BilinearFormIntegrator * bfi)
{
   boundary_integs.Append (bfi);
   boundary_integs_marker.Append(NULL); // NULL marker means apply everywhere
}

void MixedBilinearForm::AddBoundaryIntegrator (BilinearFormIntegrator * bfi,
                                               Array<int> &bdr_marker)
{
   boundary_integs.Append (bfi);
   boundary_integs_marker.Append(&bdr_marker);
}

void MixedBilinearForm::AddTraceFaceIntegrator (BilinearFormIntegrator * bfi)
{
   trace_face_integs.Append (bfi);
}

void MixedBilinearForm::AddBdrTraceFaceIntegrator(BilinearFormIntegrator *bfi)
{
   boundary_trace_face_integs.Append(bfi);
   // NULL marker means apply everywhere
   boundary_trace_face_integs_marker.Append(NULL);
}

void MixedBilinearForm::AddBdrTraceFaceIntegrator(BilinearFormIntegrator *bfi,
                                                  Array<int> &bdr_marker)
{
   boundary_trace_face_integs.Append(bfi);
   boundary_trace_face_integs_marker.Append(&bdr_marker);
}

void MixedBilinearForm::Assemble (int skip_zeros)
{
   if (ext)
   {
      ext->Assemble();
      return;
   }

   Array<int> tr_vdofs, te_vdofs;
   ElementTransformation *eltrans;
   DofTransformation * dom_dof_trans;
   DofTransformation * ran_dof_trans;
   DenseMatrix totelemmat, elemmat;

   Mesh *mesh = test_fes -> GetMesh();

   if (mat == NULL)
   {
      mat = new SparseMatrix(height, width);
   }

   if (domain_integs.Size())
   {
      for (int i = 0; i < test_fes -> GetNE(); i++)
      {
         dom_dof_trans = trial_fes -> GetElementVDofs (i, tr_vdofs);
         ran_dof_trans = test_fes  -> GetElementVDofs (i, te_vdofs);
         eltrans = test_fes -> GetElementTransformation (i);
<<<<<<< HEAD
         dbfi[0] -> AssembleElementMatrix2 (*trial_fes -> GetFE(i),
                                            *test_fes  -> GetFE(i),
                                            *eltrans, totelemmat);
         for (int k = 1; k < dbfi.Size(); k++)
         {
            dbfi[k] -> AssembleElementMatrix2 (*trial_fes -> GetFE(i),
                                               *test_fes  -> GetFE(i),
                                               *eltrans, elemmat);
            totelemmat += elemmat;
         }
         if (ran_dof_trans || dom_dof_trans)
         {
            TransformDual(ran_dof_trans, dom_dof_trans, totelemmat);
=======
         for (int k = 0; k < domain_integs.Size(); k++)
         {
            domain_integs[k] -> AssembleElementMatrix2 (*trial_fes -> GetFE(i),
                                                        *test_fes  -> GetFE(i),
                                                        *eltrans, elemmat);
            mat -> AddSubMatrix (te_vdofs, tr_vdofs, elemmat, skip_zeros);
>>>>>>> 80d2a569
         }
         mat -> AddSubMatrix (te_vdofs, tr_vdofs, totelemmat, skip_zeros);
      }
   }

   if (boundary_integs.Size())
   {
      // Which boundary attributes need to be processed?
      Array<int> bdr_attr_marker(mesh->bdr_attributes.Size() ?
                                 mesh->bdr_attributes.Max() : 0);
      bdr_attr_marker = 0;
      for (int k = 0; k < boundary_integs.Size(); k++)
      {
         if (boundary_integs_marker[k] == NULL)
         {
            bdr_attr_marker = 1;
            break;
         }
         Array<int> &bdr_marker = *boundary_integs_marker[k];
         MFEM_ASSERT(bdr_marker.Size() == bdr_attr_marker.Size(),
                     "invalid boundary marker for boundary integrator #"
                     << k << ", counting from zero");
         for (int i = 0; i < bdr_attr_marker.Size(); i++)
         {
            bdr_attr_marker[i] |= bdr_marker[i];
         }
      }

      for (int i = 0; i < test_fes -> GetNBE(); i++)
      {
         const int bdr_attr = mesh->GetBdrAttribute(i);
         if (bdr_attr_marker[bdr_attr-1] == 0) { continue; }

         trial_fes -> GetBdrElementVDofs (i, tr_vdofs);
         test_fes  -> GetBdrElementVDofs (i, te_vdofs);
         eltrans = test_fes -> GetBdrElementTransformation (i);
         for (int k = 0; k < boundary_integs.Size(); k++)
         {
            if (boundary_integs_marker[k] &&
                (*boundary_integs_marker[k])[bdr_attr-1] == 0) { continue; }

            boundary_integs[k]->AssembleElementMatrix2 (*trial_fes -> GetBE(i),
                                                        *test_fes  -> GetBE(i),
                                                        *eltrans, elemmat);
            mat -> AddSubMatrix (te_vdofs, tr_vdofs, elemmat, skip_zeros);
         }
      }
   }

   if (trace_face_integs.Size())
   {
      FaceElementTransformations *ftr;
      Array<int> te_vdofs2;
      const FiniteElement *trial_face_fe, *test_fe1, *test_fe2;

      int nfaces = mesh->GetNumFaces();
      for (int i = 0; i < nfaces; i++)
      {
         ftr = mesh->GetFaceElementTransformations(i);
         trial_fes->GetFaceVDofs(i, tr_vdofs);
         test_fes->GetElementVDofs(ftr->Elem1No, te_vdofs);
         trial_face_fe = trial_fes->GetFaceElement(i);
         test_fe1 = test_fes->GetFE(ftr->Elem1No);
         if (ftr->Elem2No >= 0)
         {
            test_fes->GetElementVDofs(ftr->Elem2No, te_vdofs2);
            te_vdofs.Append(te_vdofs2);
            test_fe2 = test_fes->GetFE(ftr->Elem2No);
         }
         else
         {
            // The test_fe2 object is really a dummy and not used on the
            // boundaries, but we can't dereference a NULL pointer, and we don't
            // want to actually make a fake element.
            test_fe2 = test_fe1;
         }
         for (int k = 0; k < trace_face_integs.Size(); k++)
         {
            trace_face_integs[k]->AssembleFaceMatrix(*trial_face_fe, *test_fe1,
                                                     *test_fe2, *ftr, elemmat);
            mat->AddSubMatrix(te_vdofs, tr_vdofs, elemmat, skip_zeros);
         }
      }
   }

   if (boundary_trace_face_integs.Size())
   {
      FaceElementTransformations *ftr;
      Array<int> te_vdofs2;
      const FiniteElement *trial_face_fe, *test_fe1, *test_fe2;

      // Which boundary attributes need to be processed?
      Array<int> bdr_attr_marker(mesh->bdr_attributes.Size() ?
                                 mesh->bdr_attributes.Max() : 0);
      bdr_attr_marker = 0;
      for (int k = 0; k < boundary_trace_face_integs.Size(); k++)
      {
         if (boundary_trace_face_integs_marker[k] == NULL)
         {
            bdr_attr_marker = 1;
            break;
         }
         Array<int> &bdr_marker = *boundary_trace_face_integs_marker[k];
         MFEM_ASSERT(bdr_marker.Size() == bdr_attr_marker.Size(),
                     "invalid boundary marker for boundary trace face"
                     "integrator #" << k << ", counting from zero");
         for (int i = 0; i < bdr_attr_marker.Size(); i++)
         {
            bdr_attr_marker[i] |= bdr_marker[i];
         }
      }

      for (int i = 0; i < trial_fes -> GetNBE(); i++)
      {
         const int bdr_attr = mesh->GetBdrAttribute(i);
         if (bdr_attr_marker[bdr_attr-1] == 0) { continue; }

         ftr = mesh->GetBdrFaceTransformations(i);
         if (ftr)
         {
            trial_fes->GetFaceVDofs(ftr->ElementNo, tr_vdofs);
            test_fes->GetElementVDofs(ftr->Elem1No, te_vdofs);
            trial_face_fe = trial_fes->GetFaceElement(ftr->ElementNo);
            test_fe1 = test_fes->GetFE(ftr->Elem1No);
            // The test_fe2 object is really a dummy and not used on the
            // boundaries, but we can't dereference a NULL pointer, and we don't
            // want to actually make a fake element.
            test_fe2 = test_fe1;
            for (int k = 0; k < boundary_trace_face_integs.Size(); k++)
            {
               if (boundary_trace_face_integs_marker[k] &&
                   (*boundary_trace_face_integs_marker[k])[bdr_attr-1] == 0)
               { continue; }

               boundary_trace_face_integs[k]->AssembleFaceMatrix(*trial_face_fe,
                                                                 *test_fe1,
                                                                 *test_fe2,
                                                                 *ftr, elemmat);
               mat->AddSubMatrix(te_vdofs, tr_vdofs, elemmat, skip_zeros);
            }
         }
      }
   }
}

void MixedBilinearForm::AssembleDiagonal_ADAt(const Vector &D,
                                              Vector &diag) const
{
   if (ext)
   {
      MFEM_ASSERT(diag.Size() == test_fes->GetTrueVSize(),
                  "Vector for holding diagonal has wrong size!");
      MFEM_ASSERT(D.Size() == trial_fes->GetTrueVSize(),
                  "Vector for holding diagonal has wrong size!");
      const Operator *P_trial = trial_fes->GetProlongationMatrix();
      const Operator *P_test = test_fes->GetProlongationMatrix();
      if (!IsIdentityProlongation(P_trial))
      {
         Vector local_D(P_trial->Height());
         P_trial->Mult(D, local_D);

         if (!IsIdentityProlongation(P_test))
         {
            Vector local_diag(P_test->Height());
            ext->AssembleDiagonal_ADAt(local_D, local_diag);
            P_test->MultTranspose(local_diag, diag);
         }
         else
         {
            ext->AssembleDiagonal_ADAt(local_D, diag);
         }
      }
      else
      {
         if (!IsIdentityProlongation(P_test))
         {
            Vector local_diag(P_test->Height());
            ext->AssembleDiagonal_ADAt(D, local_diag);
            P_test->MultTranspose(local_diag, diag);
         }
         else
         {
            ext->AssembleDiagonal_ADAt(D, diag);
         }
      }
   }
   else
   {
      MFEM_ABORT("Not implemented. Maybe assemble your bilinear form into a "
                 "matrix and use SparseMatrix functions?");
   }
}

void MixedBilinearForm::ConformingAssemble()
{
   if (assembly != AssemblyLevel::LEGACY)
   {
      MFEM_WARNING("Conforming assemble not supported for this assembly level!");
      return;
   }

   Finalize();

   const SparseMatrix *P2 = test_fes->GetConformingProlongation();
   if (P2)
   {
      SparseMatrix *R = Transpose(*P2);
      SparseMatrix *RA = mfem::Mult(*R, *mat);
      delete R;
      delete mat;
      mat = RA;
   }

   const SparseMatrix *P1 = trial_fes->GetConformingProlongation();
   if (P1)
   {
      SparseMatrix *RAP = mfem::Mult(*mat, *P1);
      delete mat;
      mat = RAP;
   }

   height = mat->Height();
   width = mat->Width();
}


void MixedBilinearForm::ComputeElementMatrix(int i, DenseMatrix &elmat)
{
   if (domain_integs.Size())
   {
      const FiniteElement &trial_fe = *trial_fes->GetFE(i);
      const FiniteElement &test_fe = *test_fes->GetFE(i);
      ElementTransformation *eltrans = test_fes->GetElementTransformation(i);
      domain_integs[0]->AssembleElementMatrix2(trial_fe, test_fe, *eltrans,
                                               elmat);
      for (int k = 1; k < domain_integs.Size(); k++)
      {
         domain_integs[k]->AssembleElementMatrix2(trial_fe, test_fe, *eltrans,
                                                  elemmat);
         elmat += elemmat;
      }
   }
   else
   {
      trial_fes->GetElementVDofs(i, trial_vdofs);
      test_fes->GetElementVDofs(i, test_vdofs);
      elmat.SetSize(test_vdofs.Size(), trial_vdofs.Size());
      elmat = 0.0;
   }
}

void MixedBilinearForm::ComputeBdrElementMatrix(int i, DenseMatrix &elmat)
{
   if (boundary_integs.Size())
   {
      const FiniteElement &trial_be = *trial_fes->GetBE(i);
      const FiniteElement &test_be = *test_fes->GetBE(i);
      ElementTransformation *eltrans = test_fes->GetBdrElementTransformation(i);
      boundary_integs[0]->AssembleElementMatrix2(trial_be, test_be, *eltrans,
                                                 elmat);
      for (int k = 1; k < boundary_integs.Size(); k++)
      {
         boundary_integs[k]->AssembleElementMatrix2(trial_be, test_be, *eltrans,
                                                    elemmat);
         elmat += elemmat;
      }
   }
   else
   {
      trial_fes->GetBdrElementVDofs(i, trial_vdofs);
      test_fes->GetBdrElementVDofs(i, test_vdofs);
      elmat.SetSize(test_vdofs.Size(), trial_vdofs.Size());
      elmat = 0.0;
   }
}

void MixedBilinearForm::AssembleElementMatrix(
   int i, const DenseMatrix &elmat, int skip_zeros)
{
   AssembleElementMatrix(i, elmat, trial_vdofs, test_vdofs, skip_zeros);
}

void MixedBilinearForm::AssembleElementMatrix(
   int i, const DenseMatrix &elmat, Array<int> &trial_vdofs,
   Array<int> &test_vdofs, int skip_zeros)
{
   trial_fes->GetElementVDofs(i, trial_vdofs);
   test_fes->GetElementVDofs(i, test_vdofs);
   if (mat == NULL)
   {
      mat = new SparseMatrix(height, width);
   }
   mat->AddSubMatrix(test_vdofs, trial_vdofs, elmat, skip_zeros);
}

void MixedBilinearForm::AssembleBdrElementMatrix(
   int i, const DenseMatrix &elmat, int skip_zeros)
{
   AssembleBdrElementMatrix(i, elmat, trial_vdofs, test_vdofs, skip_zeros);
}

void MixedBilinearForm::AssembleBdrElementMatrix(
   int i, const DenseMatrix &elmat, Array<int> &trial_vdofs,
   Array<int> &test_vdofs, int skip_zeros)
{
   trial_fes->GetBdrElementVDofs(i, trial_vdofs);
   test_fes->GetBdrElementVDofs(i, test_vdofs);
   if (mat == NULL)
   {
      mat = new SparseMatrix(height, width);
   }
   mat->AddSubMatrix(test_vdofs, trial_vdofs, elmat, skip_zeros);
}

void MixedBilinearForm::EliminateTrialDofs (
   const Array<int> &bdr_attr_is_ess, const Vector &sol, Vector &rhs )
{
   int i, j, k;
   Array<int> tr_vdofs, cols_marker (trial_fes -> GetVSize());

   cols_marker = 0;
   for (i = 0; i < trial_fes -> GetNBE(); i++)
      if (bdr_attr_is_ess[trial_fes -> GetBdrAttribute (i)-1])
      {
         trial_fes -> GetBdrElementVDofs (i, tr_vdofs);
         for (j = 0; j < tr_vdofs.Size(); j++)
         {
            if ( (k = tr_vdofs[j]) < 0 )
            {
               k = -1-k;
            }
            cols_marker[k] = 1;
         }
      }
   mat -> EliminateCols (cols_marker, &sol, &rhs);
}

void MixedBilinearForm::EliminateEssentialBCFromTrialDofs (
   const Array<int> &marked_vdofs, const Vector &sol, Vector &rhs)
{
   mat -> EliminateCols (marked_vdofs, &sol, &rhs);
}

void MixedBilinearForm::EliminateTestDofs (const Array<int> &bdr_attr_is_ess)
{
   int i, j, k;
   Array<int> te_vdofs;

   for (i = 0; i < test_fes -> GetNBE(); i++)
      if (bdr_attr_is_ess[test_fes -> GetBdrAttribute (i)-1])
      {
         test_fes -> GetBdrElementVDofs (i, te_vdofs);
         for (j = 0; j < te_vdofs.Size(); j++)
         {
            if ( (k = te_vdofs[j]) < 0 )
            {
               k = -1-k;
            }
            mat -> EliminateRow (k);
         }
      }
}

void MixedBilinearForm::FormRectangularSystemMatrix(
   const Array<int> &trial_tdof_list,
   const Array<int> &test_tdof_list,
   OperatorHandle &A)

{
   if (ext)
   {
      ext->FormRectangularSystemOperator(trial_tdof_list, test_tdof_list, A);
      return;
   }

   const SparseMatrix *test_P = test_fes->GetConformingProlongation();
   const SparseMatrix *trial_P = trial_fes->GetConformingProlongation();

   mat->Finalize();

   if (test_P) // TODO: Must actually check for trial_P too
   {
      SparseMatrix *m = RAP(*test_P, *mat, *trial_P);
      delete mat;
      mat = m;
   }

   Array<int> ess_trial_tdof_marker, ess_test_tdof_marker;
   FiniteElementSpace::ListToMarker(trial_tdof_list, trial_fes->GetTrueVSize(),
                                    ess_trial_tdof_marker);
   FiniteElementSpace::ListToMarker(test_tdof_list, test_fes->GetTrueVSize(),
                                    ess_test_tdof_marker);

   mat_e = new SparseMatrix(mat->Height(), mat->Width());
   mat->EliminateCols(ess_trial_tdof_marker, *mat_e);

   for (int i=0; i<test_tdof_list.Size(); ++i)
   {
      mat->EliminateRow(test_tdof_list[i]);
   }
   mat_e->Finalize();
   A.Reset(mat, false);
}

void MixedBilinearForm::FormRectangularLinearSystem(
   const Array<int> &trial_tdof_list,
   const Array<int> &test_tdof_list,
   Vector &x, Vector &b,
   OperatorHandle &A,
   Vector &X, Vector &B)
{
   if (ext)
   {
      ext->FormRectangularLinearSystem(trial_tdof_list, test_tdof_list,
                                       x, b, A, X, B);
      return;
   }

   const Operator *Pi = this->GetProlongation();
   const Operator *Po = this->GetOutputProlongation();
   const Operator *Ri = this->GetRestriction();
   InitTVectors(Po, Ri, Pi, x, b, X, B);

   if (!mat_e)
   {
      FormRectangularSystemMatrix(trial_tdof_list, test_tdof_list,
                                  A); // Set A = mat_e
   }
   // Eliminate essential BCs with B -= Ab xb
   mat_e->AddMult(X, B, -1.0);

   B.SetSubVector(test_tdof_list, 0.0);
}

void MixedBilinearForm::Update()
{
   delete mat;
   mat = NULL;
   delete mat_e;
   mat_e = NULL;
   height = test_fes->GetVSize();
   width = trial_fes->GetVSize();
   if (ext) { ext->Update(); }
}

MixedBilinearForm::~MixedBilinearForm()
{
   if (mat) { delete mat; }
   if (mat_e) { delete mat_e; }
   if (!extern_bfs)
   {
      int i;
      for (i = 0; i < domain_integs.Size(); i++) { delete domain_integs[i]; }
      for (i = 0; i < boundary_integs.Size(); i++)
      { delete boundary_integs[i]; }
      for (i = 0; i < trace_face_integs.Size(); i++)
      { delete trace_face_integs[i]; }
      for (i = 0; i < boundary_trace_face_integs.Size(); i++)
      { delete boundary_trace_face_integs[i]; }
   }
   delete ext;
}

void DiscreteLinearOperator::SetAssemblyLevel(AssemblyLevel assembly_level)
{
   if (ext)
   {
      MFEM_ABORT("the assembly level has already been set!");
   }
   assembly = assembly_level;
   switch (assembly)
   {
      case AssemblyLevel::LEGACY:
      case AssemblyLevel::FULL:
         // Use the original implementation for now
         break;
      case AssemblyLevel::ELEMENT:
         mfem_error("Element assembly not supported yet... stay tuned!");
         break;
      case AssemblyLevel::PARTIAL:
         ext = new PADiscreteLinearOperatorExtension(this);
         break;
      case AssemblyLevel::NONE:
         mfem_error("Matrix-free action not supported yet... stay tuned!");
         break;
      default:
         mfem_error("Unknown assembly level");
   }
}

void DiscreteLinearOperator::Assemble(int skip_zeros)
{
   if (ext)
   {
      ext->Assemble();
      return;
   }

   Array<int> dom_vdofs, ran_vdofs;
   ElementTransformation *T;
   DofTransformation * dom_dof_trans;
   DofTransformation * ran_dof_trans;
   const FiniteElement *dom_fe, *ran_fe;
   DenseMatrix totelmat, elmat;

   if (mat == NULL)
   {
      mat = new SparseMatrix(height, width);
   }

   if (domain_integs.Size() > 0)
   {
      for (int i = 0; i < test_fes->GetNE(); i++)
      {
         dom_dof_trans = trial_fes->GetElementVDofs(i, dom_vdofs);
         ran_dof_trans = test_fes->GetElementVDofs(i, ran_vdofs);
         T = test_fes->GetElementTransformation(i);
         dom_fe = trial_fes->GetFE(i);
         ran_fe = test_fes->GetFE(i);

         domain_integs[0]->AssembleElementMatrix2(*dom_fe, *ran_fe, *T,
                                                  totelmat);
         for (int j = 1; j < domain_integs.Size(); j++)
         {
            domain_integs[j]->AssembleElementMatrix2(*dom_fe, *ran_fe, *T,
                                                     elmat);
            totelmat += elmat;
         }
         if (ran_dof_trans || dom_dof_trans)
         {
            TransformPrimal(ran_dof_trans, dom_dof_trans, totelmat);
         }
         mat->SetSubMatrix(ran_vdofs, dom_vdofs, totelmat, skip_zeros);
      }
   }

   if (trace_face_integs.Size())
   {
      const int nfaces = test_fes->GetMesh()->GetNumFaces();
      for (int i = 0; i < nfaces; i++)
      {
         trial_fes->GetFaceVDofs(i, dom_vdofs);
         test_fes->GetFaceVDofs(i, ran_vdofs);
         T = test_fes->GetMesh()->GetFaceTransformation(i);
         dom_fe = trial_fes->GetFaceElement(i);
         ran_fe = test_fes->GetFaceElement(i);

         trace_face_integs[0]->AssembleElementMatrix2(*dom_fe, *ran_fe, *T,
                                                      totelmat);
         for (int j = 1; j < trace_face_integs.Size(); j++)
         {
            trace_face_integs[j]->AssembleElementMatrix2(*dom_fe, *ran_fe, *T,
                                                         elmat);
            totelmat += elmat;
         }
         mat->SetSubMatrix(ran_vdofs, dom_vdofs, totelmat, skip_zeros);
      }
   }
}

}<|MERGE_RESOLUTION|>--- conflicted
+++ resolved
@@ -1329,11 +1329,12 @@
       return;
    }
 
-   Array<int> tr_vdofs, te_vdofs;
+   // Array<int> tr_vdofs, te_vdofs;
    ElementTransformation *eltrans;
    DofTransformation * dom_dof_trans;
    DofTransformation * ran_dof_trans;
-   DenseMatrix totelemmat, elemmat;
+   DenseMatrix elmat;
+   // DenseMatrix totelemmat, elemmat;
 
    Mesh *mesh = test_fes -> GetMesh();
 
@@ -1346,33 +1347,24 @@
    {
       for (int i = 0; i < test_fes -> GetNE(); i++)
       {
-         dom_dof_trans = trial_fes -> GetElementVDofs (i, tr_vdofs);
-         ran_dof_trans = test_fes  -> GetElementVDofs (i, te_vdofs);
+         dom_dof_trans = trial_fes -> GetElementVDofs (i, trial_vdofs);
+         ran_dof_trans = test_fes  -> GetElementVDofs (i, test_vdofs);
          eltrans = test_fes -> GetElementTransformation (i);
-<<<<<<< HEAD
-         dbfi[0] -> AssembleElementMatrix2 (*trial_fes -> GetFE(i),
-                                            *test_fes  -> GetFE(i),
-                                            *eltrans, totelemmat);
-         for (int k = 1; k < dbfi.Size(); k++)
-         {
-            dbfi[k] -> AssembleElementMatrix2 (*trial_fes -> GetFE(i),
-                                               *test_fes  -> GetFE(i),
-                                               *eltrans, elemmat);
-            totelemmat += elemmat;
-         }
-         if (ran_dof_trans || dom_dof_trans)
-         {
-            TransformDual(ran_dof_trans, dom_dof_trans, totelemmat);
-=======
+
+         elmat.SetSize(test_vdofs.Size(), trial_vdofs.Size());
+         elmat = 0.0;
          for (int k = 0; k < domain_integs.Size(); k++)
          {
             domain_integs[k] -> AssembleElementMatrix2 (*trial_fes -> GetFE(i),
                                                         *test_fes  -> GetFE(i),
                                                         *eltrans, elemmat);
-            mat -> AddSubMatrix (te_vdofs, tr_vdofs, elemmat, skip_zeros);
->>>>>>> 80d2a569
-         }
-         mat -> AddSubMatrix (te_vdofs, tr_vdofs, totelemmat, skip_zeros);
+            elmat += elemmat;
+         }
+         if (ran_dof_trans || dom_dof_trans)
+         {
+            TransformDual(ran_dof_trans, dom_dof_trans, elmat);
+         }
+         mat -> AddSubMatrix (test_vdofs, trial_vdofs, elmat, skip_zeros);
       }
    }
 
@@ -1404,9 +1396,12 @@
          const int bdr_attr = mesh->GetBdrAttribute(i);
          if (bdr_attr_marker[bdr_attr-1] == 0) { continue; }
 
-         trial_fes -> GetBdrElementVDofs (i, tr_vdofs);
-         test_fes  -> GetBdrElementVDofs (i, te_vdofs);
+         dom_dof_trans = trial_fes -> GetBdrElementVDofs (i, trial_vdofs);
+         ran_dof_trans = test_fes  -> GetBdrElementVDofs (i, test_vdofs);
          eltrans = test_fes -> GetBdrElementTransformation (i);
+
+         elmat.SetSize(test_vdofs.Size(), trial_vdofs.Size());
+         elmat = 0.0;
          for (int k = 0; k < boundary_integs.Size(); k++)
          {
             if (boundary_integs_marker[k] &&
@@ -1415,29 +1410,34 @@
             boundary_integs[k]->AssembleElementMatrix2 (*trial_fes -> GetBE(i),
                                                         *test_fes  -> GetBE(i),
                                                         *eltrans, elemmat);
-            mat -> AddSubMatrix (te_vdofs, tr_vdofs, elemmat, skip_zeros);
-         }
+            elmat += elemmat;
+         }
+         if (ran_dof_trans || dom_dof_trans)
+         {
+            TransformDual(ran_dof_trans, dom_dof_trans, elmat);
+         }
+         mat -> AddSubMatrix (test_vdofs, trial_vdofs, elmat, skip_zeros);
       }
    }
 
    if (trace_face_integs.Size())
    {
       FaceElementTransformations *ftr;
-      Array<int> te_vdofs2;
+      Array<int> test_vdofs2;
       const FiniteElement *trial_face_fe, *test_fe1, *test_fe2;
 
       int nfaces = mesh->GetNumFaces();
       for (int i = 0; i < nfaces; i++)
       {
          ftr = mesh->GetFaceElementTransformations(i);
-         trial_fes->GetFaceVDofs(i, tr_vdofs);
-         test_fes->GetElementVDofs(ftr->Elem1No, te_vdofs);
+         trial_fes->GetFaceVDofs(i, trial_vdofs);
+         test_fes->GetElementVDofs(ftr->Elem1No, test_vdofs);
          trial_face_fe = trial_fes->GetFaceElement(i);
          test_fe1 = test_fes->GetFE(ftr->Elem1No);
          if (ftr->Elem2No >= 0)
          {
-            test_fes->GetElementVDofs(ftr->Elem2No, te_vdofs2);
-            te_vdofs.Append(te_vdofs2);
+            test_fes->GetElementVDofs(ftr->Elem2No, test_vdofs2);
+            test_vdofs.Append(test_vdofs2);
             test_fe2 = test_fes->GetFE(ftr->Elem2No);
          }
          else
@@ -1451,7 +1451,7 @@
          {
             trace_face_integs[k]->AssembleFaceMatrix(*trial_face_fe, *test_fe1,
                                                      *test_fe2, *ftr, elemmat);
-            mat->AddSubMatrix(te_vdofs, tr_vdofs, elemmat, skip_zeros);
+            mat->AddSubMatrix(test_vdofs, trial_vdofs, elemmat, skip_zeros);
          }
       }
    }
@@ -1491,8 +1491,8 @@
          ftr = mesh->GetBdrFaceTransformations(i);
          if (ftr)
          {
-            trial_fes->GetFaceVDofs(ftr->ElementNo, tr_vdofs);
-            test_fes->GetElementVDofs(ftr->Elem1No, te_vdofs);
+            trial_fes->GetFaceVDofs(ftr->ElementNo, trial_vdofs);
+            test_fes->GetElementVDofs(ftr->Elem1No, test_vdofs);
             trial_face_fe = trial_fes->GetFaceElement(ftr->ElementNo);
             test_fe1 = test_fes->GetFE(ftr->Elem1No);
             // The test_fe2 object is really a dummy and not used on the
@@ -1509,7 +1509,7 @@
                                                                  *test_fe1,
                                                                  *test_fe2,
                                                                  *ftr, elemmat);
-               mat->AddSubMatrix(te_vdofs, tr_vdofs, elemmat, skip_zeros);
+               mat->AddSubMatrix(test_vdofs, trial_vdofs, elemmat, skip_zeros);
             }
          }
       }
