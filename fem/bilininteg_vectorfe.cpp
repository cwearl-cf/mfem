--- conflicted
+++ resolved
@@ -15,7 +15,6 @@
 namespace mfem
 {
 
-<<<<<<< HEAD
 void PADiffusionSetup3D(const int Q1D,
                         const int coeffDim,
                         const int NE,
@@ -23,23 +22,6 @@
                         const Vector &j,
                         const Vector &_coeff,
                         Vector &op);
-=======
-void PAHcurlSetup2D(const int Q1D,
-                    const int coeffDim,
-                    const int NE,
-                    const Array<double> &w,
-                    const Vector &j,
-                    Vector &coeff,
-                    Vector &op);
-
-void PAHcurlSetup3D(const int Q1D,
-                    const int coeffDim,
-                    const int NE,
-                    const Array<double> &w,
-                    const Vector &j,
-                    Vector &coeff,
-                    Vector &op);
->>>>>>> 1cd7ef15
 
 void PAHcurlMassAssembleDiagonal2D(const int D1D,
                                    const int Q1D,
