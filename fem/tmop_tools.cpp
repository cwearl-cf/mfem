--- conflicted
+++ resolved
@@ -263,11 +263,7 @@
 {
    const int pts_cnt = new_nodes.Size() / dim;
 
-<<<<<<< HEAD
-   // The sizes may change between calls due to AMR procedures.
-=======
    // The sizes may change between calls due to AMR.
->>>>>>> 550dbf08
    if (el_id_out.Size() != pts_cnt)
    {
       el_id_out.SetSize(pts_cnt);
