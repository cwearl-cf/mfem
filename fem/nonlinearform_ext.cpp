--- conflicted
+++ resolved
@@ -13,11 +13,8 @@
 // PABilinearFormExtension and MFBilinearFormExtension.
 
 #include "nonlinearform.hpp"
-<<<<<<< HEAD
 #include "../general/forall.hpp"
-=======
 #include "ceed/util.hpp"
->>>>>>> b467c702
 
 namespace mfem
 {
@@ -25,7 +22,7 @@
 NonlinearFormExtension::NonlinearFormExtension(const NonlinearForm *nlf)
    : Operator(nlf->FESpace()->GetTrueVSize()), nlf(nlf) { }
 
-PANonlinearForm::PANonlinearForm(NonlinearForm *nlf):
+PANonlinearFormExtension::PANonlinearFormExtension(NonlinearForm *nlf):
    NonlinearFormExtension(nlf),
    x_grad(NULL),
    fes(*nlf->FESpace()),
@@ -38,7 +35,42 @@
    ye.UseDevice(true);
 }
 
-double PANonlinearForm::GetGridFunctionEnergy(const Vector &x) const
+void PANonlinearFormExtension::Assemble()
+{
+   Array<NonlinearFormIntegrator*> &integrators = *n->GetDNFI();
+   const int Ni = integrators.Size();
+   for (int i = 0; i < Ni; ++i)
+   {
+      integrators[i]->AssemblePA(*n->FESpace());
+   }
+}
+
+void PANonlinearFormExtension::Mult(const Vector &x, Vector &y) const
+{
+   Array<NonlinearFormIntegrator*> &integrators = *n->GetDNFI();
+   const int iSz = integrators.Size();
+   if (R && !DeviceCanUseCeed())
+   {
+      R->Mult(x, xe);
+      ye = 0.0;
+      for (int i = 0; i < iSz; ++i)
+      {
+         integrators[i]->AddMultPA(xe, ye);
+      }
+      R->MultTranspose(xe, y);
+   }
+   else
+   {
+      y.UseDevice(true); // typically this is a large vector, so store on device
+      y = 0.0;
+      for (int i = 0; i < iSz; ++i)
+      {
+         integrators[i]->AddMultPA(x, y);
+      }
+   }
+}
+
+double PANonlinearFormExtension::GetGridFunctionEnergy(const Vector &x) const
 {
    double energy = 0.0;
 
@@ -50,93 +82,28 @@
    return energy;
 }
 
-<<<<<<< HEAD
-void PANonlinearForm::Setup()
-=======
-void PANonlinearFormExtension::Assemble()
->>>>>>> b467c702
-{
-   for (int i = 0; i < dnfi.Size(); ++i) { dnfi[i]->AssemblePA(fes); }
-}
-
-void PANonlinearForm::Mult(const Vector &x, Vector &y) const
-{
-<<<<<<< HEAD
-   ye = 0.0;
-   R->Mult(x, xe);
-   for (int i = 0; i < dnfi.Size(); ++i) { dnfi[i]->AddMultPA(xe, ye); }
-   R->MultTranspose(ye, y);
-}
-
-void PANonlinearForm::AssembleGradientDiagonal(Vector &diag) const
+void PANonlinearFormExtension::AssembleGradientDiagonal(Vector &diag) const
 {
    MFEM_VERIFY(x_grad, "GetGradient() has not been called");
    R->Mult(*x_grad, xe);
 
    ye = 0.0;
    for (int i = 0; i < dnfi.Size(); ++i)
-=======
-   Array<NonlinearFormIntegrator*> &integrators = *n->GetDNFI();
-   const int iSz = integrators.Size();
-   if (elem_restrict_lex && !DeviceCanUseCeed())
-   {
-      elem_restrict_lex->Mult(x, localX);
-      localY = 0.0;
-      for (int i = 0; i < iSz; ++i)
-      {
-         integrators[i]->AddMultPA(localX, localY);
-      }
-      elem_restrict_lex->MultTranspose(localY, y);
-   }
-   else
->>>>>>> b467c702
    {
       dnfi[i]->AssembleGradientDiagonalPA(xe, ye);
    }
    R->MultTranspose(ye, diag);
 }
 
-Operator &PANonlinearForm::GetGradient(const Vector &x) const
+Operator &PANonlinearFormExtension::GetGradient(const Vector &x) const
 {
    // Store the last x that was used to compute the gradient.
    x_grad = &x;
 
-   Grad.Reset(new PANonlinearForm::Gradient(x, *this));
+   Grad.Reset(new PANonlinearFormExtension::Gradient(x, *this));
    return *Grad.Ptr();
 }
 
-PANonlinearForm::Gradient::Gradient(const Vector &x, const PANonlinearForm &e):
-   Operator(e.fes.GetVSize()), R(e.R), dnfi(e.dnfi)
-{
-   ge.UseDevice(true);
-   ge.SetSize(R->Height(), Device::GetMemoryType());
-   R->Mult(x, ge);
-
-   xe.UseDevice(true);
-   xe.SetSize(R->Height(), Device::GetMemoryType());
-
-   ye.UseDevice(true);
-   ye.SetSize(R->Height(), Device::GetMemoryType());
-
-   ze.UseDevice(true);
-   ze.SetSize(R->Height(), Device::GetMemoryType());
-
-   // Do we still need to do this?
-   for (int i = 0; i < dnfi.Size(); ++i) { dnfi[i]->AssemblePA(e.fes); }
-}
-
-void PANonlinearForm::Gradient::Mult(const Vector &x, Vector &y) const
-{
-   ze = x;
-   ye = 0.0;
-   R->Mult(ze, xe);
-   for (int i = 0; i < dnfi.Size(); ++i) { dnfi[i]->AddMultGradPA(ge, xe, ye); }
-   R->MultTranspose(ye, y);
-}
-
-<<<<<<< HEAD
-} // namespace mfem
-=======
 MFNonlinearFormExtension::MFNonlinearFormExtension(NonlinearForm *form):
    NonlinearFormExtension(form), fes(*form->FESpace())
 {
@@ -185,5 +152,34 @@
    }
 }
 
+PANonlinearFormExtension::Gradient::Gradient(const Vector &x,
+                                             const PANonlinearForm &e):
+   Operator(e.fes.GetVSize()), R(e.R), dnfi(e.dnfi)
+{
+   ge.UseDevice(true);
+   ge.SetSize(R->Height(), Device::GetMemoryType());
+   R->Mult(x, ge);
+
+   xe.UseDevice(true);
+   xe.SetSize(R->Height(), Device::GetMemoryType());
+
+   ye.UseDevice(true);
+   ye.SetSize(R->Height(), Device::GetMemoryType());
+
+   ze.UseDevice(true);
+   ze.SetSize(R->Height(), Device::GetMemoryType());
+
+   // Do we still need to do this?
+   for (int i = 0; i < dnfi.Size(); ++i) { dnfi[i]->AssemblePA(e.fes); }
 }
->>>>>>> b467c702
+
+void PANonlinearFormExtension::Gradient::Mult(const Vector &x, Vector &y) const
+{
+   ze = x;
+   ye = 0.0;
+   R->Mult(ze, xe);
+   for (int i = 0; i < dnfi.Size(); ++i) { dnfi[i]->AddMultGradPA(ge, xe, ye); }
+   R->MultTranspose(ye, y);
+}
+
+} // namespace mfem