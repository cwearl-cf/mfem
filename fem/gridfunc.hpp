--- conflicted
+++ resolved
@@ -321,15 +321,9 @@
                                  Coefficient *weight = NULL,
                                  const IntegrationRule *irs[] = NULL) const;
 
-<<<<<<< HEAD
-   /** Compute the Lp error in each element of the mesh and store the
-       results in a GridFunction, error.  The result should be an L2
-       GridFunction of order zero using map type VALUE. */
-=======
    /** Compute the Lp error in each element of the mesh and store the results in
        the GridFunction @a error. The result should be an L2 GridFunction of
        order zero using map type VALUE. */
->>>>>>> 9dc443e3
    virtual void ComputeElementLpErrors(const double p, Coefficient &exsol,
                                        GridFunction &error,
                                        Coefficient *weight = NULL,
@@ -362,15 +356,9 @@
                                  VectorCoefficient *v_weight = NULL,
                                  const IntegrationRule *irs[] = NULL) const;
 
-<<<<<<< HEAD
-   /** Compute the Lp error in each element of the mesh and store the
-       results in a GridFunction, error.  The result should be an L2
-       GridFunction of order zero using map type VALUE. */
-=======
    /** Compute the Lp error in each element of the mesh and store the results in
        the GridFunction @ error. The result should be an L2 GridFunction of
        order zero using map type VALUE. */
->>>>>>> 9dc443e3
    virtual void ComputeElementLpErrors(const double p, VectorCoefficient &exsol,
                                        GridFunction &error,
                                        Coefficient *weight = NULL,
