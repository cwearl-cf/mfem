--- conflicted
+++ resolved
@@ -744,13 +744,8 @@
          he_nlf_integ2 = new TMOP_Integrator(metric2, target_c2, amrmetric);
          he_nlf_integ2->SetCoefficient(coeff2);
       }
-<<<<<<< HEAD
       else { he_nlf_integ2 = new TMOP_Integrator(metric2, target_c, amrmetric); }
-      he_nlf_integ2->SetIntegrationRule(*ir);
-=======
-      else { he_nlf_integ2 = new TMOP_Integrator(metric2, target_c); }
       he_nlf_integ2->SetIntegrationRules(*irules, quad_order);
->>>>>>> b3beafe9
       if (fdscheme) { he_nlf_integ2->EnableFiniteDifferences(x); }
       he_nlf_integ2->SetExactActionFlag(exactaction);
 
@@ -898,8 +893,13 @@
 
    // 20. AMR based size refinemenet if a size metric is used
    TMOPAMR tmopamrupdate(*pmesh, a, move_bnd);
-   tmopamrupdate.AddMeshNodesForUpdate(&x);
-   tmopamrupdate.AddMeshNodesForUpdate(&x0);
+   tmopamrupdate.AddGridFunctionForUpdate(&x);
+   tmopamrupdate.AddGridFunctionForUpdate(&x0);
+   if (adapt_lim_const > 0.)
+   {
+      tmopamrupdate.AddGridFunctionForUpdate(&zeta_0);
+      tmopamrupdate.AddFESpaceForUpdate(&ind_fes);
+   }
    TMOPRefinerEstimator tmop_r_est(*pmesh, a, mesh_poly_deg, amr_metric_id);
    TMOPRefiner tmop_r(tmop_r_est);
    tmop_r_est.SetEnergyReductionFactor(1.);
@@ -1013,13 +1013,8 @@
       pmesh->PrintAsOne(mesh_ofs);
    }
 
-<<<<<<< HEAD
    // 22. Compute the amount of energy decrease.
    const double fin_energy = a.GetParGridFunctionEnergy(x)/pmesh->GetGlobalNE();
-=======
-   // 17. Compute the amount of energy decrease.
-   const double fin_energy = a.GetParGridFunctionEnergy(x);
->>>>>>> b3beafe9
    double metric_part = fin_energy;
    if (lim_const > 0.0 || adapt_lim_const > 0.0)
    {
