// Copyright (c) 2010-2020, Lawrence Livermore National Security, LLC. Produced
// at the Lawrence Livermore National Laboratory. All Rights reserved. See files
// LICENSE and NOTICE for details. LLNL-CODE-806117.
//
// This file is part of the MFEM library. For more information and source code
// availability visit https://mfem.org.
//
// MFEM is free software; you can redistribute it and/or modify it under the
// terms of the BSD-3 license. We welcome feedback and contributions, see file
// CONTRIBUTING.md for details.
//
//    ---------------------------------------------------------------------
//    Mesh Optimizer Miniapp: Optimize high-order meshes - Parallel Version
//    ---------------------------------------------------------------------
//
// This miniapp performs mesh optimization using the Target-Matrix Optimization
// Paradigm (TMOP) by P.Knupp et al., and a global variational minimization
// approach. It minimizes the quantity sum_T int_T mu(J(x)), where T are the
// target (ideal) elements, J is the Jacobian of the transformation from the
// target to the physical element, and mu is the mesh quality metric. This
// metric can measure shape, size or alignment of the region around each
// quadrature point. The combination of targets & quality metrics is used to
// optimize the physical node positions, i.e., they must be as close as possible
// to the shape / size / alignment of their targets. This code also demonstrates
// a possible use of nonlinear operators (the class TMOP_QualityMetric, defining
// mu(J), and the class TMOP_Integrator, defining int mu(J)), as well as their
// coupling to Newton methods for solving minimization problems. Note that the
// utilized Newton methods are oriented towards avoiding invalid meshes with
// negative Jacobian determinants. Each Newton step requires the inversion of a
// Jacobian matrix, which is done through an inner linear solver.
//
// Compile with: make pmesh-optimizer
//
// Diagonal PA test:
//     mpirun -np 4 pmesh-optimizer -m blade.mesh -o 4 -rs 0 -mid 2 -tid 1 -ni 200 -bnd -qt 1 -qo 8 -ls 3 -nor -lc 0.1 -vl 2 -pa -d cpu
//
// Sample runs:
//   Adapted analytic shape:
//     mpirun -np 4 pmesh-optimizer -m square01.mesh -o 2 -rs 2 -mid 2 -tid 4 -ni 200 -ls 2 -li 100 -bnd -qt 1 -qo 8
//   Adapted analytic size+orientation:
//     mpirun -np 4 pmesh-optimizer -m square01.mesh -o 2 -rs 2 -mid 14 -tid 4 -ni 200 -ls 2 -li 100 -bnd -qt 1 -qo 8 -fd
//   Adapted analytic shape+orientation:
//     mpirun -np 4 pmesh-optimizer -m square01.mesh -o 2 -rs 2 -mid 85 -tid 4 -ni 100 -ls 2 -li 100 -bnd -qt 1 -qo 8 -fd
//
//   Adapted discrete size:
//     mpirun -np 4 pmesh-optimizer -m square01.mesh -o 2 -rs 2 -mid 7 -tid 5 -ni 200 -ls 2 -li 100 -bnd -qt 1 -qo 8
//     mpirun -np 4 pmesh-optimizer -m square01.mesh -o 2 -rs 2 -mid 2 -tid 5 -ni 200 -ls 2 -li 100 -bnd -qt 1 -qo 8 -cmb 2 -nor
//   Adapted discrete size+aspect_ratio:
//     mpirun -np 4 pmesh-optimizer -m square01.mesh -o 2 -rs 2 -mid 7 -tid 6 -ni 100
//     mpirun -np 4 pmesh-optimizer -m square01.mesh -o 2 -rs 2 -mid 7 -tid 6 -ni 100 -qo 6 -ex -st 1 -nor
//   Adapted discrete size+orientation (requires GSLIB):
//   * mpirun -np 4 pmesh-optimizer -m square01.mesh -o 2 -rs 2 -mid 14 -tid 8 -ni 100  -ls 2 -li 100 -bnd -qt 1 -qo 8 -fd -ae 1
//   Adapted discrete aspect_ratio+orientation (requires GSLIB):
//   * mpirun -np 4 pmesh-optimizer -m square01.mesh -o 2 -rs 2 -mid 85 -tid 8 -ni 10  -ls 2 -li 100 -bnd -qt 1 -qo 8 -fd -ae 1
//   Adapted discrete aspect ratio (3D):
//     mpirun -np 4 pmesh-optimizer -m cube.mesh -o 2 -rs 2 -mid 302 -tid 7 -ni 20  -ls 2 -li 100 -bnd -qt 1 -qo 8
//
//   Adaptive limiting:
//     mpirun -np 4 pmesh-optimizer -m stretched2D.mesh -o 2 -mid 2 -tid 1 -ni 50 -qo 5 -nor -vl 1 -alc 0.5
//   Adaptive limiting through the L-BFGS solver:
//     mpirun -np 4 pmesh-optimizer -m stretched2D.mesh -o 2 -mid 2 -tid 1 -ni 400 -qo 5 -nor -vl 1 -alc 0.5 -st 1
//   Adaptive limiting through FD (requires GSLIB):
//   * mpirun -np 4 pmesh-optimizer -m stretched2D.mesh -o 2 -mid 2 -tid 1 -ni 50 -qo 5 -nor -vl 1 -alc 0.5 -fd -ae 1
//
//   Blade shape:
//     mpirun -np 4 pmesh-optimizer -m blade.mesh -o 4 -rs 0 -mid 2 -tid 1 -ni 200 -ls 2 -li 100 -bnd -qt 1 -qo 8
//   Blade shape with FD-based solver:
//     mpirun -np 4 pmesh-optimizer -m blade.mesh -o 4 -rs 0 -mid 2 -tid 1 -ni 200 -ls 2 -li 100 -bnd -qt 1 -qo 8 -fd
//   Blade limited shape:
//     mpirun -np 4 pmesh-optimizer -m blade.mesh -o 4 -rs 0 -mid 2 -tid 1 -ni 200 -ls 2 -li 100 -bnd -qt 1 -qo 8 -lc 5000
//   ICF shape and equal size:
//     mpirun -np 4 pmesh-optimizer -o 3 -rs 0 -mid 9 -tid 2 -ni 200 -ls 2 -li 100 -bnd -qt 1 -qo 8
//   ICF shape and initial size:
//     mpirun -np 4 pmesh-optimizer -o 3 -rs 0 -mid 9 -tid 3 -ni 100 -ls 2 -li 100 -bnd -qt 1 -qo 8
//   ICF shape:
//     mpirun -np 4 pmesh-optimizer -o 3 -rs 0 -mid 1 -tid 1 -ni 100 -ls 2 -li 100 -bnd -qt 1 -qo 8
//   ICF limited shape:
//     mpirun -np 4 pmesh-optimizer -o 3 -rs 0 -mid 1 -tid 1 -ni 100 -ls 2 -li 100 -bnd -qt 1 -qo 8 -lc 10
//   ICF combo shape + size (rings, slow convergence):
//     mpirun -np 4 pmesh-optimizer -o 3 -rs 0 -mid 1 -tid 1 -ni 1000 -ls 2 -li 100 -bnd -qt 1 -qo 8 -cmb 1
//   3D pinched sphere shape (the mesh is in the mfem/data GitHub repository):
//   * mpirun -np 4 pmesh-optimizer -m ../../../mfem_data/ball-pert.mesh -o 4 -rs 0 -mid 303 -tid 1 -ni 20 -ls 2 -li 500 -fix-bnd
//   2D non-conforming shape and equal size:
//     mpirun -np 4 pmesh-optimizer -m ./amr-quad-q2.mesh -o 2 -rs 1 -mid 9 -tid 2 -ni 200 -ls 2 -li 100 -bnd -qt 1 -qo 8

#include "mfem.hpp"
#include "../common/mfem-common.hpp"
#include <iostream>
#include <fstream>
#include "mesh-optimizer.hpp"

using namespace mfem;
using namespace std;

int main (int argc, char *argv[])
{
   // 0. Initialize MPI.
   int num_procs, myid;
   MPI_Init(&argc, &argv);
   MPI_Comm_size(MPI_COMM_WORLD, &num_procs);
   MPI_Comm_rank(MPI_COMM_WORLD, &myid);

   // 1. Set the method's default parameters.
   const char *mesh_file = "icf.mesh";
   int mesh_poly_deg     = 1;
   int rs_levels         = 0;
   int rp_levels         = 0;
   double jitter         = 0.0;
   int metric_id         = 1;
   int target_id         = 1;
   double lim_const      = 0.0;
   double adapt_lim_const = 0.0;
   int quad_type         = 1;
   int quad_order        = 8;
   int solver_type       = 0;
   int solver_iter       = 10;
   double solver_rtol    = 1e-10;
   int lin_solver        = 2;
   int max_lin_iter      = 100;
   bool move_bnd         = true;
   int combomet          = 0;
   bool normalization    = false;
   bool visualization    = true;
   int verbosity_level   = 0;
   bool fdscheme         = false;
   int adapt_eval        = 0;
<<<<<<< HEAD
   const char *devopt    = "cpu";
   bool pa               = false;
=======
   bool exactaction      = false;
>>>>>>> 5457d033

   // 2. Parse command-line options.
   OptionsParser args(argc, argv);
   args.AddOption(&mesh_file, "-m", "--mesh",
                  "Mesh file to use.");
   args.AddOption(&mesh_poly_deg, "-o", "--order",
                  "Polynomial degree of mesh finite element space.");
   args.AddOption(&rs_levels, "-rs", "--refine-serial",
                  "Number of times to refine the mesh uniformly in serial.");
   args.AddOption(&rp_levels, "-rp", "--refine-parallel",
                  "Number of times to refine the mesh uniformly in parallel.");
   args.AddOption(&jitter, "-ji", "--jitter",
                  "Random perturbation scaling factor.");
   args.AddOption(&metric_id, "-mid", "--metric-id",
                  "Mesh optimization metric:\n\t"
                  "1  : |T|^2                          -- 2D shape\n\t"
                  "2  : 0.5|T|^2/tau-1                 -- 2D shape (condition number)\n\t"
                  "7  : |T-T^-t|^2                     -- 2D shape+size\n\t"
                  "9  : tau*|T-T^-t|^2                 -- 2D shape+size\n\t"
                  "22 : 0.5(|T|^2-2*tau)/(tau-tau_0)   -- 2D untangling\n\t"
                  "50 : 0.5|T^tT|^2/tau^2-1            -- 2D shape\n\t"
                  "55 : (tau-1)^2                      -- 2D size\n\t"
                  "56 : 0.5(sqrt(tau)-1/sqrt(tau))^2   -- 2D size\n\t"
                  "58 : |T^tT|^2/(tau^2)-2*|T|^2/tau+2 -- 2D shape\n\t"
                  "77 : 0.5(tau-1/tau)^2               -- 2D size\n\t"
                  "211: (tau-1)^2-tau+sqrt(tau^2)      -- 2D untangling\n\t"
                  "252: 0.5(tau-1)^2/(tau-tau_0)       -- 2D untangling\n\t"
                  "301: (|T||T^-1|)/3-1              -- 3D shape\n\t"
                  "302: (|T|^2|T^-1|^2)/9-1          -- 3D shape\n\t"
                  "303: (|T|^2)/3*tau^(2/3)-1        -- 3D shape\n\t"
                  "315: (tau-1)^2                    -- 3D size\n\t"
                  "316: 0.5(sqrt(tau)-1/sqrt(tau))^2 -- 3D size\n\t"
                  "321: |T-T^-t|^2                   -- 3D shape+size\n\t"
                  "352: 0.5(tau-1)^2/(tau-tau_0)     -- 3D untangling");
   args.AddOption(&target_id, "-tid", "--target-id",
                  "Target (ideal element) type:\n\t"
                  "1: Ideal shape, unit size\n\t"
                  "2: Ideal shape, equal size\n\t"
                  "3: Ideal shape, initial size\n\t"
                  "4: Given full analytic Jacobian (in physical space)\n\t"
                  "5: Ideal shape, given size (in physical space)");
   args.AddOption(&lim_const, "-lc", "--limit-const", "Limiting constant.");
   args.AddOption(&adapt_lim_const, "-alc", "--adapt-limit-const",
                  "Adaptive limiting coefficient constant.");
   args.AddOption(&quad_type, "-qt", "--quad-type",
                  "Quadrature rule type:\n\t"
                  "1: Gauss-Lobatto\n\t"
                  "2: Gauss-Legendre\n\t"
                  "3: Closed uniform points");
   args.AddOption(&quad_order, "-qo", "--quad_order",
                  "Order of the quadrature rule.");
   args.AddOption(&solver_type, "-st", "--solver-type",
                  " Type of solver: (default) 0: Newton, 1: LBFGS");
   args.AddOption(&solver_iter, "-ni", "--newton-iters",
                  "Maximum number of Newton iterations.");
   args.AddOption(&solver_rtol, "-rtol", "--newton-rel-tolerance",
                  "Relative tolerance for the Newton solver.");
   args.AddOption(&lin_solver, "-ls", "--lin-solver",
                  "Linear solver:\n\t"
                  "0: l1-Jacobi\n\t"
                  "1: CG\n\t"
                  "2: MINRES\n\t"
                  "3: MINRES + Jacobi preconditioner"
                  "4: MINRES + l1-Jacobi preconditioner");
   args.AddOption(&max_lin_iter, "-li", "--lin-iter",
                  "Maximum number of iterations in the linear solve.");
   args.AddOption(&move_bnd, "-bnd", "--move-boundary", "-fix-bnd",
                  "--fix-boundary",
                  "Enable motion along horizontal and vertical boundaries.");
   args.AddOption(&combomet, "-cmb", "--combo-type",
                  "Combination of metrics options:"
                  "0: Use single metric\n\t"
                  "1: Shape + space-dependent size given analytically\n\t"
                  "2: Shape + adapted size given discretely; shared target");
   args.AddOption(&normalization, "-nor", "--normalization", "-no-nor",
                  "--no-normalization",
                  "Make all terms in the optimization functional unitless.");
   args.AddOption(&fdscheme, "-fd", "--fd_approximation",
                  "-no-fd", "--no-fd-approx",
                  "Enable finite difference based derivative computations.");
   args.AddOption(&exactaction, "-ex", "--exact_action",
                  "-no-ex", "--no-exact-action",
                  "Enable exact action of TMOP_Integrator.");
   args.AddOption(&visualization, "-vis", "--visualization", "-no-vis",
                  "--no-visualization",
                  "Enable or disable GLVis visualization.");
   args.AddOption(&verbosity_level, "-vl", "--verbosity-level",
                  "Set the verbosity level - 0, 1, or 2.");
   args.AddOption(&adapt_eval, "-ae", "--adaptivity-evaluator",
                  "0 - Advection based (DEFAULT), 1 - GSLIB.");
   args.AddOption(&devopt, "-d", "--device",
                  "Device configuration string, see Device::Configure().");
   args.AddOption(&pa, "-pa", "--partial-assembly", "-no-pa",
                  "--no-partial-assembly", "Enable Partial Assembly.");
   args.Parse();
   if (!args.Good())
   {
      if (myid == 0) { args.PrintUsage(cout); }
      return 1;
   }
   if (myid == 0) { args.PrintOptions(cout); }

   Device device(devopt);
   if (myid == 0) { device.Print();}

   // 3. Initialize and refine the starting mesh.
   Mesh *mesh = new Mesh(mesh_file, 1, 1, false);
   for (int lev = 0; lev < rs_levels; lev++)
   {
      mesh->UniformRefinement();
   }
   const int dim = mesh->Dimension();
   if (myid == 0)
   {
      cout << "Mesh curvature: ";
      if (mesh->GetNodes()) { cout << mesh->GetNodes()->OwnFEC()->Name(); }
      else { cout << "(NONE)"; }
      cout << endl;
   }

   ParMesh *pmesh = new ParMesh(MPI_COMM_WORLD, *mesh);

   delete mesh;
   for (int lev = 0; lev < rp_levels; lev++)
   {
      pmesh->UniformRefinement();
   }

   // 4. Define a finite element space on the mesh. Here we use vector finite
   //    elements which are tensor products of quadratic finite elements. The
   //    number of components in the vector finite element space is specified by
   //    the last parameter of the FiniteElementSpace constructor.
   FiniteElementCollection *fec;
   if (mesh_poly_deg <= 0)
   {
      fec = new QuadraticPosFECollection;
      mesh_poly_deg = 2;
   }
   else { fec = new H1_FECollection(mesh_poly_deg, dim); }
   ParFiniteElementSpace *pfespace = new ParFiniteElementSpace(pmesh, fec, dim);

   // 5. Make the mesh curved based on the above finite element space. This
   //    means that we define the mesh elements through a fespace-based
   //    transformation of the reference element.
   pmesh->SetNodalFESpace(pfespace);

   // 6. Set up an empty right-hand side vector b, which is equivalent to b=0.
   Vector b(0);

   // 7. Get the mesh nodes (vertices and other degrees of freedom in the finite
   //    element space) as a finite element grid function in fespace. Note that
   //    changing x automatically changes the shapes of the mesh elements.
   ParGridFunction x(pfespace);
   pmesh->SetNodalGridFunction(&x);

   // 8. Define a vector representing the minimal local mesh size in the mesh
   //    nodes. We index the nodes using the scalar version of the degrees of
   //    freedom in pfespace. Note: this is partition-dependent.
   //
   //    In addition, compute average mesh size and total volume.
   Vector h0(pfespace->GetNDofs());
   h0 = infinity();
   double vol_loc = 0.0;
   Array<int> dofs;
   for (int i = 0; i < pmesh->GetNE(); i++)
   {
      // Get the local scalar element degrees of freedom in dofs.
      pfespace->GetElementDofs(i, dofs);
      // Adjust the value of h0 in dofs based on the local mesh size.
      const double hi = pmesh->GetElementSize(i);
      for (int j = 0; j < dofs.Size(); j++)
      {
         h0(dofs[j]) = min(h0(dofs[j]), hi);
      }
      vol_loc += pmesh->GetElementVolume(i);
   }
   double volume;
   MPI_Allreduce(&vol_loc, &volume, 1, MPI_DOUBLE, MPI_SUM, MPI_COMM_WORLD);
   const double small_phys_size = pow(volume, 1.0 / dim) / 100.0;

   // 9. Add a random perturbation to the nodes in the interior of the domain.
   //    We define a random grid function of fespace and make sure that it is
   //    zero on the boundary and its values are locally of the order of h0.
   //    The latter is based on the DofToVDof() method which maps the scalar to
   //    the vector degrees of freedom in pfespace.
   ParGridFunction rdm(pfespace);
   rdm.Randomize();
   rdm -= 0.25; // Shift to random values in [-0.5,0.5].
   rdm *= jitter;
   rdm.HostReadWrite();
   // Scale the random values to be of order of the local mesh size.
   for (int i = 0; i < pfespace->GetNDofs(); i++)
   {
      for (int d = 0; d < dim; d++)
      {
         rdm(pfespace->DofToVDof(i,d)) *= h0(i);
      }
   }
   Array<int> vdofs;
   for (int i = 0; i < pfespace->GetNBE(); i++)
   {
      // Get the vector degrees of freedom in the boundary element.
      pfespace->GetBdrElementVDofs(i, vdofs);
      // Set the boundary values to zero.
      for (int j = 0; j < vdofs.Size(); j++) { rdm(vdofs[j]) = 0.0; }
   }
   x -= rdm;
   // Set the perturbation of all nodes from the true nodes.
   x.SetTrueVector();
   x.SetFromTrueVector();

   // 10. Save the starting (prior to the optimization) mesh to a file. This
   //     output can be viewed later using GLVis: "glvis -m perturbed -np
   //     num_mpi_tasks".
   {
      ostringstream mesh_name;
      mesh_name << "perturbed.mesh";
      ofstream mesh_ofs(mesh_name.str().c_str());
      mesh_ofs.precision(8);
      //x.HostRead();
      //pmesh->PrintAsOne(mesh_ofs);
   }

   // 11. Store the starting (prior to the optimization) positions.
   ParGridFunction x0(pfespace);
   x0 = x;

   // 12. Form the integrator that uses the chosen metric and target.
   double tauval = -0.1;
   TMOP_QualityMetric *metric = NULL;
   switch (metric_id)
   {
      case 1: metric = new TMOP_Metric_001; break;
      case 2: metric = new TMOP_Metric_002; break;
      case 7: metric = new TMOP_Metric_007; break;
      case 9: metric = new TMOP_Metric_009; break;
      case 14: metric = new TMOP_Metric_SSA2D; break;
      case 22: metric = new TMOP_Metric_022(tauval); break;
      case 50: metric = new TMOP_Metric_050; break;
      case 55: metric = new TMOP_Metric_055; break;
      case 56: metric = new TMOP_Metric_056; break;
      case 58: metric = new TMOP_Metric_058; break;
      case 77: metric = new TMOP_Metric_077; break;
      case 85: metric = new TMOP_Metric_085; break;
      case 211: metric = new TMOP_Metric_211; break;
      case 252: metric = new TMOP_Metric_252(tauval); break;
      case 301: metric = new TMOP_Metric_301; break;
      case 302: metric = new TMOP_Metric_302; break;
      case 303: metric = new TMOP_Metric_303; break;
      case 315: metric = new TMOP_Metric_315; break;
      case 316: metric = new TMOP_Metric_316; break;
      case 321: metric = new TMOP_Metric_321; break;
      case 352: metric = new TMOP_Metric_352(tauval); break;
      default:
         if (myid == 0) { cout << "Unknown metric_id: " << metric_id << endl; }
         return 3;
   }
   TargetConstructor::TargetType target_t;
   TargetConstructor *target_c = NULL;
   HessianCoefficient *adapt_coeff = NULL;
   H1_FECollection ind_fec(mesh_poly_deg, dim);
   ParFiniteElementSpace ind_fes(pmesh, &ind_fec);
   ParFiniteElementSpace ind_fesv(pmesh, &ind_fec, dim);
   ParGridFunction size(&ind_fes), aspr(&ind_fes), disc(&ind_fes), ori(&ind_fes);
   ParGridFunction aspr3d(&ind_fesv);
   const AssemblyLevel al =
      pa ? AssemblyLevel::PARTIAL : AssemblyLevel::LEGACYFULL;
   switch (target_id)
   {
      case 1: target_t = TargetConstructor::IDEAL_SHAPE_UNIT_SIZE; break;
      case 2: target_t = TargetConstructor::IDEAL_SHAPE_EQUAL_SIZE; break;
      case 3: target_t = TargetConstructor::IDEAL_SHAPE_GIVEN_SIZE; break;
      case 4:
      {
         target_t = TargetConstructor::GIVEN_FULL;
         AnalyticAdaptTC *tc = new AnalyticAdaptTC(target_t);
         adapt_coeff = new HessianCoefficient(dim, metric_id);
         tc->SetAnalyticTargetSpec(NULL, NULL, adapt_coeff);
         target_c = tc;
         break;
      }
      case 5:
      {
         target_t = TargetConstructor::IDEAL_SHAPE_GIVEN_SIZE;
         DiscreteAdaptTC *tc = new DiscreteAdaptTC(target_t);
         if (adapt_eval == 0)
         {
            tc->SetAdaptivityEvaluator(new AdvectorCG(al));
         }
         else
         {
#ifdef MFEM_USE_GSLIB
            tc->SetAdaptivityEvaluator(new InterpolatorFP);
#else
            MFEM_ABORT("MFEM is not built with GSLIB.");
#endif
         }
         FunctionCoefficient ind_coeff(discrete_size_2d);
         size.ProjectCoefficient(ind_coeff);
         tc->SetParDiscreteTargetSize(size);
         target_c = tc;
         break;
      }
      case 6: //material indicator 2D
      {
         ParGridFunction d_x(&ind_fes), d_y(&ind_fes);

         target_t = TargetConstructor::GIVEN_SHAPE_AND_SIZE;
         DiscreteAdaptTC *tc = new DiscreteAdaptTC(target_t);
         FunctionCoefficient ind_coeff(material_indicator_2d);
         disc.ProjectCoefficient(ind_coeff);
         if (adapt_eval == 0)
         {
            tc->SetAdaptivityEvaluator(new AdvectorCG(al));
         }
         else
         {
#ifdef MFEM_USE_GSLIB
            tc->SetAdaptivityEvaluator(new InterpolatorFP);
#else
            MFEM_ABORT("MFEM is not built with GSLIB.");
#endif
         }
         //Diffuse the interface
         DiffuseField(disc,2);

         //Get  partials with respect to x and y of the grid function
         disc.GetDerivative(1,0,d_x);
         disc.GetDerivative(1,1,d_y);

         //Compute the squared magnitude of the gradient
         for (int i = 0; i < size.Size(); i++)
         {
            size(i) = std::pow(d_x(i),2)+std::pow(d_y(i),2);
         }
         const double max = size.Max();
         double max_all;
         MPI_Allreduce(&max, &max_all, 1, MPI_DOUBLE, MPI_MAX, MPI_COMM_WORLD);

         for (int i = 0; i < d_x.Size(); i++)
         {
            d_x(i) = std::abs(d_x(i));
            d_y(i) = std::abs(d_y(i));
         }
         const double eps = 0.01;
         const double aspr_ratio = 20.0;
         const double size_ratio = 40.0;

         for (int i = 0; i < size.Size(); i++)
         {
            size(i) = (size(i)/max_all);
            aspr(i) = (d_x(i)+eps)/(d_y(i)+eps);
            aspr(i) = 0.1 + 0.9*(1-size(i))*(1-size(i));
            if (aspr(i) > aspr_ratio) {aspr(i) = aspr_ratio;}
            if (aspr(i) < 1.0/aspr_ratio) {aspr(i) = 1.0/aspr_ratio;}
         }
         Vector vals;
         const int NE = pmesh->GetNE();
         double volume = 0.0, volume_ind = 0.0;

         for (int i = 0; i < NE; i++)
         {
            ElementTransformation *Tr = pmesh->GetElementTransformation(i);
            const IntegrationRule &ir =
               IntRules.Get(pmesh->GetElementBaseGeometry(i), Tr->OrderJ());
            size.GetValues(i, ir, vals);
            for (int j = 0; j < ir.GetNPoints(); j++)
            {
               const IntegrationPoint &ip = ir.IntPoint(j);
               Tr->SetIntPoint(&ip);
               volume     += ip.weight * Tr->Weight();
               volume_ind += vals(j) * ip.weight * Tr->Weight();
            }
         }
         double volume_all, volume_ind_all;
         int NE_ALL;
         MPI_Allreduce(&volume, &volume_all, 1, MPI_DOUBLE, MPI_SUM, MPI_COMM_WORLD);
         MPI_Allreduce(&volume_ind, &volume_ind_all, 1, MPI_DOUBLE, MPI_SUM,
                       MPI_COMM_WORLD);
         MPI_Allreduce(&NE, &NE_ALL, 1, MPI_INT, MPI_SUM, MPI_COMM_WORLD);

         const double avg_zone_size = volume_all / NE_ALL;

         const double small_avg_ratio =
            (volume_ind_all + (volume_all - volume_ind_all) / size_ratio)
            / volume_all;

         const double small_zone_size = small_avg_ratio * avg_zone_size;
         const double big_zone_size   = size_ratio * small_zone_size;

         for (int i = 0; i < size.Size(); i++)
         {
            const double val = size(i);
            const double a = (big_zone_size - small_zone_size) / small_zone_size;
            size(i) = big_zone_size / (1.0+a*val);
         }

         DiffuseField(size, 2);
         DiffuseField(aspr, 2);

         tc->SetParDiscreteTargetSize(size);
         tc->SetParDiscreteTargetAspectRatio(aspr);
         target_c = tc;
         break;
      }
      case 7: // aspect-ratio 3D
      {
         target_t = TargetConstructor::GIVEN_SHAPE_AND_SIZE;
         DiscreteAdaptTC *tc = new DiscreteAdaptTC(target_t);
         if (adapt_eval == 0)
         {
            tc->SetAdaptivityEvaluator(new AdvectorCG(al));
         }
         else
         {
#ifdef MFEM_USE_GSLIB
            tc->SetAdaptivityEvaluator(new InterpolatorFP);
#else
            MFEM_ABORT("MFEM is not built with GSLIB.");
#endif
         }
         VectorFunctionCoefficient fd_aspr3d(dim, discrete_aspr_3d);
         aspr3d.ProjectCoefficient(fd_aspr3d);
         tc->SetParDiscreteTargetAspectRatio(aspr3d);
         target_c = tc;
         break;
      }
      case 8: // shape/size + orientation 2D
      {
         target_t = TargetConstructor::GIVEN_SHAPE_AND_SIZE;
         DiscreteAdaptTC *tc = new DiscreteAdaptTC(target_t);
         if (adapt_eval == 0)
         {
            tc->SetAdaptivityEvaluator(new AdvectorCG(al));
         }
         else
         {
#ifdef MFEM_USE_GSLIB
            tc->SetAdaptivityEvaluator(new InterpolatorFP);
#else
            MFEM_ABORT("MFEM is not built with GSLIB.");
#endif
         }

         if (metric_id == 14)
         {
            ConstantCoefficient ind_coeff(0.1*0.1);
            size.ProjectCoefficient(ind_coeff);
            tc->SetParDiscreteTargetSize(size);
         }

         if (metric_id == 85)
         {
            FunctionCoefficient aspr_coeff(discrete_aspr_2d);
            aspr.ProjectCoefficient(aspr_coeff);
            DiffuseField(aspr,2);
            tc->SetParDiscreteTargetAspectRatio(aspr);
         }

         FunctionCoefficient ori_coeff(discrete_ori_2d);
         ori.ProjectCoefficient(ori_coeff);
         tc->SetParDiscreteTargetOrientation(ori);
         target_c = tc;
         break;
      }
      default:
         if (myid == 0) { cout << "Unknown target_id: " << target_id << endl; }
         return 3;
   }

   if (target_c == NULL)
   {
      target_c = new TargetConstructor(target_t, MPI_COMM_WORLD);
   }
   target_c->SetNodes(x0);
   TMOP_Integrator *he_nlf_integ= new TMOP_Integrator(metric, target_c);
<<<<<<< HEAD

   // Finite differences for computations of derivatives.
   if (fdscheme)
   {
      MFEM_VERIFY(pa == false, "PA for finite differences is not imlemented.");

      he_nlf_integ->EnableFiniteDifferences(x);
   }
=======
   if (fdscheme) { he_nlf_integ->EnableFiniteDifferences(x); }
   he_nlf_integ->SetExactActionFlag(exactaction);
>>>>>>> 5457d033

   // 13. Setup the quadrature rule for the non-linear form integrator.
   const IntegrationRule *ir = NULL;
   const int geom_type = pfespace->GetFE(0)->GetGeomType();
   switch (quad_type)
   {
      case 1: ir = &IntRulesLo.Get(geom_type, quad_order); break;
      case 2: ir = &IntRules.Get(geom_type, quad_order); break;
      case 3: ir = &IntRulesCU.Get(geom_type, quad_order); break;
      default:
         if (myid == 0) { cout << "Unknown quad_type: " << quad_type << endl; }
         return 3;
   }
   if (myid == 0)
   { cout << "Quadrature points per cell: " << ir->GetNPoints() << endl; }
   he_nlf_integ->SetIntegrationRule(*ir);

   if (normalization) { he_nlf_integ->ParEnableNormalization(x0); }

   // 14. Limit the node movement.
   // The limiting distances can be given by a general function of space.
   ParGridFunction dist(pfespace);
   dist = 1.0;
   // The small_phys_size is relevant only with proper normalization.
   if (normalization) { dist = small_phys_size; }
   ConstantCoefficient lim_coeff(lim_const);
   if (lim_const != 0.0) { he_nlf_integ->EnableLimiting(x0, dist, lim_coeff); }

   // Adaptive limiting.
   ParGridFunction zeta_0(&ind_fes);
   ConstantCoefficient coef_zeta(adapt_lim_const);
   AdaptivityEvaluator *adapt_evaluator = NULL;
   if (adapt_lim_const > 0.0)
   {
      MFEM_VERIFY(pa == false, "PA is not implemented for adaptive limiting");

      FunctionCoefficient alim_coeff(adapt_lim_fun);
      zeta_0.ProjectCoefficient(alim_coeff);

      if (adapt_eval == 0) { adapt_evaluator = new AdvectorCG(al); }
      else if (adapt_eval == 1)
      {
#ifdef MFEM_USE_GSLIB
         adapt_evaluator = new InterpolatorFP;
#else
         MFEM_ABORT("MFEM is not built with GSLIB support!");
#endif
      }
      else { MFEM_ABORT("Bad interpolation option."); }

      he_nlf_integ->EnableAdaptiveLimiting(zeta_0, coef_zeta, *adapt_evaluator);
      if (visualization)
      {
         socketstream vis1;
         common::VisualizeField(vis1, "localhost", 19916, zeta_0, "Zeta 0",
                                300, 600, 300, 300);
      }
   }

   // 15. Setup the final NonlinearForm (which defines the integral of interest,
   //     its first and second derivatives). Here we can use a combination of
   //     metrics, i.e., optimize the sum of two integrals, where both are
   //     scaled by used-defined space-dependent weights.  Note that there are
   //     no command-line options for the weights and the type of the second
   //     metric; one should update those in the code.
   ParNonlinearForm a(pfespace);
   if (pa) { a.SetAssemblyLevel(AssemblyLevel::PARTIAL); }
   ConstantCoefficient *coeff1 = NULL;
   TMOP_QualityMetric *metric2 = NULL;
   TargetConstructor *target_c2 = NULL;
   FunctionCoefficient coeff2(weight_fun);

   if (combomet > 0)
   {
      // First metric.
      coeff1 = new ConstantCoefficient(1.0);
      he_nlf_integ->SetCoefficient(*coeff1);

      // Second metric.
      metric2 = new TMOP_Metric_077;
      TMOP_Integrator *he_nlf_integ2 = NULL;
      if (combomet == 1)
      {
         target_c2 = new TargetConstructor(
            TargetConstructor::IDEAL_SHAPE_EQUAL_SIZE, MPI_COMM_WORLD);
         target_c2->SetVolumeScale(0.01);
         target_c2->SetNodes(x0);
         he_nlf_integ2 = new TMOP_Integrator(metric2, target_c2);
         he_nlf_integ2->SetCoefficient(coeff2);
      }
      else { he_nlf_integ2 = new TMOP_Integrator(metric2, target_c); }
      he_nlf_integ2->SetIntegrationRule(*ir);
      if (fdscheme) { he_nlf_integ2->EnableFiniteDifferences(x); }
      he_nlf_integ2->SetExactActionFlag(exactaction);

      TMOPComboIntegrator *combo = new TMOPComboIntegrator;
      combo->AddTMOPIntegrator(he_nlf_integ);
      combo->AddTMOPIntegrator(he_nlf_integ2);
      if (normalization) { combo->ParEnableNormalization(x0); }
      if (lim_const != 0.0) { combo->EnableLimiting(x0, dist, lim_coeff); }

      a.AddDomainIntegrator(combo);
   }
   else { a.AddDomainIntegrator(he_nlf_integ); }

   if (pa) { a.Setup(); }

   const double init_energy = a.GetParGridFunctionEnergy(x);

   // 16. Visualize the starting mesh and metric values.
   if (visualization)
   {
      char title[] = "Initial metric values";
      vis_tmop_metric_p(mesh_poly_deg, *metric, *target_c, *pmesh, title, 0);
   }

   // 17. Fix all boundary nodes, or fix only a given component depending on the
   //     boundary attributes of the given mesh.  Attributes 1/2/3 correspond to
   //     fixed x/y/z components of the node.  Attribute 4 corresponds to an
   //     entirely fixed node.  Other boundary attributes do not affect the node
   //     movement boundary conditions.
   if (move_bnd == false)
   {
      Array<int> ess_bdr(pmesh->bdr_attributes.Max());
      ess_bdr = 1;
      a.SetEssentialBC(ess_bdr);
   }
   else
   {
      const int nd  = pfespace->GetBE(0)->GetDof();
      int n = 0;
      for (int i = 0; i < pmesh->GetNBE(); i++)
      {
         const int attr = pmesh->GetBdrElement(i)->GetAttribute();
         MFEM_VERIFY(!(dim == 2 && attr == 3),
                     "Boundary attribute 3 must be used only for 3D meshes. "
                     "Adjust the attributes (1/2/3/4 for fixed x/y/z/all "
                     "components, rest for free nodes), or use -fix-bnd.");
         if (attr == 1 || attr == 2 || attr == 3) { n += nd; }
         if (attr == 4) { n += nd * dim; }
      }
      Array<int> ess_vdofs(n), vdofs;
      n = 0;
      for (int i = 0; i < pmesh->GetNBE(); i++)
      {
         const int attr = pmesh->GetBdrElement(i)->GetAttribute();
         pfespace->GetBdrElementVDofs(i, vdofs);
         if (attr == 1) // Fix x components.
         {
            for (int j = 0; j < nd; j++)
            { ess_vdofs[n++] = vdofs[j]; }
         }
         else if (attr == 2) // Fix y components.
         {
            for (int j = 0; j < nd; j++)
            { ess_vdofs[n++] = vdofs[j+nd]; }
         }
         else if (attr == 3) // Fix z components.
         {
            for (int j = 0; j < nd; j++)
            { ess_vdofs[n++] = vdofs[j+2*nd]; }
         }
         else if (attr == 4) // Fix all components.
         {
            for (int j = 0; j < vdofs.Size(); j++)
            { ess_vdofs[n++] = vdofs[j]; }
         }
      }
      a.SetEssentialVDofs(ess_vdofs);
   }

   // As we use the Newton method to solve the resulting nonlinear system, here
   // we setup the linear solver for the system's Jacobian.
   Solver *S = NULL, *S_prec = NULL;
   const double linsol_rtol = 1e-12;
   if (lin_solver == 0)
   {
      S = new DSmoother(1, 1.0, max_lin_iter);
   }
   else if (lin_solver == 1)
   {
      CGSolver *cg = new CGSolver(MPI_COMM_WORLD);
      cg->SetMaxIter(max_lin_iter);
      cg->SetRelTol(linsol_rtol);
      cg->SetAbsTol(0.0);
      cg->SetPrintLevel(verbosity_level >= 2 ? 3 : -1);
      S = cg;
   }
   else
   {
      MINRESSolver *minres = new MINRESSolver(MPI_COMM_WORLD);
      minres->SetMaxIter(max_lin_iter);
      minres->SetRelTol(linsol_rtol);
      minres->SetAbsTol(0.0);
      minres->SetPrintLevel(verbosity_level >= 2 ? 3 : -1);
      if (lin_solver == 3 || lin_solver == 4)
      {
         if (pa)
         {
            MFEM_VERIFY(lin_solver != 4, "PA l1-Jacobi is not implemented");
            S_prec = new OperatorJacobiSmoother(a, a.GetEssentialTrueDofs());
         }
         else
         {
            HypreSmoother *hs = new HypreSmoother;
            hs->SetType((lin_solver == 3) ? HypreSmoother::Jacobi
                        : HypreSmoother::l1Jacobi, 1);
            S_prec = hs;
         }
         minres->SetPreconditioner(*S_prec);
      }
      S = minres;
   }

   // 19. Compute the minimum det(J) of the starting mesh.
   tauval = infinity();
   const int NE = pmesh->GetNE();
   for (int i = 0; i < NE; i++)
   {
      ElementTransformation *transf = pmesh->GetElementTransformation(i);
      for (int j = 0; j < ir->GetNPoints(); j++)
      {
         transf->SetIntPoint(&ir->IntPoint(j));
         tauval = min(tauval, transf->Jacobian().Det());
      }
   }
   double minJ0;
   MPI_Allreduce(&tauval, &minJ0, 1, MPI_DOUBLE, MPI_MIN, MPI_COMM_WORLD);
   tauval = minJ0;
   if (myid == 0)
   { cout << "Minimum det(J) of the original mesh is " << tauval << endl; }
   double h0min = h0.Min(), h0min_all;
   MPI_Allreduce(&h0min, &h0min_all, 1, MPI_DOUBLE, MPI_MIN, MPI_COMM_WORLD);
   tauval -= 0.01 * h0min_all; // Slightly below minJ0 to avoid div by 0.

   // Perform the nonlinear optimization.
   TMOPNewtonSolver solver(pfespace->GetComm(), *ir, solver_type);
   if (solver_type == 0)
   {
      // Specify linear solver when we use a Newton-based solver.
      solver.SetPreconditioner(*S);
   }
   solver.SetMaxIter(solver_iter);
   solver.SetRelTol(solver_rtol);
   solver.SetAbsTol(0.0);
   solver.SetPrintLevel(verbosity_level >= 1 ? 1 : -1);
   solver.SetOperator(a);
   solver.Mult(b, x.GetTrueVector());
   x.SetFromTrueVector();
   if (myid == 0 && solver.GetConverged() == false)
   {
      cout << "Nonlinear solver: rtol = " << solver_rtol << " not achieved.\n";
   }

   // 21. Save the optimized mesh to a file. This output can be viewed later
   //     using GLVis: "glvis -m optimized -np num_mpi_tasks".
   {
      ostringstream mesh_name;
      mesh_name << "optimized.mesh";
      ofstream mesh_ofs(mesh_name.str().c_str());
      mesh_ofs.precision(8);
      pmesh->PrintAsOne(mesh_ofs);
   }

   // 22. Compute the amount of energy decrease.
   const double fin_energy = a.GetParGridFunctionEnergy(x);
   double metric_part = fin_energy;
   if (lim_const > 0.0 || adapt_lim_const > 0.0)
   {
      lim_coeff.constant = 0.0;
      coef_zeta.constant = 0.0;
      metric_part = a.GetParGridFunctionEnergy(x);
      lim_coeff.constant = lim_const;
      coef_zeta.constant = adapt_lim_const;
   }
   if (myid == 0)
   {
      cout << "Initial strain energy: " << init_energy
           << " = metrics: " << init_energy
           << " + limiting term: " << 0.0 << endl;
      cout << "  Final strain energy: " << fin_energy
           << " = metrics: " << metric_part
           << " + limiting term: " << fin_energy - metric_part << endl;
      cout << "The strain energy decreased by: " << setprecision(12)
           << (init_energy - fin_energy) * 100.0 / init_energy << " %." << endl;
   }

   // 23. Visualize the final mesh and metric values.
   if (visualization)
   {
      char title[] = "Final metric values";
      vis_tmop_metric_p(mesh_poly_deg, *metric, *target_c, *pmesh, title, 600);
   }

   if (adapt_lim_const > 0.0 && visualization)
   {
      socketstream vis0;
      common::VisualizeField(vis0, "localhost", 19916, zeta_0, "Xi 0",
                             600, 600, 300, 300);
   }

   // 23. Visualize the mesh displacement.
   if (visualization)
   {
      x0 -= x;
      socketstream sock;
      if (myid == 0)
      {
         sock.open("localhost", 19916);
         sock << "solution\n";
      }
      pmesh->PrintAsOne(sock);
      x0.SaveAsOne(sock);
      if (myid == 0)
      {
         sock << "window_title 'Displacements'\n"
              << "window_geometry "
              << 1200 << " " << 0 << " " << 600 << " " << 600 << "\n"
              << "keys jRmclA" << endl;
      }
   }

   // 24. Free the used memory.
   delete S_prec;
   delete S;
   delete target_c2;
   delete metric2;
   delete coeff1;
   delete adapt_evaluator;
   delete target_c;
   delete adapt_coeff;
   delete metric;
   delete pfespace;
   delete fec;
   delete pmesh;

   MPI_Finalize();
   return 0;
}<|MERGE_RESOLUTION|>--- conflicted
+++ resolved
@@ -124,12 +124,9 @@
    int verbosity_level   = 0;
    bool fdscheme         = false;
    int adapt_eval        = 0;
-<<<<<<< HEAD
+   bool exactaction      = false;
    const char *devopt    = "cpu";
    bool pa               = false;
-=======
-   bool exactaction      = false;
->>>>>>> 5457d033
 
    // 2. Parse command-line options.
    OptionsParser args(argc, argv);
@@ -606,7 +603,6 @@
    }
    target_c->SetNodes(x0);
    TMOP_Integrator *he_nlf_integ= new TMOP_Integrator(metric, target_c);
-<<<<<<< HEAD
 
    // Finite differences for computations of derivatives.
    if (fdscheme)
@@ -615,10 +611,7 @@
 
       he_nlf_integ->EnableFiniteDifferences(x);
    }
-=======
-   if (fdscheme) { he_nlf_integ->EnableFiniteDifferences(x); }
    he_nlf_integ->SetExactActionFlag(exactaction);
->>>>>>> 5457d033
 
    // 13. Setup the quadrature rule for the non-linear form integrator.
    const IntegrationRule *ir = NULL;
