// Copyright (c) 2010-2020, Lawrence Livermore National Security, LLC. Produced
// at the Lawrence Livermore National Laboratory. All Rights reserved. See files
// LICENSE and NOTICE for details. LLNL-CODE-806117.
//
// This file is part of the MFEM library. For more information and source code
// availability visit https://mfem.org.
//
// MFEM is free software; you can redistribute it and/or modify it under the
// terms of the BSD-3 license. We welcome feedback and contributions, see file
// CONTRIBUTING.md for details.
//
//            --------------------------------------------------
//            Mesh Optimizer Miniapp: Optimize high-order meshes
//            --------------------------------------------------
//
// This miniapp performs mesh optimization using the Target-Matrix Optimization
// Paradigm (TMOP) by P.Knupp et al., and a global variational minimization
// approach. It minimizes the quantity sum_T int_T mu(J(x)), where T are the
// target (ideal) elements, J is the Jacobian of the transformation from the
// target to the physical element, and mu is the mesh quality metric. This
// metric can measure shape, size or alignment of the region around each
// quadrature point. The combination of targets & quality metrics is used to
// optimize the physical node positions, i.e., they must be as close as possible
// to the shape / size / alignment of their targets. This code also demonstrates
// a possible use of nonlinear operators (the class TMOP_QualityMetric, defining
// mu(J), and the class TMOP_Integrator, defining int mu(J)), as well as their
// coupling to Newton methods for solving minimization problems. Note that the
// utilized Newton methods are oriented towards avoiding invalid meshes with
// negative Jacobian determinants. Each Newton step requires the inversion of a
// Jacobian matrix, which is done through an inner linear solver.
//
// Compile with: make mesh-optimizer
//
//  Preconditioner run:
// ./mesh-optimizer -m blade.mesh -o 4 -rs 0 -mid 2 -tid 1 -ni 200 -bnd -qt 1 -qo 8 -ls 3 -nor -lc 0.1 -vl 2 -pa -d cpu
//
// Sample runs:
//   Adapted analytic shape:
//     mesh-optimizer -m square01.mesh -o 2 -rs 2 -mid 2 -tid 4 -ni 200 -ls 2 -li 100 -bnd -qt 1 -qo 8
//   Adapted analytic size+orientation:
//     mesh-optimizer -m square01.mesh -o 2 -rs 2 -mid 14 -tid 4 -ni 100 -ls 2 -li 100 -bnd -qt 1 -qo 8 -fd
//   Adapted analytic shape+orientation:
//     mesh-optimizer -m square01.mesh -o 2 -rs 2 -mid 85 -tid 4 -ni 100 -ls 2 -li 100 -bnd -qt 1 -qo 8 -fd
//
//   Adapted discrete size:
//     mesh-optimizer -m square01.mesh -o 2 -rs 2 -mid 80 -tid 5 -ni 50 -qo 4 -nor
//   Adapted discrete size; explicit combo of metrics; mixed tri/quad mesh:
//     mesh-optimizer -m ../../data/square-mixed.mesh -o 2 -rs 2 -mid 2 -tid 5 -ni 200 -bnd -qo 6 -cmb 2 -nor
//   Adapted discrete size+aspect_ratio:
//     mesh-optimizer -m square01.mesh -o 2 -rs 2 -mid 7 -tid 6 -ni 100
//     mesh-optimizer -m square01.mesh -o 2 -rs 2 -mid 7 -tid 6 -ni 100 -qo 6 -ex -st 1 -nor
//   Adapted discrete size+orientation (requires GSLIB):
//   * mesh-optimizer -m square01.mesh -o 2 -rs 2 -mid 36 -tid 8 -qo 4 -fd -ae 1 -nor
//   Adapted discrete aspect-ratio+orientation (requires GSLIB):
//   * mesh-optimizer -m square01.mesh -o 2 -rs 2 -mid 85 -tid 8 -ni 10  -ls 2 -li 100 -bnd -qt 1 -qo 8 -fd -ae 1
//   Adapted discrete aspect ratio (3D):
//     mesh-optimizer -m cube.mesh -o 2 -rs 2 -mid 302 -tid 7 -ni 20  -ls 2 -li 100 -bnd -qt 1 -qo 8
//
//   Adapted discrete size (3D):
//     mesh-optimizer -m cube.mesh -o 2 -rs 2 -mid 321 -tid 5 -ni 20  -ls 2 -li 100 -bnd -qt 1 -qo 8 -nor
//   Adapted discrete shape+size explicit combo (3D):
//     mesh-optimizer -m cube.mesh -o 2 -rs 2 -mid 302 -tid 5 -ni 20  -ls 2 -li 100 -bnd -qt 1 -qo 8 -cmb 2 -nor
//
//   Adaptive limiting:
//     mesh-optimizer -m stretched2D.mesh -o 2 -mid 2 -tid 1 -ni 50 -qo 5 -nor -vl 1 -alc 0.5
//   Adaptive limiting through the L-BFGS solver:
//     mesh-optimizer -m stretched2D.mesh -o 2 -mid 2 -tid 1 -ni 400 -qo 5 -nor -vl 1 -alc 0.5 -st 1
//   Adaptive limiting through FD (requires GSLIB):
//   * mesh-optimizer -m stretched2D.mesh -o 2 -mid 2 -tid 1 -ni 50 -qo 5 -nor -vl 1 -alc 0.5 -fd -ae 1
//
//   Blade shape:
//     mesh-optimizer -m blade.mesh -o 4 -rs 0 -mid 2 -tid 1 -ni 200 -ls 2 -li 100 -bnd -qt 1 -qo 8
//   Blade shape with FD-based solver:
//     mesh-optimizer -m blade.mesh -o 4 -rs 0 -mid 2 -tid 1 -ni 200 -ls 2 -li 100 -bnd -qt 1 -qo 8 -fd
//   Blade limited shape:
//     mesh-optimizer -m blade.mesh -o 4 -rs 0 -mid 2 -tid 1 -ni 200 -ls 2 -li 100 -bnd -qt 1 -qo 8 -lc 5000
//   ICF shape and equal size:
//     mesh-optimizer -o 3 -rs 0 -mid 9 -tid 2 -ni 25 -ls 3 -qo 5
//   ICF shape and initial size:
//     mesh-optimizer -o 3 -rs 0 -mid 9 -tid 3 -ni 100 -ls 2 -li 100 -bnd -qt 1 -qo 8
//   ICF shape:
//     mesh-optimizer -o 3 -rs 0 -mid 1 -tid 1 -ni 100 -ls 2 -li 100 -bnd -qt 1 -qo 8
//   ICF limited shape:
//     mesh-optimizer -o 3 -rs 0 -mid 1 -tid 1 -ni 100 -ls 2 -li 100 -bnd -qt 1 -qo 8 -lc 10
//   ICF combo shape + size (rings, slow convergence):
//     mesh-optimizer -o 3 -rs 0 -mid 1 -tid 1 -ni 1000 -ls 2 -li 100 -bnd -qt 1 -qo 8 -cmb 1
//   Mixed tet / cube / hex mesh with limiting:
//     mesh-optimizer -m ../../data/fichera-mixed-p2.mesh -o 4 -rs 1 -mid 301 -tid 1 -fix-bnd -qo 6 -nor -lc 0.25
//   3D pinched sphere shape (the mesh is in the mfem/data GitHub repository):
//   * mesh-optimizer -m ../../../mfem_data/ball-pert.mesh -o 4 -rs 0 -mid 303 -tid 1 -ni 20 -ls 2 -li 500 -fix-bnd
//   2D non-conforming shape and equal size:
//     mesh-optimizer -m ./amr-quad-q2.mesh -o 2 -rs 1 -mid 9 -tid 2 -ni 200 -ls 2 -li 100 -bnd -qt 1 -qo 8


#include "mfem.hpp"
#include "../common/mfem-common.hpp"
#include <cfloat>
#include <fstream>
#include <iostream>
#include "mesh-optimizer.hpp"

using namespace mfem;
using namespace std;

int main(int argc, char *argv[])
{
   // 0. Set the method's default parameters.
   const char *mesh_file = "icf.mesh";
   int mesh_poly_deg     = 1;
   int rs_levels         = 0;
   double jitter         = 0.0;
   int metric_id         = 1;
   int target_id         = 1;
   double lim_const      = 0.0;
   double adapt_lim_const = 0.0;
   int quad_type         = 1;
   int quad_order        = 8;
   int solver_type       = 0;
   int solver_iter       = 20;
   double solver_rtol    = 1e-10;
   int lin_solver        = 2;
   int max_lin_iter      = 100;
   bool move_bnd         = true;
   int combomet          = 0;
   bool normalization    = false;
   bool visualization    = true;
   int verbosity_level   = 0;
   bool fdscheme         = false;
   int adapt_eval        = 0;
   bool exactaction      = false;
   const char *devopt    = "cpu";
   bool pa               = false;

   // 1. Parse command-line options.
   OptionsParser args(argc, argv);
   args.AddOption(&mesh_file, "-m", "--mesh",
                  "Mesh file to use.");
   args.AddOption(&mesh_poly_deg, "-o", "--order",
                  "Polynomial degree of mesh finite element space.");
   args.AddOption(&rs_levels, "-rs", "--refine-serial",
                  "Number of times to refine the mesh uniformly in serial.");
   args.AddOption(&jitter, "-ji", "--jitter",
                  "Random perturbation scaling factor.");
   args.AddOption(&metric_id, "-mid", "--metric-id",
                  "Mesh optimization metric:\n\t"
                  "T-metrics\n\t"
                  "1  : |T|^2                          -- 2D shape\n\t"
                  "2  : 0.5|T|^2/tau-1                 -- 2D shape (condition number)\n\t"
                  "7  : |T-T^-t|^2                     -- 2D shape+size\n\t"
                  "9  : tau*|T-T^-t|^2                 -- 2D shape+size\n\t"
                  "14 : |T-I|^2                        -- 2D shape+size+orientation\n\t"
                  "22 : 0.5(|T|^2-2*tau)/(tau-tau_0)   -- 2D untangling\n\t"
                  "50 : 0.5|T^tT|^2/tau^2-1            -- 2D shape\n\t"
                  "55 : (tau-1)^2                      -- 2D size\n\t"
                  "56 : 0.5(sqrt(tau)-1/sqrt(tau))^2   -- 2D size\n\t"
                  "58 : |T^tT|^2/(tau^2)-2*|T|^2/tau+2 -- 2D shape\n\t"
                  "77 : 0.5(tau-1/tau)^2               -- 2D size\n\t"
                  "80 : (1-gamma)mu_2 + gamma mu_77    -- 2D shape+size\n\t"
                  "85 : |T-|T|/sqrt(2)I|^2             -- 2D shape+orientation\n\t"
                  "98 : (1/tau)|T-I|^2                 -- 2D shape+size+orientation\n\t"
                  "211: (tau-1)^2-tau+sqrt(tau^2)      -- 2D untangling\n\t"
                  "252: 0.5(tau-1)^2/(tau-tau_0)       -- 2D untangling\n\t"
                  "301: (|T||T^-1|)/3-1              -- 3D shape\n\t"
                  "302: (|T|^2|T^-1|^2)/9-1          -- 3D shape\n\t"
                  "303: (|T|^2)/3*tau^(2/3)-1        -- 3D shape\n\t"
                  "315: (tau-1)^2                    -- 3D size\n\t"
                  "316: 0.5(sqrt(tau)-1/sqrt(tau))^2 -- 3D size\n\t"
                  "321: |T-T^-t|^2                   -- 3D shape+size\n\t"
                  "352: 0.5(tau-1)^2/(tau-tau_0)     -- 3D untangling\n\t"
                  "A-metrics\n\t"
                  "11 : (1/4*alpha)|A-(adjA)^T(W^TW)/omega|^2 -- 2D shape\n\t"
                  "36 : (1/alpha)|A-W|^2                      -- 2D shape+size+orientation\n\t"
                  "107: (1/2*alpha)|A-|A|/|W|W|^2             -- 2D shape+orientation\n\t"
                  "126: (1-gamma)nu_11 + gamma*nu_14a         -- 2D shape+size\n\t"
                 );
   args.AddOption(&target_id, "-tid", "--target-id",
                  "Target (ideal element) type:\n\t"
                  "1: Ideal shape, unit size\n\t"
                  "2: Ideal shape, equal size\n\t"
                  "3: Ideal shape, initial size\n\t"
                  "4: Given full analytic Jacobian (in physical space)\n\t"
                  "5: Ideal shape, given size (in physical space)");
   args.AddOption(&lim_const, "-lc", "--limit-const", "Limiting constant.");
   args.AddOption(&adapt_lim_const, "-alc", "--adapt-limit-const",
                  "Adaptive limiting coefficient constant.");
   args.AddOption(&quad_type, "-qt", "--quad-type",
                  "Quadrature rule type:\n\t"
                  "1: Gauss-Lobatto\n\t"
                  "2: Gauss-Legendre\n\t"
                  "3: Closed uniform points");
   args.AddOption(&quad_order, "-qo", "--quad_order",
                  "Order of the quadrature rule.");
   args.AddOption(&solver_type, "-st", "--solver-type",
                  " Type of solver: (default) 0: Newton, 1: LBFGS");
   args.AddOption(&solver_iter, "-ni", "--newton-iters",
                  "Maximum number of Newton iterations.");
   args.AddOption(&solver_rtol, "-rtol", "--newton-rel-tolerance",
                  "Relative tolerance for the Newton solver.");
   args.AddOption(&lin_solver, "-ls", "--lin-solver",
                  "Linear solver:\n\t"
                  "0: l1-Jacobi\n\t"
                  "1: CG\n\t"
                  "2: MINRES\n\t"
                  "3: MINRES + Jacobi preconditioner"
                  "4: MINRES + l1-Jacobi preconditioner");
   args.AddOption(&max_lin_iter, "-li", "--lin-iter",
                  "Maximum number of iterations in the linear solve.");
   args.AddOption(&move_bnd, "-bnd", "--move-boundary", "-fix-bnd",
                  "--fix-boundary",
                  "Enable motion along horizontal and vertical boundaries.");
   args.AddOption(&combomet, "-cmb", "--combo-type",
                  "Combination of metrics options:"
                  "0: Use single metric\n\t"
                  "1: Shape + space-dependent size given analytically\n\t"
                  "2: Shape + adapted size given discretely; shared target");
   args.AddOption(&normalization, "-nor", "--normalization", "-no-nor",
                  "--no-normalization",
                  "Make all terms in the optimization functional unitless.");
   args.AddOption(&fdscheme, "-fd", "--fd_approximation",
                  "-no-fd", "--no-fd-approx",
                  "Enable finite difference based derivative computations.");
   args.AddOption(&exactaction, "-ex", "--exact_action",
                  "-no-ex", "--no-exact-action",
                  "Enable exact action of TMOP_Integrator.");
   args.AddOption(&visualization, "-vis", "--visualization", "-no-vis",
                  "--no-visualization",
                  "Enable or disable GLVis visualization.");
   args.AddOption(&verbosity_level, "-vl", "--verbosity-level",
                  "Set the verbosity level - 0, 1, or 2.");
   args.AddOption(&adapt_eval, "-ae", "--adaptivity-evaluator",
                  "0 - Advection based (DEFAULT), 1 - GSLIB.");
   args.AddOption(&devopt, "-d", "--device",
                  "Device configuration string, see Device::Configure().");
   args.AddOption(&pa, "-pa", "--partial-assembly", "-no-pa",
                  "--no-partial-assembly", "Enable Partial Assembly.");
   args.Parse();
   if (!args.Good())
   {
      args.PrintUsage(cout);
      return 1;
   }
   args.PrintOptions(cout);

   Device device(devopt);
   device.Print();

   // 2. Initialize and refine the starting mesh.
   Mesh *mesh = new Mesh(mesh_file, 1, 1, false);
   for (int lev = 0; lev < rs_levels; lev++) { mesh->UniformRefinement(); }
   const int dim = mesh->Dimension();
   cout << "Mesh curvature: ";
   if (mesh->GetNodes()) { cout << mesh->GetNodes()->OwnFEC()->Name(); }
   else { cout << "(NONE)"; }
   cout << endl;

   // 3. Define a finite element space on the mesh. Here we use vector finite
   //    elements which are tensor products of quadratic finite elements. The
   //    number of components in the vector finite element space is specified by
   //    the last parameter of the FiniteElementSpace constructor.
   FiniteElementCollection *fec;
   if (mesh_poly_deg <= 0)
   {
      fec = new QuadraticPosFECollection;
      mesh_poly_deg = 2;
   }
   else { fec = new H1_FECollection(mesh_poly_deg, dim); }
   FiniteElementSpace *fespace = new FiniteElementSpace(mesh, fec, dim);

   // 4. Make the mesh curved based on the above finite element space. This
   //    means that we define the mesh elements through a fespace-based
   //    transformation of the reference element.
   mesh->SetNodalFESpace(fespace);

   // 5. Set up an empty right-hand side vector b, which is equivalent to b=0.
   Vector b(0);

   // 6. Get the mesh nodes (vertices and other degrees of freedom in the finite
   //    element space) as a finite element grid function in fespace. Note that
   //    changing x automatically changes the shapes of the mesh elements.
   GridFunction x(fespace);
   mesh->SetNodalGridFunction(&x);

   // 7. Define a vector representing the minimal local mesh size in the mesh
   //    nodes. We index the nodes using the scalar version of the degrees of
   //    freedom in fespace. Note: this is partition-dependent.
   //
   //    In addition, compute average mesh size and total volume.
   Vector h0(fespace->GetNDofs());
   h0 = infinity();
   double volume = 0.0;
   Array<int> dofs;
   for (int i = 0; i < mesh->GetNE(); i++)
   {
      // Get the local scalar element degrees of freedom in dofs.
      fespace->GetElementDofs(i, dofs);
      // Adjust the value of h0 in dofs based on the local mesh size.
      const double hi = mesh->GetElementSize(i);
      for (int j = 0; j < dofs.Size(); j++)
      {
         h0(dofs[j]) = min(h0(dofs[j]), hi);
      }
      volume += mesh->GetElementVolume(i);
   }
   const double small_phys_size = pow(volume, 1.0 / dim) / 100.0;

   // 8. Add a random perturbation to the nodes in the interior of the domain.
   //    We define a random grid function of fespace and make sure that it is
   //    zero on the boundary and its values are locally of the order of h0.
   //    The latter is based on the DofToVDof() method which maps the scalar to
   //    the vector degrees of freedom in fespace.
   GridFunction rdm(fespace);
   rdm.Randomize();
   rdm -= 0.25; // Shift to random values in [-0.5,0.5].
   rdm *= jitter;
   rdm.HostReadWrite();
   // Scale the random values to be of order of the local mesh size.
   for (int i = 0; i < fespace->GetNDofs(); i++)
   {
      for (int d = 0; d < dim; d++)
      {
         rdm(fespace->DofToVDof(i,d)) *= h0(i);
      }
   }
   Array<int> vdofs;
   for (int i = 0; i < fespace->GetNBE(); i++)
   {
      // Get the vector degrees of freedom in the boundary element.
      fespace->GetBdrElementVDofs(i, vdofs);
      // Set the boundary values to zero.
      for (int j = 0; j < vdofs.Size(); j++) { rdm(vdofs[j]) = 0.0; }
   }
   x -= rdm;
   x.SetTrueVector();
   x.SetFromTrueVector();

   // 9. Save the starting (prior to the optimization) mesh to a file. This
   //    output can be viewed later using GLVis: "glvis -m perturbed.mesh".
   {
      ofstream mesh_ofs("perturbed.mesh");
      mesh->Print(mesh_ofs);
   }

   // 10. Store the starting (prior to the optimization) positions.
   GridFunction x0(fespace);
   x0 = x;

   // 11. Form the integrator that uses the chosen metric and target.
   double tauval = -0.1;
   TMOP_QualityMetric *metric = NULL;
   switch (metric_id)
   {
      // T-metrics
      case 1: metric = new TMOP_Metric_001; break;
      case 2: metric = new TMOP_Metric_002; break;
      case 7: metric = new TMOP_Metric_007; break;
      case 9: metric = new TMOP_Metric_009; break;
      case 14: metric = new TMOP_Metric_014; break;
      case 22: metric = new TMOP_Metric_022(tauval); break;
      case 50: metric = new TMOP_Metric_050; break;
      case 55: metric = new TMOP_Metric_055; break;
      case 56: metric = new TMOP_Metric_056; break;
      case 58: metric = new TMOP_Metric_058; break;
      case 77: metric = new TMOP_Metric_077; break;
      case 80: metric = new TMOP_Metric_080(0.5); break;
      case 85: metric = new TMOP_Metric_085; break;
      case 98: metric = new TMOP_Metric_098; break;
      case 211: metric = new TMOP_Metric_211; break;
      case 252: metric = new TMOP_Metric_252(tauval); break;
      case 301: metric = new TMOP_Metric_301; break;
      case 302: metric = new TMOP_Metric_302; break;
      case 303: metric = new TMOP_Metric_303; break;
      case 315: metric = new TMOP_Metric_315; break;
      case 316: metric = new TMOP_Metric_316; break;
      case 321: metric = new TMOP_Metric_321; break;
      case 352: metric = new TMOP_Metric_352(tauval); break;
      // A-metrics
      case 11: metric = new TMOP_AMetric_011; break;
      case 36: metric = new TMOP_AMetric_036; break;
      case 107: metric = new TMOP_AMetric_107a; break;
      case 126: metric = new TMOP_AMetric_126(0.9); break;
      default:
         cout << "Unknown metric_id: " << metric_id << endl;
         return 3;
   }
   TargetConstructor::TargetType target_t;
   TargetConstructor *target_c = NULL;
   HessianCoefficient *adapt_coeff = NULL;
   H1_FECollection ind_fec(mesh_poly_deg, dim);
   FiniteElementSpace ind_fes(mesh, &ind_fec);
   FiniteElementSpace ind_fesv(mesh, &ind_fec, dim);
   GridFunction size(&ind_fes), aspr(&ind_fes), disc(&ind_fes), ori(&ind_fes);
   GridFunction aspr3d(&ind_fesv);
   const AssemblyLevel al =
      pa ? AssemblyLevel::PARTIAL : AssemblyLevel::LEGACYFULL;
   switch (target_id)
   {
      case 1: target_t = TargetConstructor::IDEAL_SHAPE_UNIT_SIZE; break;
      case 2: target_t = TargetConstructor::IDEAL_SHAPE_EQUAL_SIZE; break;
      case 3: target_t = TargetConstructor::IDEAL_SHAPE_GIVEN_SIZE; break;
      case 4: // Analytic
      {
         target_t = TargetConstructor::GIVEN_FULL;
         AnalyticAdaptTC *tc = new AnalyticAdaptTC(target_t);
         adapt_coeff = new HessianCoefficient(dim, metric_id);
         tc->SetAnalyticTargetSpec(NULL, NULL, adapt_coeff);
         target_c = tc;
         break;
      }
      case 5: // Discrete size 2D or 3D
      {
         target_t = TargetConstructor::IDEAL_SHAPE_GIVEN_SIZE;
         DiscreteAdaptTC *tc = new DiscreteAdaptTC(target_t);
         if (adapt_eval == 0)
         {
            tc->SetAdaptivityEvaluator(new AdvectorCG(al));
         }
         else
         {
#ifdef MFEM_USE_GSLIB
            tc->SetAdaptivityEvaluator(new InterpolatorFP);
#else
            MFEM_ABORT("MFEM is not built with GSLIB.");
#endif
         }
         if (dim == 2)
         {
            FunctionCoefficient ind_coeff(discrete_size_2d);
            size.ProjectCoefficient(ind_coeff);
         }
         else if (dim == 3)
         {
            FunctionCoefficient ind_coeff(discrete_size_3d);
            size.ProjectCoefficient(ind_coeff);
         }
         tc->SetSerialDiscreteTargetSize(size);
         target_c = tc;
         break;
      }
      case 6: // Discrete size + aspect ratio - 2D
      {
         GridFunction d_x(&ind_fes), d_y(&ind_fes);

         target_t = TargetConstructor::GIVEN_SHAPE_AND_SIZE;
         DiscreteAdaptTC *tc = new DiscreteAdaptTC(target_t);
         FunctionCoefficient ind_coeff(material_indicator_2d);
         disc.ProjectCoefficient(ind_coeff);
         if (adapt_eval == 0)
         {
            tc->SetAdaptivityEvaluator(new AdvectorCG(al));
         }
         else
         {
#ifdef MFEM_USE_GSLIB
            tc->SetAdaptivityEvaluator(new InterpolatorFP);
#else
            MFEM_ABORT("MFEM is not built with GSLIB.");
#endif
         }

         //Diffuse the interface
         DiffuseField(disc,2);

         //Get  partials with respect to x and y of the grid function
         disc.GetDerivative(1,0,d_x);
         disc.GetDerivative(1,1,d_y);

         //Compute the squared magnitude of the gradient
         for (int i = 0; i < size.Size(); i++)
         {
            size(i) = std::pow(d_x(i),2)+std::pow(d_y(i),2);
         }
         const double max = size.Max();

         for (int i = 0; i < d_x.Size(); i++)
         {
            d_x(i) = std::abs(d_x(i));
            d_y(i) = std::abs(d_y(i));
         }
         const double eps = 0.01;
         const double aspr_ratio = 20.0;
         const double size_ratio = 40.0;

         for (int i = 0; i < size.Size(); i++)
         {
            size(i) = (size(i)/max);
            aspr(i) = (d_x(i)+eps)/(d_y(i)+eps);
            aspr(i) = 0.1 + 0.9*(1-size(i))*(1-size(i));
            if (aspr(i) > aspr_ratio) {aspr(i) = aspr_ratio;}
            if (aspr(i) < 1.0/aspr_ratio) {aspr(i) = 1.0/aspr_ratio;}
         }
         Vector vals;
         const int NE = mesh->GetNE();
         double volume = 0.0, volume_ind = 0.0;

         for (int i = 0; i < NE; i++)
         {
            ElementTransformation *Tr = mesh->GetElementTransformation(i);
            const IntegrationRule &ir =
               IntRules.Get(mesh->GetElementBaseGeometry(i), Tr->OrderJ());
            size.GetValues(i, ir, vals);
            for (int j = 0; j < ir.GetNPoints(); j++)
            {
               const IntegrationPoint &ip = ir.IntPoint(j);
               Tr->SetIntPoint(&ip);
               volume     += ip.weight * Tr->Weight();
               volume_ind += vals(j) * ip.weight * Tr->Weight();
            }
         }

         const double avg_zone_size = volume / NE;

         const double small_avg_ratio = (volume_ind + (volume - volume_ind) /
                                         size_ratio) /
                                        volume;

         const double small_zone_size = small_avg_ratio * avg_zone_size;
         const double big_zone_size   = size_ratio * small_zone_size;

         for (int i = 0; i < size.Size(); i++)
         {
            const double val = size(i);
            const double a = (big_zone_size - small_zone_size) / small_zone_size;
            size(i) = big_zone_size / (1.0+a*val);
         }

         DiffuseField(size, 2);
         DiffuseField(aspr, 2);

         tc->SetSerialDiscreteTargetSize(size);
         tc->SetSerialDiscreteTargetAspectRatio(aspr);
         target_c = tc;
         break;
      }
      case 7: // Discrete aspect ratio 3D
      {
         target_t = TargetConstructor::GIVEN_SHAPE_AND_SIZE;
         DiscreteAdaptTC *tc = new DiscreteAdaptTC(target_t);
         if (adapt_eval == 0)
         {
            tc->SetAdaptivityEvaluator(new AdvectorCG(al));
         }
         else
         {
#ifdef MFEM_USE_GSLIB
            tc->SetAdaptivityEvaluator(new InterpolatorFP);
#else
            MFEM_ABORT("MFEM is not built with GSLIB.");
#endif
         }
         VectorFunctionCoefficient fd_aspr3d(dim, discrete_aspr_3d);
         aspr3d.ProjectCoefficient(fd_aspr3d);

         tc->SetSerialDiscreteTargetAspectRatio(aspr3d);
         target_c = tc;
         break;
      }
      case 8: // shape/size + orientation 2D
      {
         target_t = TargetConstructor::GIVEN_SHAPE_AND_SIZE;
         DiscreteAdaptTC *tc = new DiscreteAdaptTC(target_t);
         if (adapt_eval == 0)
         {
            tc->SetAdaptivityEvaluator(new AdvectorCG(al));
         }
         else
         {
#ifdef MFEM_USE_GSLIB
            tc->SetAdaptivityEvaluator(new InterpolatorFP);
#else
            MFEM_ABORT("MFEM is not built with GSLIB.");
#endif
         }

         if (metric_id == 14 || metric_id == 36)
         {
            ConstantCoefficient ind_coeff(0.1*0.1);
            size.ProjectCoefficient(ind_coeff);
            tc->SetSerialDiscreteTargetSize(size);
         }

         if (metric_id == 85)
         {
            FunctionCoefficient aspr_coeff(discrete_aspr_2d);
            aspr.ProjectCoefficient(aspr_coeff);
            DiffuseField(aspr,2);
            tc->SetSerialDiscreteTargetAspectRatio(aspr);
         }

         FunctionCoefficient ori_coeff(discrete_ori_2d);
         ori.ProjectCoefficient(ori_coeff);
         tc->SetSerialDiscreteTargetOrientation(ori);
         target_c = tc;
         break;
      }
      default: cout << "Unknown target_id: " << target_id << endl; return 3;
   }
   if (target_c == NULL)
   {
      target_c = new TargetConstructor(target_t);
   }
   target_c->SetNodes(x0);
   TMOP_Integrator *he_nlf_integ = new TMOP_Integrator(metric, target_c);

   // Finite differences for computations of derivatives.
   if (fdscheme)
   {
      MFEM_VERIFY(pa == false, "PA for finite differences is not imlemented.");
      he_nlf_integ->EnableFiniteDifferences(x);
   }
   he_nlf_integ->SetExactActionFlag(exactaction);

   // Setup the quadrature rules for the TMOP integrator.
   IntegrationRules *irules = NULL;
   switch (quad_type)
   {
      case 1: irules = &IntRulesLo; break;
      case 2: irules = &IntRules; break;
      case 3: irules = &IntRulesCU; break;
      default: cout << "Unknown quad_type: " << quad_type << endl; return 3;
   }
   he_nlf_integ->SetIntegrationRules(*irules, quad_order);
   if (dim == 2)
   {
      cout << "Triangle quadrature points: "
           << irules->Get(Geometry::TRIANGLE, quad_order).GetNPoints()
           << "\nQuadrilateral quadrature points: "
           << irules->Get(Geometry::SQUARE, quad_order).GetNPoints() << endl;
   }
   if (dim == 3)
   {
      cout << "Tetrahedron quadrature points: "
           << irules->Get(Geometry::TETRAHEDRON, quad_order).GetNPoints()
           << "\nHexahedron quadrature points: "
           << irules->Get(Geometry::CUBE, quad_order).GetNPoints()
           << "\nPrism quadrature points: "
           << irules->Get(Geometry::PRISM, quad_order).GetNPoints() << endl;
   }

   if (normalization) { he_nlf_integ->EnableNormalization(x0); }

   // Limit the node movement.
   // The limiting distances can be given by a general function of space.
   GridFunction dist(fespace);
   dist = 1.0;
   // The small_phys_size is relevant only with proper normalization.
   if (normalization) { dist = small_phys_size; }
   ConstantCoefficient lim_coeff(lim_const);
   if (lim_const != 0.0) { he_nlf_integ->EnableLimiting(x0, dist, lim_coeff); }

   // Adaptive limiting.
   GridFunction zeta_0(&ind_fes);
   ConstantCoefficient coef_zeta(adapt_lim_const);
   AdaptivityEvaluator *adapt_evaluator = NULL;
   if (adapt_lim_const > 0.0)
   {
      MFEM_VERIFY(pa == false, "PA is not implemented for adaptive limiting");

      FunctionCoefficient alim_coeff(adapt_lim_fun);
      zeta_0.ProjectCoefficient(alim_coeff);

      if (adapt_eval == 0) { adapt_evaluator = new AdvectorCG(al); }
      else if (adapt_eval == 1)
      {
#ifdef MFEM_USE_GSLIB
         adapt_evaluator = new InterpolatorFP;
#else
         MFEM_ABORT("MFEM is not built with GSLIB support!");
#endif
      }
      else { MFEM_ABORT("Bad interpolation option."); }

      he_nlf_integ->EnableAdaptiveLimiting(zeta_0, coef_zeta, *adapt_evaluator);
      if (visualization)
      {
         socketstream vis1;
         common::VisualizeField(vis1, "localhost", 19916, zeta_0, "Zeta 0",
                                300, 600, 300, 300);
      }
   }

   // 12. Setup the final NonlinearForm (which defines the integral of interest,
   //     its first and second derivatives). Here we can use a combination of
   //     metrics, i.e., optimize the sum of two integrals, where both are
   //     scaled by used-defined space-dependent weights. Note that there are no
   //     command-line options for the weights and the type of the second
   //     metric; one should update those in the code.
   NonlinearForm a(fespace);
   if (pa) { a.SetAssemblyLevel(AssemblyLevel::PARTIAL); }
   ConstantCoefficient *coeff1 = NULL;
   TMOP_QualityMetric *metric2 = NULL;
   TargetConstructor *target_c2 = NULL;
   FunctionCoefficient coeff2(weight_fun);

   // Explicit combination of metrics.
   if (combomet > 0)
   {
      // First metric.
      coeff1 = new ConstantCoefficient(1.0);
      he_nlf_integ->SetCoefficient(*coeff1);

      // Second metric.
      if (dim == 2) { metric2 = new TMOP_Metric_077; }
      else          { metric2 = new TMOP_Metric_315; }
      TMOP_Integrator *he_nlf_integ2 = NULL;
      if (combomet == 1)
      {
         target_c2 = new TargetConstructor(
            TargetConstructor::IDEAL_SHAPE_EQUAL_SIZE);
         target_c2->SetVolumeScale(0.01);
         target_c2->SetNodes(x0);
         he_nlf_integ2 = new TMOP_Integrator(metric2, target_c2);
         he_nlf_integ2->SetCoefficient(coeff2);
      }
      else { he_nlf_integ2 = new TMOP_Integrator(metric2, target_c); }
      he_nlf_integ2->SetIntegrationRules(*irules, quad_order);
      if (fdscheme) { he_nlf_integ2->EnableFiniteDifferences(x); }
      he_nlf_integ2->SetExactActionFlag(exactaction);

      TMOPComboIntegrator *combo = new TMOPComboIntegrator;
      combo->AddTMOPIntegrator(he_nlf_integ);
      combo->AddTMOPIntegrator(he_nlf_integ2);
      if (normalization) { combo->EnableNormalization(x0); }
      if (lim_const != 0.0) { combo->EnableLimiting(x0, dist, lim_coeff); }

      a.AddDomainIntegrator(combo);
   }
   else
   {
      a.AddDomainIntegrator(he_nlf_integ);
   }

   if (pa) { a.Setup(); }

   const double init_energy = a.GetGridFunctionEnergy(x);

   // Visualize the starting mesh and metric values.
   // Note that for combinations of metrics, this only shows the first metric.
   if (visualization)
   {
      char title[] = "Initial metric values";
      vis_tmop_metric_s(mesh_poly_deg, *metric, *target_c, *mesh, title, 0);
   }

   // 13. Fix all boundary nodes, or fix only a given component depending on the
   //     boundary attributes of the given mesh. Attributes 1/2/3 correspond to
   //     fixed x/y/z components of the node. Attribute 4 corresponds to an
   //     entirely fixed node. Other boundary attributes do not affect the node
   //     movement boundary conditions.
   if (move_bnd == false)
   {
      Array<int> ess_bdr(mesh->bdr_attributes.Max());
      ess_bdr = 1;
      a.SetEssentialBC(ess_bdr);
   }
   else
   {
      int n = 0;
      for (int i = 0; i < mesh->GetNBE(); i++)
      {
         const int nd = fespace->GetBE(i)->GetDof();
         const int attr = mesh->GetBdrElement(i)->GetAttribute();
         MFEM_VERIFY(!(dim == 2 && attr == 3),
                     "Boundary attribute 3 must be used only for 3D meshes. "
                     "Adjust the attributes (1/2/3/4 for fixed x/y/z/all "
                     "components, rest for free nodes), or use -fix-bnd.");
         if (attr == 1 || attr == 2 || attr == 3) { n += nd; }
         if (attr == 4) { n += nd * dim; }
      }
      Array<int> ess_vdofs(n), vdofs;
      n = 0;
      for (int i = 0; i < mesh->GetNBE(); i++)
      {
         const int nd = fespace->GetBE(i)->GetDof();
         const int attr = mesh->GetBdrElement(i)->GetAttribute();
         fespace->GetBdrElementVDofs(i, vdofs);
         if (attr == 1) // Fix x components.
         {
            for (int j = 0; j < nd; j++)
            { ess_vdofs[n++] = vdofs[j]; }
         }
         else if (attr == 2) // Fix y components.
         {
            for (int j = 0; j < nd; j++)
            { ess_vdofs[n++] = vdofs[j+nd]; }
         }
         else if (attr == 3) // Fix z components.
         {
            for (int j = 0; j < nd; j++)
            { ess_vdofs[n++] = vdofs[j+2*nd]; }
         }
         else if (attr == 4) // Fix all components.
         {
            for (int j = 0; j < vdofs.Size(); j++)
            { ess_vdofs[n++] = vdofs[j]; }
         }
      }
      a.SetEssentialVDofs(ess_vdofs);
   }

   // 14. As we use the Newton method to solve the resulting nonlinear system,
   //     here we setup the linear solver for the system's Jacobian.
   Solver *S = NULL, *S_prec = NULL;
   const double linsol_rtol = 1e-12;
   if (lin_solver == 0)
   {
      S = new DSmoother(1, 1.0, max_lin_iter);
   }
   else if (lin_solver == 1)
   {
      CGSolver *cg = new CGSolver;
      cg->SetMaxIter(max_lin_iter);
      cg->SetRelTol(linsol_rtol);
      cg->SetAbsTol(0.0);
      cg->SetPrintLevel(verbosity_level >= 2 ? 3 : -1);
      S = cg;
   }
   else
   {
      MINRESSolver *minres = new MINRESSolver;
      minres->SetMaxIter(max_lin_iter);
      minres->SetRelTol(linsol_rtol);
      minres->SetAbsTol(0.0);
<<<<<<< HEAD
      minres->SetPrintLevel(verbosity_level >= 2 ? 3 : -1);
      if (lin_solver == 3 || lin_solver == 4)
      {
         if (pa)
         {
            MFEM_VERIFY(lin_solver != 4, "PA l1-Jacobi is not implemented");
            S_prec = new OperatorJacobiSmoother(a, a.GetEssentialTrueDofs());
         }
         else { S_prec = new DSmoother((lin_solver == 3) ? 0 : 1, 1.0, 1); }
=======
      if (verbosity_level > 2) { minres->SetPrintLevel(1); }
      minres->SetPrintLevel(verbosity_level == 2 ? 3 : -1);
      if (lin_solver == 3 || lin_solver == 4)
      {
         S_prec = new DSmoother((lin_solver == 3) ? 0 : 1, 1.0, 1);
>>>>>>> d21b9d2c
         minres->SetPreconditioner(*S_prec);
      }
      S = minres;
   }

   // Compute the minimum det(J) of the starting mesh.
   tauval = infinity();
   const int NE = mesh->GetNE();
   for (int i = 0; i < NE; i++)
   {
      const IntegrationRule &ir =
         irules->Get(fespace->GetFE(i)->GetGeomType(), quad_order);
      ElementTransformation *transf = mesh->GetElementTransformation(i);
      for (int j = 0; j < ir.GetNPoints(); j++)
      {
         transf->SetIntPoint(&ir.IntPoint(j));
         tauval = min(tauval, transf->Jacobian().Det());
      }
   }
   cout << "Minimum det(J) of the original mesh is " << tauval << endl;
   tauval -= 0.01 * h0.Min(); // Slightly below minJ0 to avoid div by 0.

   // Perform the nonlinear optimization.
   const IntegrationRule &ir =
      irules->Get(fespace->GetFE(0)->GetGeomType(), quad_order);
   TMOPNewtonSolver solver(ir, solver_type);
   // Provide all integration rules in case of a mixed mesh.
   solver.SetIntegrationRules(*irules, quad_order);
   if (solver_type == 0)
   {
      // Specify linear solver when we use a Newton-based solver.
      solver.SetPreconditioner(*S);
   }
   solver.SetMaxIter(solver_iter);
   solver.SetRelTol(solver_rtol);
   solver.SetAbsTol(0.0);
   solver.SetPrintLevel(verbosity_level >= 1 ? 1 : -1);
   solver.SetOperator(a);
   solver.Mult(b, x.GetTrueVector());
   x.SetFromTrueVector();
   if (solver.GetConverged() == false)
   {
      cout << "Nonlinear solver: rtol = " << solver_rtol << " not achieved.\n";
   }

   // 15. Save the optimized mesh to a file. This output can be viewed later
   //     using GLVis: "glvis -m optimized.mesh".
   {
      ofstream mesh_ofs("optimized.mesh");
      mesh_ofs.precision(14);
      mesh->Print(mesh_ofs);
   }

   // 16. Compute the amount of energy decrease.
   const double fin_energy = a.GetGridFunctionEnergy(x);
   double metric_part = fin_energy;
   if (lim_const > 0.0 || adapt_lim_const > 0.0)
   {
      lim_coeff.constant = 0.0;
      coef_zeta.constant = 0.0;
      metric_part = a.GetGridFunctionEnergy(x);
      lim_coeff.constant = lim_const;
      coef_zeta.constant = adapt_lim_const;
   }
   cout << "Initial strain energy: " << init_energy
        << " = metrics: " << init_energy
        << " + limiting term: " << 0.0 << endl;
   cout << "  Final strain energy: " << fin_energy
        << " = metrics: " << metric_part
        << " + limiting term: " << fin_energy - metric_part << endl;
   cout << "The strain energy decreased by: " << setprecision(12)
        << (init_energy - fin_energy) * 100.0 / init_energy << " %." << endl;

   // 17. Visualize the final mesh and metric values.
   if (visualization)
   {
      char title[] = "Final metric values";
      vis_tmop_metric_s(mesh_poly_deg, *metric, *target_c, *mesh, title, 600);
   }

   if (adapt_lim_const > 0.0 && visualization)
   {
      socketstream vis0;
      common::VisualizeField(vis0, "localhost", 19916, zeta_0, "Xi 0",
                             600, 600, 300, 300);
   }

   // 18. Visualize the mesh displacement.
   if (visualization)
   {
      x0 -= x;
      osockstream sock(19916, "localhost");
      sock << "solution\n";
      mesh->Print(sock);
      x0.Save(sock);
      sock.send();
      sock << "window_title 'Displacements'\n"
           << "window_geometry "
           << 1200 << " " << 0 << " " << 600 << " " << 600 << "\n"
           << "keys jRmclA" << endl;
   }

   // 19. Free the used memory.
   delete S_prec;
   delete S;
   delete S_prec;
   delete target_c2;
   delete metric2;
   delete coeff1;
   delete adapt_evaluator;
   delete target_c;
   delete adapt_coeff;
   delete metric;
   delete fespace;
   delete fec;
   delete mesh;

   return 0;
}<|MERGE_RESOLUTION|>--- conflicted
+++ resolved
@@ -820,23 +820,19 @@
       minres->SetMaxIter(max_lin_iter);
       minres->SetRelTol(linsol_rtol);
       minres->SetAbsTol(0.0);
-<<<<<<< HEAD
-      minres->SetPrintLevel(verbosity_level >= 2 ? 3 : -1);
-      if (lin_solver == 3 || lin_solver == 4)
-      {
-         if (pa)
-         {
-            MFEM_VERIFY(lin_solver != 4, "PA l1-Jacobi is not implemented");
-            S_prec = new OperatorJacobiSmoother(a, a.GetEssentialTrueDofs());
-         }
-         else { S_prec = new DSmoother((lin_solver == 3) ? 0 : 1, 1.0, 1); }
-=======
       if (verbosity_level > 2) { minres->SetPrintLevel(1); }
       minres->SetPrintLevel(verbosity_level == 2 ? 3 : -1);
       if (lin_solver == 3 || lin_solver == 4)
       {
-         S_prec = new DSmoother((lin_solver == 3) ? 0 : 1, 1.0, 1);
->>>>>>> d21b9d2c
+         if (pa)
+         {
+            MFEM_VERIFY(lin_solver != 4, "PA l1-Jacobi is not implemented");
+            S_prec = new OperatorJacobiSmoother(a, a.GetEssentialTrueDofs());
+         }
+         else
+         {
+            S_prec = new DSmoother((lin_solver == 3) ? 0 : 1, 1.0, 1);
+         }
          minres->SetPreconditioner(*S_prec);
       }
       S = minres;
