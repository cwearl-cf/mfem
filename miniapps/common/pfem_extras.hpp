--- conflicted
+++ resolved
@@ -185,39 +185,6 @@
 };
 
 
-<<<<<<< HEAD
-class VisData
-{
-public:
-   VisData(const char *vishost, int visport, int max_width, int max_height,
-           int win_width, int win_height, int win_sep_x, int win_sep_y);
-
-   void IncrementWindow();
-
-   inline const char * GetVisHost() const { return host_.c_str(); }
-   inline int GetVisPort() const { return port_; }
-   inline int GetXPos() const
-   { return w_ * nx_ + ((nx_ > 0) ? (nx_ - 1) * sx_: 0); }
-   inline int GetYPos() const
-   { return h_ * ny_ + ((ny_ > 0) ? (ny_ - 1) * sy_: 0); }
-   inline int GetWidth() const { return w_; }
-   inline int GetHeight() const { return h_; }
-
-private:
-   std::string host_;
-   int port_;
-   int nx_;
-   int ny_;
-   int mnx_;
-   int mny_;
-   int mw_;
-   int mh_;
-   int w_;
-   int h_;
-   int sx_;
-   int sy_;
-};
-=======
 /// Visualize the given parallel mesh object, using a GLVis server on the
 /// specified host and port. Set the visualization window title, and optionally,
 /// its geometry.
@@ -225,7 +192,6 @@
                    ParMesh &pmesh, const char *title,
                    int x = 0, int y = 0, int w = 400, int h = 400,
                    const char *keys = NULL);
->>>>>>> e7be9bb9
 
 /// Visualize the given parallel grid function, using a GLVis server on the
 /// specified host and port. Set the visualization window title, and optionally,
@@ -233,13 +199,7 @@
 void VisualizeField(socketstream &sock, const char *vishost, int visport,
                     const ParGridFunction &gf, const char *title,
                     int x = 0, int y = 0, int w = 400, int h = 400,
-<<<<<<< HEAD
-                    bool vec = false);
-void VisualizeField(socketstream &sock, ParGridFunction &gf, const char *title,
-                    VisData & vd, bool vec = false);
-=======
                     const char *keys = NULL, bool vec = false);
->>>>>>> e7be9bb9
 
 } // namespace common
 
