--- conflicted
+++ resolved
@@ -369,13 +369,9 @@
 #    integers, the METIS header (with 32-bit indices, as used by mfem) needs to
 #    be before SuiteSparse.
 set(MFEM_TPLS MPI_CXX OPENMP BLAS LAPACK METIS HYPRE SuiteSparse SUNDIALS PETSC
-<<<<<<< HEAD
-    MESQUITE SuperLUDist STRUMPACK AXOM CONDUIT Ginkgo GNUTLS GSLIB NETCDF
-    MPFR PUMI HIOP POSIXCLOCKS MFEMBacktrace ZLIB OCCA CEED RAJA UMPIRE ADIOS2 ADEPT FADBADPP) 
-=======
     SLEPC MESQUITE SuperLUDist STRUMPACK AXOM CONDUIT Ginkgo GNUTLS GSLIB NETCDF
+    ADEPT FADBADPP
     MPFR PUMI HIOP POSIXCLOCKS MFEMBacktrace ZLIB OCCA CEED RAJA UMPIRE ADIOS2)
->>>>>>> 5457d033
 # Add all *_FOUND libraries in the variable TPL_LIBRARIES.
 set(TPL_LIBRARIES "")
 set(TPL_INCLUDE_DIRS "")
