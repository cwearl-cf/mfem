--- conflicted
+++ resolved
@@ -30,13 +30,11 @@
   ex21.cpp
   ex22.cpp
   ex23.cpp
-<<<<<<< HEAD
-=======
   ex24.cpp
   ex25.cpp
   ex26.cpp
   ex27.cpp
->>>>>>> 6ba8d18e
+  ex51.cpp
   )
 
 if (MFEM_USE_MPI)
