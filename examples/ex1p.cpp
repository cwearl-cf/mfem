--- conflicted
+++ resolved
@@ -122,21 +122,12 @@
    FiniteElementCollection *fec;
    if (order > 0)
    {
-<<<<<<< HEAD
-	  if(dim==4)
-	  {
-		if(order==1) fec = new LinearFECollection;
-		else fec = new QuadraticFECollection;
-	  }
-	  else fec = new H1_FECollection(order, dim);
-=======
       if (dim==4)
       {
          if (order==1) { fec = new LinearFECollection; }
          else { fec = new QuadraticFECollection; }
       }
       else { fec = new H1_FECollection(order, dim); }
->>>>>>> e8d880f9
    }
    else if (pmesh->GetNodes())
    {
