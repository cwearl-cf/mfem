--- conflicted
+++ resolved
@@ -106,10 +106,6 @@
          pmesh->UniformRefinement();
       }
    }
-<<<<<<< HEAD
-   // pmesh->ReorientTetMesh();
-=======
->>>>>>> ffa13d0e
 
    // 6. Define the trial, interfacial (trace) and test DPG spaces:
    //    - The trial space, x0_space, contains the non-interfacial unknowns and
