--- conflicted
+++ resolved
@@ -25,11 +25,7 @@
     # pipeline there.
     - if: '$CI_COMMIT_BRANCH =~ /_cnone/ || $ON_CORONA != "ON"'
       when: never
-<<<<<<< HEAD
-    # Don’t run autotest update if...
-=======
     # Don't run autotest update if...
->>>>>>> 8cde51cf
     - if: '$CI_JOB_NAME =~ /report/ && $AUTOTEST != "YES"'
       when: never
     # Report success on success status
